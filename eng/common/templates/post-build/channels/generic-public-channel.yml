--- conflicted
+++ resolved
@@ -1,5 +1,7 @@
 parameters:
   artifactsPublishingAdditionalParameters: ''
+  dependsOn:
+  - Validate
   publishInstallersAndChecksums: false
   symbolPublishingAdditionalParameters: ''
   stageName: ''
@@ -11,35 +13,32 @@
 
 stages:
 - stage: ${{ parameters.stageName }}
-  dependsOn: validate
+  dependsOn: ${{ parameters.dependsOn }}
   variables:
     - template: ../common-variables.yml
   displayName: ${{ parameters.channelName }} Publishing
   jobs:
   - template: ../setup-maestro-vars.yml
 
-  - job:
+  - job: publish_symbols
     displayName: Symbol Publishing
     dependsOn: setupMaestroVars
-    condition: contains(dependencies.setupMaestroVars.outputs['setReleaseVars.InitialChannels'], format('[{0}]', ${{ parameters.channelId }} ))
+    condition: or(contains(dependencies.setupMaestroVars.outputs['setReleaseVars.InitialChannels'], format('[{0}]', ${{ parameters.channelId }} )), eq(dependencies.setupMaestroVars.outputs['setReleaseVars.PromoteToMaestroChannelId'], ${{ parameters.channelId }}))
     variables:
       - group: DotNet-Symbol-Server-Pats
+      - name: AzDOProjectName
+        value: $[ dependencies.setupMaestroVars.outputs['setReleaseVars.AzDOProjectName'] ]
+      - name: AzDOPipelineId
+        value: $[ dependencies.setupMaestroVars.outputs['setReleaseVars.AzDOPipelineId'] ]
+      - name: AzDOBuildId
+        value: $[ dependencies.setupMaestroVars.outputs['setReleaseVars.AzDOBuildId'] ]
     pool:
       vmImage: 'windows-2019'
     steps:
       - task: DownloadBuildArtifacts@0
-        displayName: Download Blob Artifacts
+        displayName: Download Build Assets
+        continueOnError: true
         inputs:
-          artifactName: 'BlobArtifacts'
-        continueOnError: true
-
-      - task: DownloadBuildArtifacts@0
-        displayName: Download PDB Artifacts
-        inputs:
-<<<<<<< HEAD
-          artifactName: 'PDBArtifacts'
-        continueOnError: true
-=======
           buildType: specific
           buildVersionToDownload: specific
           project: $(AzDOProjectName)
@@ -50,7 +49,6 @@
             PdbArtifacts/**
             BlobArtifacts/**
           downloadPath: '$(Build.ArtifactStagingDirectory)'
->>>>>>> 85e6c423
 
       # This is necessary whenever we want to publish/restore to an AzDO private feed
       # Since sdk-task.ps1 tries to restore packages we need to do this authentication here
@@ -77,6 +75,11 @@
             /p:Configuration=Release
             ${{ parameters.symbolPublishingAdditionalParameters }}
 
+      - template: ../../steps/publish-logs.yml
+        parameters:
+          StageLabel: '${{ parameters.stageName }}'
+          JobLabel: 'SymbolPublishing'
+
   - job: publish_assets
     displayName: Publish Assets
     dependsOn: setupMaestroVars
@@ -85,29 +88,31 @@
         value: $[ dependencies.setupMaestroVars.outputs['setReleaseVars.BARBuildId'] ]
       - name: IsStableBuild
         value: $[ dependencies.setupMaestroVars.outputs['setReleaseVars.IsStableBuild'] ]
-    condition: contains(dependencies.setupMaestroVars.outputs['setReleaseVars.InitialChannels'], format('[{0}]', ${{ parameters.channelId }}))
+      - name: AzDOProjectName
+        value: $[ dependencies.setupMaestroVars.outputs['setReleaseVars.AzDOProjectName'] ]
+      - name: AzDOPipelineId
+        value: $[ dependencies.setupMaestroVars.outputs['setReleaseVars.AzDOPipelineId'] ]
+      - name: AzDOBuildId
+        value: $[ dependencies.setupMaestroVars.outputs['setReleaseVars.AzDOBuildId'] ]
+    condition: or(contains(dependencies.setupMaestroVars.outputs['setReleaseVars.InitialChannels'], format('[{0}]', ${{ parameters.channelId }} )), eq(dependencies.setupMaestroVars.outputs['setReleaseVars.PromoteToMaestroChannelId'], ${{ parameters.channelId }}))
     pool:
       vmImage: 'windows-2019'
     steps:
       - task: DownloadBuildArtifacts@0
-        displayName: Download Package Artifacts
+        displayName: Download Build Assets
+        continueOnError: true
         inputs:
-          buildType: current
-          artifactName: PackageArtifacts
-        continueOnError: true
-
-      - task: DownloadBuildArtifacts@0
-        displayName: Download Blob Artifacts
-        inputs:
-          buildType: current
-          artifactName: BlobArtifacts
-        continueOnError: true
-
-      - task: DownloadBuildArtifacts@0
-        displayName: Download Asset Manifests
-        inputs:
-          buildType: current
-          artifactName: AssetManifests
+          buildType: specific
+          buildVersionToDownload: specific
+          project: $(AzDOProjectName)
+          pipeline: $(AzDOPipelineId)
+          buildId: $(AzDOBuildId)
+          downloadType: 'specific'
+          itemPattern: |
+            PackageArtifacts/**
+            BlobArtifacts/**
+            AssetManifests/**
+          downloadPath: '$(Build.ArtifactStagingDirectory)'
 
       - task: NuGetToolInstaller@1
         displayName: 'Install NuGet.exe'
@@ -147,7 +152,6 @@
             /p:InstallersAzureAccountKey=$(dotnetcli-storage-key)
             /p:ChecksumsTargetStaticFeed=$(ChecksumsBlobFeedUrl)
             /p:ChecksumsAzureAccountKey=$(dotnetclichecksums-storage-key)
-            /p:PublishToAzureDevOpsNuGetFeeds=true
             /p:AzureDevOpsStaticShippingFeed='${{ parameters.shippingFeed }}'
             /p:AzureDevOpsStaticShippingFeedKey='$(dn-bot-dnceng-artifact-feeds-rw)'
             /p:AzureDevOpsStaticTransportFeed='${{ parameters.transportFeed }}'
@@ -156,6 +160,11 @@
             /p:AzureDevOpsStaticSymbolsFeedKey='$(dn-bot-dnceng-artifact-feeds-rw)'
             ${{ parameters.artifactsPublishingAdditionalParameters }}
 
-      - template: ../../steps/promote-build.yml
+      - template: ../../steps/publish-logs.yml
+        parameters:
+          StageLabel: '${{ parameters.stageName }}'
+          JobLabel: 'AssetsPublishing'
+
+      - template: ../../steps/add-build-to-channel.yml
         parameters:
           ChannelId: ${{ parameters.channelId }}