parameters:
  enableSourceLinkValidation: false
  enableSigningValidation: false
  enableSymbolValidation: false
  enableNugetValidation: true
  publishInstallersAndChecksums: false
  SDLValidationParameters:
    enable: false
    continueOnError: false
    params: ''
    artifactNames: ''

  # These parameters let the user customize the call to sdk-task.ps1 for publishing
  # symbols & general artifacts as well as for signing validation
  symbolPublishingAdditionalParameters: ''
  artifactsPublishingAdditionalParameters: ''
  signingValidationAdditionalParameters: ''

  # Which stages should finish execution before post-build stages start
  dependsOn: [build]

stages:
- stage: validate
  dependsOn: ${{ parameters.dependsOn }}
  displayName: Validate
  jobs:
  - ${{ if eq(parameters.enableNugetValidation, 'true') }}:
    - job:
      displayName: NuGet Validation
      pool:
        vmImage: 'windows-2019'
      steps:
        - task: DownloadBuildArtifacts@0
          displayName: Download Package Artifacts
          inputs:
            buildType: current
            artifactName: PackageArtifacts

        - task: PowerShell@2
          displayName: Validate
          inputs:
            filePath: $(Build.SourcesDirectory)/eng/common/post-build/nuget-validation.ps1
            arguments: -PackagesPath $(Build.ArtifactStagingDirectory)/PackageArtifacts/ 
              -ToolDestinationPath $(Agent.BuildDirectory)/Extract/ 

  - ${{ if eq(parameters.enableSigningValidation, 'true') }}:
    - job:
      displayName: Signing Validation
      pool:
        vmImage: 'windows-2019'
      steps:
        # This is necessary whenever we want to publish/restore to an AzDO private feed
        # Since sdk-task.ps1 tries to restore packages we need to do this authentication here
        # otherwise it'll complain about accessing a private feed.
        - task: NuGetAuthenticate@0
          displayName: 'Authenticate to AzDO Feeds'

        - task: DownloadBuildArtifacts@0
          displayName: Download Package Artifacts
          inputs:
            buildType: current
            artifactName: PackageArtifacts

        - task: PowerShell@2
          displayName: Validate
          inputs:
            filePath: eng\common\sdk-task.ps1
            arguments: -task SigningValidation -restore -msbuildEngine dotnet
              /p:PackageBasePath='$(Build.ArtifactStagingDirectory)/PackageArtifacts'
              /p:SignCheckExclusionsFile='$(Build.SourcesDirectory)/eng/SignCheckExclusionsFile.txt'
              /p:Configuration=Release 
              ${{ parameters.signingValidationAdditionalParameters }}

  - ${{ if eq(parameters.enableSourceLinkValidation, 'true') }}:
    - job:
      displayName: SourceLink Validation
      variables:
        - template: common-variables.yml
      pool:
        vmImage: 'windows-2019'
      steps:
        - task: DownloadBuildArtifacts@0
          displayName: Download Blob Artifacts
          inputs:
            buildType: current
            artifactName: BlobArtifacts

        - task: PowerShell@2
          displayName: Validate
          inputs:
            filePath: $(Build.SourcesDirectory)/eng/common/post-build/sourcelink-validation.ps1
            arguments: -InputPath $(Build.ArtifactStagingDirectory)/BlobArtifacts/ 
              -ExtractPath $(Agent.BuildDirectory)/Extract/ 
              -GHRepoName $(Build.Repository.Name) 
              -GHCommit $(Build.SourceVersion)
              -SourcelinkCliVersion $(SourceLinkCLIVersion)
          continueOnError: true

  - ${{ if eq(parameters.SDLValidationParameters.enable, 'true') }}:
    - template: /eng/common/templates/job/execute-sdl.yml
      parameters:
        additionalParameters: ${{ parameters.SDLValidationParameters.params }}
        continueOnError: ${{ parameters.SDLValidationParameters.continueOnError }}
        artifactNames: ${{ parameters.SDLValidationParameters.artifactNames }}

- template: \eng\common\templates\post-build\channels\generic-public-channel.yml
  parameters:
    artifactsPublishingAdditionalParameters: ${{ parameters.artifactsPublishingAdditionalParameters }}
    publishInstallersAndChecksums: ${{ parameters.publishInstallersAndChecksums }}
    symbolPublishingAdditionalParameters: ${{ parameters.symbolPublishingAdditionalParameters }}
    stageName: 'NetCore_Dev31_Publish'
    channelName: '.NET Core 3.1 Dev'
    channelId: 128
    transportFeed: 'https://pkgs.dev.azure.com/dnceng/public/_packaging/dotnet3.1-transport/nuget/v3/index.json'
    shippingFeed: 'https://pkgs.dev.azure.com/dnceng/public/_packaging/dotnet3.1/nuget/v3/index.json'
    symbolsFeed: 'https://pkgs.dev.azure.com/dnceng/public/_packaging/dotnet3.1-symbols/nuget/v3/index.json'

- template: \eng\common\templates\post-build\channels\generic-public-channel.yml
  parameters:
    artifactsPublishingAdditionalParameters: ${{ parameters.artifactsPublishingAdditionalParameters }}
    publishInstallersAndChecksums: ${{ parameters.publishInstallersAndChecksums }}
    symbolPublishingAdditionalParameters: ${{ parameters.symbolPublishingAdditionalParameters }}
    stageName: 'Net_Eng_Latest_Publish'
    channelName: '.NET Eng - Latest'
    channelId: 2
    transportFeed: 'https://pkgs.dev.azure.com/dnceng/public/_packaging/dotnet-eng/nuget/v3/index.json'
    shippingFeed: 'https://pkgs.dev.azure.com/dnceng/public/_packaging/dotnet-eng/nuget/v3/index.json'
    symbolsFeed: 'https://pkgs.dev.azure.com/dnceng/public/_packaging/dotnet-eng-symbols/nuget/v3/index.json'

- template: \eng\common\templates\post-build\channels\generic-public-channel.yml
  parameters:
    artifactsPublishingAdditionalParameters: ${{ parameters.artifactsPublishingAdditionalParameters }}
    publishInstallersAndChecksums: ${{ parameters.publishInstallersAndChecksums }}
    symbolPublishingAdditionalParameters: ${{ parameters.symbolPublishingAdditionalParameters }}
    stageName: 'Net_Eng_Validation_Publish'
    channelName: '.NET Eng - Validation'
    channelId: 9
    transportFeed: 'https://pkgs.dev.azure.com/dnceng/public/_packaging/dotnet-eng/nuget/v3/index.json'
    shippingFeed: 'https://pkgs.dev.azure.com/dnceng/public/_packaging/dotnet-eng/nuget/v3/index.json'
    symbolsFeed: 'https://pkgs.dev.azure.com/dnceng/public/_packaging/dotnet-eng-symbols/nuget/v3/index.json'

- template: \eng\common\templates\post-build\channels\generic-public-channel.yml
  parameters:
    artifactsPublishingAdditionalParameters: ${{ parameters.artifactsPublishingAdditionalParameters }}
    publishInstallersAndChecksums: ${{ parameters.publishInstallersAndChecksums }}
    symbolPublishingAdditionalParameters: ${{ parameters.symbolPublishingAdditionalParameters }}
    stageName: 'NetCore_3_Tools_Validation_Publish'
    channelName: '.NET 3 Tools - Validation'
    channelId: 390
    transportFeed: 'https://pkgs.dev.azure.com/dnceng/public/_packaging/dotnet-eng/nuget/v3/index.json'
    shippingFeed: 'https://pkgs.dev.azure.com/dnceng/public/_packaging/dotnet-eng/nuget/v3/index.json'
    symbolsFeed: 'https://pkgs.dev.azure.com/dnceng/public/_packaging/dotnet-eng-symbols/nuget/v3/index.json'

- template: \eng\common\templates\post-build\channels\generic-public-channel.yml
  parameters:
    artifactsPublishingAdditionalParameters: ${{ parameters.artifactsPublishingAdditionalParameters }}
    publishInstallersAndChecksums: ${{ parameters.publishInstallersAndChecksums }}
    symbolPublishingAdditionalParameters: ${{ parameters.symbolPublishingAdditionalParameters }}
    stageName: 'NetCore_3_Tools_Publish'
    channelName: '.NET 3 Tools'
    channelId: 344
    transportFeed: 'https://pkgs.dev.azure.com/dnceng/public/_packaging/dotnet-eng/nuget/v3/index.json'
    shippingFeed: 'https://pkgs.dev.azure.com/dnceng/public/_packaging/dotnet-eng/nuget/v3/index.json'
    symbolsFeed: 'https://pkgs.dev.azure.com/dnceng/public/_packaging/dotnet-eng-symbols/nuget/v3/index.json'

- template: \eng\common\templates\post-build\channels\generic-public-channel.yml
  parameters:
    artifactsPublishingAdditionalParameters: ${{ parameters.artifactsPublishingAdditionalParameters }}
    publishInstallersAndChecksums: ${{ parameters.publishInstallersAndChecksums }}
    symbolPublishingAdditionalParameters: ${{ parameters.symbolPublishingAdditionalParameters }}
    stageName: 'NetCore_Release31_Publish'
    channelName: '.NET Core 3.1 Release'
    channelId: 129
    transportFeed: 'https://pkgs.dev.azure.com/dnceng/public/_packaging/dotnet3.1-transport/nuget/v3/index.json'
    shippingFeed: 'https://pkgs.dev.azure.com/dnceng/public/_packaging/dotnet3.1/nuget/v3/index.json'
    symbolsFeed: 'https://pkgs.dev.azure.com/dnceng/public/_packaging/dotnet3.1-symbols/nuget/v3/index.json'

- template: \eng\common\templates\post-build\channels\generic-public-channel.yml
  parameters:
    artifactsPublishingAdditionalParameters: ${{ parameters.artifactsPublishingAdditionalParameters }}
    publishInstallersAndChecksums: ${{ parameters.publishInstallersAndChecksums }}
    symbolPublishingAdditionalParameters: ${{ parameters.symbolPublishingAdditionalParameters }}
    stageName: 'NetCore_Blazor31_Features_Publish'
    channelName: '.NET Core 3.1 Blazor Features'
    channelId: 531
    transportFeed: 'https://pkgs.dev.azure.com/dnceng/public/_packaging/dotnet3.1-blazor/nuget/v3/index.json'
    shippingFeed: 'https://pkgs.dev.azure.com/dnceng/public/_packaging/dotnet3.1-blazor/nuget/v3/index.json'
    symbolsFeed: 'https://pkgs.dev.azure.com/dnceng/public/_packaging/dotnet3.1-blazor-symbols/nuget/v3/index.json'

- template: \eng\common\templates\post-build\channels\generic-internal-channel.yml
  parameters:
    artifactsPublishingAdditionalParameters: ${{ parameters.artifactsPublishingAdditionalParameters }}
    publishInstallersAndChecksums: ${{ parameters.publishInstallersAndChecksums }}
    symbolPublishingAdditionalParameters: ${{ parameters.symbolPublishingAdditionalParameters }}
    stageName: 'NetCore_31_Internal_Servicing_Publishing'
    channelName: '.NET Core 3.1 Internal Servicing'
    channelId: 550
    transportFeed: 'https://pkgs.dev.azure.com/dnceng/_packaging/dotnet3.1-internal-transport/nuget/v3/index.json'
    shippingFeed: 'https://pkgs.dev.azure.com/dnceng/_packaging/dotnet3.1-internal/nuget/v3/index.json'
    symbolsFeed: 'https://pkgs.dev.azure.com/dnceng/_packaging/dotnet3.1-internal-symbols/nuget/v3/index.json'

- template: \eng\common\templates\post-build\channels\generic-public-channel.yml
  parameters:
    artifactsPublishingAdditionalParameters: ${{ parameters.artifactsPublishingAdditionalParameters }}
    publishInstallersAndChecksums: ${{ parameters.publishInstallersAndChecksums }}
    symbolPublishingAdditionalParameters: ${{ parameters.symbolPublishingAdditionalParameters }}
    stageName: 'General_Testing_Publish'
    channelName: 'General Testing'
    channelId: 529
    transportFeed: 'https://pkgs.dev.azure.com/dnceng/public/_packaging/general-testing/nuget/v3/index.json'
    shippingFeed: 'https://pkgs.dev.azure.com/dnceng/public/_packaging/general-testing/nuget/v3/index.json'
    symbolsFeed: 'https://pkgs.dev.azure.com/dnceng/public/_packaging/general-testing-symbols/nuget/v3/index.json'

- template: \eng\common\templates\post-build\channels\generic-public-channel.yml
  parameters:
    artifactsPublishingAdditionalParameters: ${{ parameters.artifactsPublishingAdditionalParameters }}
    publishInstallersAndChecksums: ${{ parameters.publishInstallersAndChecksums }}
    symbolPublishingAdditionalParameters: ${{ parameters.symbolPublishingAdditionalParameters }}
    stageName: 'NETCore_Tooling_Dev_Publishing'
    channelName: '.NET Core Tooling Dev'
    channelId: 548
    transportFeed: 'https://pkgs.dev.azure.com/dnceng/public/_packaging/dotnet-tools/nuget/v3/index.json'
    shippingFeed: 'https://pkgs.dev.azure.com/dnceng/public/_packaging/dotnet-tools/nuget/v3/index.json'
    symbolsFeed: 'https://pkgs.dev.azure.com/dnceng/public/_packaging/dotnet-tools-symbols/nuget/v3/index.json'

- template: \eng\common\templates\post-build\channels\generic-public-channel.yml
  parameters:
    artifactsPublishingAdditionalParameters: ${{ parameters.artifactsPublishingAdditionalParameters }}
    publishInstallersAndChecksums: ${{ parameters.publishInstallersAndChecksums }}
    symbolPublishingAdditionalParameters: ${{ parameters.symbolPublishingAdditionalParameters }}
    stageName: 'NETCore_Tooling_Release_Publishing'
    channelName: '.NET Core Tooling Release'
    channelId: 549
    transportFeed: 'https://pkgs.dev.azure.com/dnceng/public/_packaging/dotnet-tools/nuget/v3/index.json'
    shippingFeed: 'https://pkgs.dev.azure.com/dnceng/public/_packaging/dotnet-tools/nuget/v3/index.json'
    symbolsFeed: 'https://pkgs.dev.azure.com/dnceng/public/_packaging/dotnet-tools-symbols/nuget/v3/index.json'

- template: \eng\common\templates\post-build\channels\generic-public-channel.yml
  parameters:
    artifactsPublishingAdditionalParameters: ${{ parameters.artifactsPublishingAdditionalParameters }}
    publishInstallersAndChecksums: ${{ parameters.publishInstallersAndChecksums }}
    symbolPublishingAdditionalParameters: ${{ parameters.symbolPublishingAdditionalParameters }}
    stageName: 'NETCore_SDK_311xx_Publishing'
    channelName: '.NET Core SDK 3.1.1xx'
    channelId: 560
    transportFeed: 'https://pkgs.dev.azure.com/dnceng/public/_packaging/dotnet3.1-transport/nuget/v3/index.json'
    shippingFeed: 'https://pkgs.dev.azure.com/dnceng/public/_packaging/dotnet3.1/nuget/v3/index.json'
    symbolsFeed: 'https://pkgs.dev.azure.com/dnceng/public/_packaging/dotnet3.1-symbols/nuget/v3/index.json'

- template: \eng\common\templates\post-build\channels\generic-internal-channel.yml
  parameters:
    artifactsPublishingAdditionalParameters: ${{ parameters.artifactsPublishingAdditionalParameters }}
    publishInstallersAndChecksums: ${{ parameters.publishInstallersAndChecksums }}
    symbolPublishingAdditionalParameters: ${{ parameters.symbolPublishingAdditionalParameters }}
    stageName: 'NETCore_SDK_311xx_Internal_Publishing'
    channelName: '.NET Core SDK 3.1.1xx Internal'
    channelId: 559
    transportFeed: 'https://pkgs.dev.azure.com/dnceng/_packaging/dotnet3.1-internal-transport/nuget/v3/index.json'
    shippingFeed: 'https://pkgs.dev.azure.com/dnceng/_packaging/dotnet3.1-internal/nuget/v3/index.json'
    symbolsFeed: 'https://pkgs.dev.azure.com/dnceng/_packaging/dotnet3.1-internal-symbols/nuget/v3/index.json'

- template: \eng\common\templates\post-build\channels\generic-public-channel.yml
  parameters:
    artifactsPublishingAdditionalParameters: ${{ parameters.artifactsPublishingAdditionalParameters }}
    publishInstallersAndChecksums: ${{ parameters.publishInstallersAndChecksums }}
    symbolPublishingAdditionalParameters: ${{ parameters.symbolPublishingAdditionalParameters }}
    stageName: 'NETCore_SDK_312xx_Publishing'
    channelName: '.NET Core SDK 3.1.2xx'
    channelId: 558
    transportFeed: 'https://pkgs.dev.azure.com/dnceng/public/_packaging/dotnet3.1-transport/nuget/v3/index.json'
    shippingFeed: 'https://pkgs.dev.azure.com/dnceng/public/_packaging/dotnet3.1/nuget/v3/index.json'
    symbolsFeed: 'https://pkgs.dev.azure.com/dnceng/public/_packaging/dotnet3.1-symbols/nuget/v3/index.json'

- template: \eng\common\templates\post-build\channels\generic-internal-channel.yml
  parameters:
    artifactsPublishingAdditionalParameters: ${{ parameters.artifactsPublishingAdditionalParameters }}
    publishInstallersAndChecksums: ${{ parameters.publishInstallersAndChecksums }}
    symbolPublishingAdditionalParameters: ${{ parameters.symbolPublishingAdditionalParameters }}
    stageName: 'NETCore_SDK_312xx_Internal_Publishing'
    channelName: '.NET Core SDK 3.1.2xx Internal'
    channelId: 557
    transportFeed: 'https://pkgs.dev.azure.com/dnceng/_packaging/dotnet3.1-internal-transport/nuget/v3/index.json'
    shippingFeed: 'https://pkgs.dev.azure.com/dnceng/_packaging/dotnet3.1-internal/nuget/v3/index.json'
    symbolsFeed: 'https://pkgs.dev.azure.com/dnceng/_packaging/dotnet3.1-internal-symbols/nuget/v3/index.json'

- template: \eng\common\templates\post-build\channels\generic-public-channel.yml
  parameters:
    artifactsPublishingAdditionalParameters: ${{ parameters.artifactsPublishingAdditionalParameters }}
    publishInstallersAndChecksums: ${{ parameters.publishInstallersAndChecksums }}
    symbolPublishingAdditionalParameters: ${{ parameters.symbolPublishingAdditionalParameters }}
    stageName: 'NETCore_SDK_313xx_Publishing'
    channelName: '.NET Core SDK 3.1.3xx'
    channelId: 759
    transportFeed: 'https://pkgs.dev.azure.com/dnceng/public/_packaging/dotnet3.1-transport/nuget/v3/index.json'
    shippingFeed: 'https://pkgs.dev.azure.com/dnceng/public/_packaging/dotnet3.1/nuget/v3/index.json'
    symbolsFeed: 'https://pkgs.dev.azure.com/dnceng/public/_packaging/dotnet3.1-symbols/nuget/v3/index.json'

- template: \eng\common\templates\post-build\channels\generic-internal-channel.yml
  parameters:
    artifactsPublishingAdditionalParameters: ${{ parameters.artifactsPublishingAdditionalParameters }}
    publishInstallersAndChecksums: ${{ parameters.publishInstallersAndChecksums }}
    symbolPublishingAdditionalParameters: ${{ parameters.symbolPublishingAdditionalParameters }}
    stageName: 'NETCore_SDK_313xx_Internal_Publishing'
    channelName: '.NET Core SDK 3.1.3xx Internal'
    channelId: 760
    transportFeed: 'https://pkgs.dev.azure.com/dnceng/_packaging/dotnet3.1-internal-transport/nuget/v3/index.json'
    shippingFeed: 'https://pkgs.dev.azure.com/dnceng/_packaging/dotnet3.1-internal/nuget/v3/index.json'
    symbolsFeed: 'https://pkgs.dev.azure.com/dnceng/_packaging/dotnet3.1-internal-symbols/nuget/v3/index.json'
    
- template: \eng\common\templates\post-build\channels\generic-public-channel.yml
  parameters:
    artifactsPublishingAdditionalParameters: ${{ parameters.artifactsPublishingAdditionalParameters }}
    publishInstallersAndChecksums: ${{ parameters.publishInstallersAndChecksums }}
    symbolPublishingAdditionalParameters: ${{ parameters.symbolPublishingAdditionalParameters }}
    stageName: 'NETCore_SDK_314xx_Publishing'
    channelName: '.NET Core SDK 3.1.4xx'
    channelId: 921
    transportFeed: 'https://pkgs.dev.azure.com/dnceng/public/_packaging/dotnet3.1-transport/nuget/v3/index.json'
    shippingFeed: 'https://pkgs.dev.azure.com/dnceng/public/_packaging/dotnet3.1/nuget/v3/index.json'
    symbolsFeed: 'https://pkgs.dev.azure.com/dnceng/public/_packaging/dotnet3.1-symbols/nuget/v3/index.json'

- template: \eng\common\templates\post-build\channels\generic-internal-channel.yml
  parameters:
    artifactsPublishingAdditionalParameters: ${{ parameters.artifactsPublishingAdditionalParameters }}
    publishInstallersAndChecksums: ${{ parameters.publishInstallersAndChecksums }}
    symbolPublishingAdditionalParameters: ${{ parameters.symbolPublishingAdditionalParameters }}
    stageName: 'NETCore_SDK_314xx_Internal_Publishing'
    channelName: '.NET Core SDK 3.1.4xx Internal'
    channelId: 922
    transportFeed: 'https://pkgs.dev.azure.com/dnceng/_packaging/dotnet3.1-internal-transport/nuget/v3/index.json'
    shippingFeed: 'https://pkgs.dev.azure.com/dnceng/_packaging/dotnet3.1-internal/nuget/v3/index.json'
    symbolsFeed: 'https://pkgs.dev.azure.com/dnceng/_packaging/dotnet3.1-internal-symbols/nuget/v3/index.json'

- template: \eng\common\templates\post-build\channels\generic-public-channel.yml
  parameters:
    artifactsPublishingAdditionalParameters: ${{ parameters.artifactsPublishingAdditionalParameters }}
    publishInstallersAndChecksums: ${{ parameters.publishInstallersAndChecksums }}
    symbolPublishingAdditionalParameters: ${{ parameters.symbolPublishingAdditionalParameters }}
    stageName: 'VS16_6_Publishing'
    channelName: 'VS 16.6'
    channelId: 1010
    transportFeed: 'https://pkgs.dev.azure.com/dnceng/public/_packaging/dotnet-tools-transport/nuget/v3/index.json'
    shippingFeed: 'https://pkgs.dev.azure.com/dnceng/public/_packaging/dotnet-tools/nuget/v3/index.json'
    symbolsFeed: 'https://pkgs.dev.azure.com/dnceng/public/_packaging/dotnet-tools-symbols/nuget/v3/index.json'

- template: \eng\common\templates\post-build\channels\generic-public-channel.yml
  parameters:
    artifactsPublishingAdditionalParameters: ${{ parameters.artifactsPublishingAdditionalParameters }}
    publishInstallersAndChecksums: ${{ parameters.publishInstallersAndChecksums }}
    symbolPublishingAdditionalParameters: ${{ parameters.symbolPublishingAdditionalParameters }}
    stageName: 'VS16_7_Publishing'
    channelName: 'VS 16.7'
    channelId: 1011
    transportFeed: 'https://pkgs.dev.azure.com/dnceng/public/_packaging/dotnet-tools-transport/nuget/v3/index.json'
    shippingFeed: 'https://pkgs.dev.azure.com/dnceng/public/_packaging/dotnet-tools/nuget/v3/index.json'
    symbolsFeed: 'https://pkgs.dev.azure.com/dnceng/public/_packaging/dotnet-tools-symbols/nuget/v3/index.json'

- template: \eng\common\templates\post-build\channels\generic-public-channel.yml
  parameters:
    artifactsPublishingAdditionalParameters: ${{ parameters.artifactsPublishingAdditionalParameters }}
    publishInstallersAndChecksums: ${{ parameters.publishInstallersAndChecksums }}
    symbolPublishingAdditionalParameters: ${{ parameters.symbolPublishingAdditionalParameters }}
    stageName: 'VS16_8_Publishing'
    channelName: 'VS 16.8'
    channelId: 1154
    transportFeed: 'https://pkgs.dev.azure.com/dnceng/public/_packaging/dotnet-tools-transport/nuget/v3/index.json'
    shippingFeed: 'https://pkgs.dev.azure.com/dnceng/public/_packaging/dotnet-tools/nuget/v3/index.json'
    symbolsFeed: 'https://pkgs.dev.azure.com/dnceng/public/_packaging/dotnet-tools-symbols/nuget/v3/index.json'

- template: \eng\common\templates\post-build\channels\generic-public-channel.yml
  parameters:
    artifactsPublishingAdditionalParameters: ${{ parameters.artifactsPublishingAdditionalParameters }}
    publishInstallersAndChecksums: ${{ parameters.publishInstallersAndChecksums }}
    symbolPublishingAdditionalParameters: ${{ parameters.symbolPublishingAdditionalParameters }}
<<<<<<< HEAD
=======
    stageName: 'VS16_9_Publishing'
    channelName: 'VS 16.9'
    channelId: 1473
    transportFeed: 'https://pkgs.dev.azure.com/dnceng/public/_packaging/dotnet-tools-transport/nuget/v3/index.json'
    shippingFeed: 'https://pkgs.dev.azure.com/dnceng/public/_packaging/dotnet-tools/nuget/v3/index.json'
    symbolsFeed: 'https://pkgs.dev.azure.com/dnceng/public/_packaging/dotnet-tools-symbols/nuget/v3/index.json'

- template: \eng\common\templates\post-build\channels\generic-public-channel.yml
  parameters:
    artifactsPublishingAdditionalParameters: ${{ parameters.artifactsPublishingAdditionalParameters }}
    publishInstallersAndChecksums: ${{ parameters.publishInstallersAndChecksums }}
    symbolPublishingAdditionalParameters: ${{ parameters.symbolPublishingAdditionalParameters }}
>>>>>>> dc3f4eef
    stageName: 'VS_Master_Publishing'
    channelName: 'VS Master'
    channelId: 1012
    transportFeed: 'https://pkgs.dev.azure.com/dnceng/public/_packaging/dotnet-tools-transport/nuget/v3/index.json'
    shippingFeed: 'https://pkgs.dev.azure.com/dnceng/public/_packaging/dotnet-tools/nuget/v3/index.json'
    symbolsFeed: 'https://pkgs.dev.azure.com/dnceng/public/_packaging/dotnet-tools-symbols/nuget/v3/index.json'<|MERGE_RESOLUTION|>--- conflicted
+++ resolved
@@ -372,8 +372,6 @@
     artifactsPublishingAdditionalParameters: ${{ parameters.artifactsPublishingAdditionalParameters }}
     publishInstallersAndChecksums: ${{ parameters.publishInstallersAndChecksums }}
     symbolPublishingAdditionalParameters: ${{ parameters.symbolPublishingAdditionalParameters }}
-<<<<<<< HEAD
-=======
     stageName: 'VS16_9_Publishing'
     channelName: 'VS 16.9'
     channelId: 1473
@@ -386,7 +384,6 @@
     artifactsPublishingAdditionalParameters: ${{ parameters.artifactsPublishingAdditionalParameters }}
     publishInstallersAndChecksums: ${{ parameters.publishInstallersAndChecksums }}
     symbolPublishingAdditionalParameters: ${{ parameters.symbolPublishingAdditionalParameters }}
->>>>>>> dc3f4eef
     stageName: 'VS_Master_Publishing'
     channelName: 'VS Master'
     channelId: 1012
