--- conflicted
+++ resolved
@@ -255,11 +255,7 @@
       create a test insertion in Visual Studio to validate.
     -->
     <NewtonsoftJsonVersion>12.0.2</NewtonsoftJsonVersion>
-<<<<<<< HEAD
     <StreamJsonRpcVersion>2.7.66-alpha</StreamJsonRpcVersion>
-=======
-    <StreamJsonRpcVersion>2.7.62-alpha</StreamJsonRpcVersion>
->>>>>>> c27b3d0f
     <MicrosoftBclAsyncInterfacesVersion>1.1.1</MicrosoftBclAsyncInterfacesVersion>
     <!--
       When updating the S.C.I or S.R.M version please let the MSBuild team know in advance so they
