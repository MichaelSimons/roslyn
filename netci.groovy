// Groovy Script: http://www.groovy-lang.org/syntax.html
// Jenkins DSL: https://github.com/jenkinsci/job-dsl-plugin/wiki

import jobs.generation.*;

// The input project name (e.g. dotnet/corefx)
def projectName = GithubProject
// The input branch name (e.g. master)
def branchName = GithubBranchName
// Folder that the project jobs reside in (project/branch)
def projectFoldername = Utilities.getFolderName(projectName) + '/' + Utilities.getFolderName(branchName)

// Email the results of aborted / failed jobs to our infrastructure alias
static void addEmailPublisher(def myJob) {
  myJob.with {
    publishers {
      extendedEmail('mlinfraswat@microsoft.com', '$DEFAULT_SUBJECT', '$DEFAULT_CONTENT') {
	// trigger(trigger name, subject, body, recipient list, send to developers, send to requester, include culprits, send to recipient list)
        trigger('Aborted', '$PROJECT_DEFAULT_SUBJECT', '$PROJECT_DEFAULT_CONTENT', null, false, false, false, true)
        trigger('Failure', '$PROJECT_DEFAULT_SUBJECT', '$PROJECT_DEFAULT_CONTENT', null, false, false, false, true)
      }
    }
  }
}

// Calls a web hook on Jenkins build events.  Allows our build monitoring jobs to be push notified
// vs. polling
static void addBuildEventWebHook(def myJob) {
  myJob.with {
    notifications {
      endpoint('https://jaredpar.azurewebsites.net/api/BuildEvent?code=tts2pvyelahoiliwu7lo6flxr8ps9kaip4hyr4m0ofa3o3l3di77tzcdpk22kf9gex5m6cbrcnmi') {
        event('all')
      }
    }
  }   
}

// Generates the standard trigger phrases.  This is the regex which ends up matching lines like:
//  test win32 please
static String generateTriggerPhrase(String jobName, String opsysName, String triggerKeyword = 'this') {
    return "(?i).*test\\W+(${jobName.replace('_', '/').substring(7)}|${opsysName}|${triggerKeyword}|${opsysName}\\W+${triggerKeyword}|${triggerKeyword}\\W+${opsysName})\\W+please.*";
}

static void addRoslynJob(def myJob, String jobName, String branchName, Boolean isPr, String triggerPhraseExtra, Boolean triggerPhraseOnly = false) {
  def archiveSettings = new ArchivalSettings()
  archiveSettings.addFiles('Binaries/**/*.pdb')
  archiveSettings.addFiles('Binaries/**/*.xml')
  archiveSettings.addFiles('Binaries/**/*.log')
  archiveSettings.addFiles('Binaries/**/*.dmp')
  archiveSettings.addFiles('Binaries/**/*.zip')
  archiveSettings.addFiles('Binaries/**/*.png')
  archiveSettings.addFiles('Binaries/**/*.xml')
  archiveSettings.excludeFiles('Binaries/Obj/**')
  archiveSettings.excludeFiles('Binaries/Bootstrap/**')
  archiveSettings.excludeFiles('Binaries/**/nuget*.zip')
  // Only archive if failed/aborted
  archiveSettings.setArchiveOnFailure()
  archiveSettings.setFailIfNothingArchived()
  Utilities.addArchival(myJob, archiveSettings)

  // Create the standard job.  This will setup parameter, SCM, timeout, etc ...
  def projectName = 'dotnet/roslyn'
  def defaultBranch = "*/${branchName}"
  Utilities.standardJobSetup(myJob, projectName, isPr, defaultBranch)

  // Need to setup the triggers for the job
  if (isPr) {
    def triggerCore = "open|all|${jobName}"
    if (triggerPhraseExtra) {
      triggerCore = "${triggerCore}|${triggerPhraseExtra}"
    }
    def triggerPhrase = "(?i).*test\\W+(${triggerCore})\\W+please.*";
    def contextName = jobName
    Utilities.addGithubPRTriggerForBranch(myJob, branchName, contextName, triggerPhrase, triggerPhraseOnly)
  } else {
    Utilities.addGithubPushTrigger(myJob)
    addEmailPublisher(myJob)
  }

  addBuildEventWebHook(myJob)
}

// True when this is a PR job, false for commit.  On feature branches we do PR jobs only. 
def commitPullList = [false, true]
if (branchName.startsWith("features/")) {
  commitPullList = [true]
} 

// Windows     
commitPullList.each { isPr -> 
  ['debug', 'release'].each { configuration ->
        ['unit32', 'unit64'].each { buildTarget ->
      def jobName = Utilities.getFullJobName(projectName, "windows_${configuration}_${buildTarget}", isPr)
            def myJob = job(jobName) {
        description("Windows ${configuration} tests on ${buildTarget}")
                  steps {
                    batchFile("""set TEMP=%WORKSPACE%\\Binaries\\Temp
mkdir %TEMP%
set TMP=%TEMP%
.\\cibuild.cmd ${(configuration == 'debug') ? '/debug' : '/release'} ${(buildTarget == 'unit32') ? '/test32' : '/test64'}""")
                  }
                }

      def triggerPhraseOnly = configuration == 'release'   
      def triggerPhraseExtra = ""
                Utilities.setMachineAffinity(myJob, 'Windows_NT', 'latest-or-auto')
      Utilities.addXUnitDotNETResults(myJob, '**/xUnitResults/*.xml')
      addRoslynJob(myJob, jobName, branchName, isPr, triggerPhraseExtra, triggerPhraseOnly)
    }
  }
}

// Linux
commitPullList.each { isPr -> 
  def jobName = Utilities.getFullJobName(projectName, "linux_debug", isPr)
  def myJob = job(jobName) {
    description("Linux tests")
                  steps {
                    shell("./cibuild.sh --nocache --debug")
                  }
                }

  def triggerPhraseOnly = false
<<<<<<< HEAD
  def triggerPhraseExtra = ""
                Utilities.setMachineAffinity(myJob, 'Ubuntu14.04', 'latest-or-auto')
=======
  def triggerPhraseExtra = "linux"
  Utilities.setMachineAffinity(myJob, 'Ubuntu14.04', 'latest-or-auto')
>>>>>>> e9dda558
  Utilities.addXUnitDotNETResults(myJob, '**/xUnitResults/*.xml')
  addRoslynJob(myJob, jobName, branchName, isPr, triggerPhraseExtra, triggerPhraseOnly)
}

// Mac
commitPullList.each { isPr -> 
  def jobName = Utilities.getFullJobName(projectName, "mac_debug", isPr)
  def myJob = job(jobName) {
    description("Mac tests")
                  label('mac-roslyn')
                  steps {
                    shell("./cibuild.sh --nocache --debug")
                  }
            }

  def triggerPhraseOnly = true
<<<<<<< HEAD
  def triggerPhraseExtra = ""
            Utilities.addXUnitDotNETResults(myJob, '**/xUnitResults/*.xml')
=======
  def triggerPhraseExtra = "mac"
  Utilities.addXUnitDotNETResults(myJob, '**/xUnitResults/*.xml')
>>>>>>> e9dda558
  addRoslynJob(myJob, jobName, branchName, isPr, triggerPhraseExtra, triggerPhraseOnly)
  }

// Determinism
commitPullList.each { isPr -> 
  def jobName = Utilities.getFullJobName(projectName, "windows_determinism", isPr)
  def myJob = job(jobName) {
    description('Determinism tests')
    label('windows-roslyn')
    steps {
      batchFile("""set TEMP=%WORKSPACE%\\Binaries\\Temp
mkdir %TEMP%
set TMP=%TEMP%
.\\cibuild.cmd /testDeterminism""")
    }
  }

  def triggerPhraseOnly = true
  def triggerPhraseExtra = "determinism"
  Utilities.setMachineAffinity(myJob, 'Windows_NT', 'latest-or-auto')
  addRoslynJob(myJob, jobName, branchName, isPr, triggerPhraseExtra, triggerPhraseOnly)
}

// Perf Correctness
commitPullList.each { isPr ->
  def jobName = Utilities.getFullJobName(projectName, "perf_correctness", isPr)
  def myJob = job(jobName) {
    description('perf test correctness')
    label('windows-roslyn')
    steps {
      batchFile(""".\\cibuild.cmd /testPerfCorrectness""")
    }
  }

  def triggerPhraseOnly = false
  def triggerPhraseExtra = "perf-correctness"
  Utilities.setMachineAffinity(myJob, 'Windows_NT', 'latest-or-auto')
  addRoslynJob(myJob, jobName, branchName, isPr, triggerPhraseExtra, triggerPhraseOnly)
}<|MERGE_RESOLUTION|>--- conflicted
+++ resolved
@@ -121,13 +121,8 @@
                 }
 
   def triggerPhraseOnly = false
-<<<<<<< HEAD
-  def triggerPhraseExtra = ""
-                Utilities.setMachineAffinity(myJob, 'Ubuntu14.04', 'latest-or-auto')
-=======
   def triggerPhraseExtra = "linux"
   Utilities.setMachineAffinity(myJob, 'Ubuntu14.04', 'latest-or-auto')
->>>>>>> e9dda558
   Utilities.addXUnitDotNETResults(myJob, '**/xUnitResults/*.xml')
   addRoslynJob(myJob, jobName, branchName, isPr, triggerPhraseExtra, triggerPhraseOnly)
 }
@@ -144,13 +139,8 @@
             }
 
   def triggerPhraseOnly = true
-<<<<<<< HEAD
-  def triggerPhraseExtra = ""
-            Utilities.addXUnitDotNETResults(myJob, '**/xUnitResults/*.xml')
-=======
   def triggerPhraseExtra = "mac"
   Utilities.addXUnitDotNETResults(myJob, '**/xUnitResults/*.xml')
->>>>>>> e9dda558
   addRoslynJob(myJob, jobName, branchName, isPr, triggerPhraseExtra, triggerPhraseOnly)
   }
 
