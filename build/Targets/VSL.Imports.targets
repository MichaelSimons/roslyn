--- conflicted
+++ resolved
@@ -82,40 +82,6 @@
     </PropertyGroup>
   </Target>
 
-<<<<<<< HEAD
-  <Choose>
-    <When Condition="'$(ProjectLanguage)' == 'VB'">
-      <PropertyGroup>
-        <MSBuildTargetsLanguageName>VisualBasic</MSBuildTargetsLanguageName>
-      </PropertyGroup>
-    </When>
-    <When Condition="'$(ProjectLanguage)' == 'CSharp'">
-      <PropertyGroup>
-        <MSBuildTargetsLanguageName>CSharp</MSBuildTargetsLanguageName>
-      </PropertyGroup>
-    </When>
-  </Choose>
-  
-  <Choose>
-    <When Condition="'$(ProjectLanguage)' == 'C++'">
-      <PropertyGroup>
-        <MSBuildTargetsFilePath>$(VCTargetsPath)\Microsoft.Cpp.targets</MSBuildTargetsFilePath>
-      </PropertyGroup>
-    </When>
-    <When Condition="'$(TargetFrameworkIdentifier)' == '.NETPortable'">
-      <PropertyGroup>
-        <MSBuildTargetsFilePath>$(MSBuildExtensionsPath32)\Microsoft\Portable\$(TargetFrameworkVersion)\Microsoft.Portable.$(MSBuildTargetsLanguageName).targets</MSBuildTargetsFilePath>
-      </PropertyGroup>
-    </When>
-    <Otherwise>
-      <PropertyGroup>
-        <MSBuildTargetsFilePath>$(MSBuildToolsPath)\Microsoft.$(MSBuildTargetsLanguageName).targets</MSBuildTargetsFilePath>
-      </PropertyGroup>
-    </Otherwise>
-  </Choose>
-  
-  <Import Project="$(MSBuildTargetsFilePath)" />
-=======
   <!-- ====================================================================================
 
          Generation of binding redirects.
@@ -148,23 +114,43 @@
     </PropertyGroup>
   </Target>
 
-  <Import Project="$(MSBuildExtensionsPath32)\Microsoft\Portable\$(TargetFrameworkVersion)\Microsoft.Portable.VisualBasic.targets"
-          Condition="'$(ProjectLanguage)' == 'VB' And '$(TargetFrameworkIdentifier)' == '.NETPortable'"/>
-  <Import Project="$(MSBuildExtensionsPath32)\Microsoft\Portable\$(TargetFrameworkVersion)\Microsoft.Portable.CSharp.targets"
-          Condition="'$(ProjectLanguage)' == 'CSharp' And '$(TargetFrameworkIdentifier)' == '.NETPortable'"/>
-
-  <Import Project="$(MSBuildToolsPath)\Microsoft.VisualBasic.targets"
-          Condition="'$(ProjectLanguage)' == 'VB' And '$(TargetFrameworkIdentifier)' != '.NETPortable'" />
-  <Import Project="$(MSBuildToolsPath)\Microsoft.CSharp.targets"
-          Condition="'$(ProjectLanguage)' == 'CSharp' And '$(TargetFrameworkIdentifier)' != '.NETPortable'" />
-
-  <Import Project="$(VCTargetsPath)\Microsoft.Cpp.targets" Condition="'$(ProjectLanguage)' == 'C++'" />
->>>>>>> 701404c7
+  <Choose>
+    <When Condition="'$(ProjectLanguage)' == 'VB'">
+      <PropertyGroup>
+        <MSBuildTargetsLanguageName>VisualBasic</MSBuildTargetsLanguageName>
+      </PropertyGroup>
+    </When>
+    <When Condition="'$(ProjectLanguage)' == 'CSharp'">
+      <PropertyGroup>
+        <MSBuildTargetsLanguageName>CSharp</MSBuildTargetsLanguageName>
+      </PropertyGroup>
+    </When>
+  </Choose>
+
+  <Choose>
+    <When Condition="'$(ProjectLanguage)' == 'C++'">
+      <PropertyGroup>
+        <MSBuildTargetsFilePath>$(VCTargetsPath)\Microsoft.Cpp.targets</MSBuildTargetsFilePath>
+      </PropertyGroup>
+    </When>
+    <When Condition="'$(TargetFrameworkIdentifier)' == '.NETPortable'">
+      <PropertyGroup>
+        <MSBuildTargetsFilePath>$(MSBuildExtensionsPath32)\Microsoft\Portable\$(TargetFrameworkVersion)\Microsoft.Portable.$(MSBuildTargetsLanguageName).targets</MSBuildTargetsFilePath>
+      </PropertyGroup>
+    </When>
+    <Otherwise>
+      <PropertyGroup>
+        <MSBuildTargetsFilePath>$(MSBuildToolsPath)\Microsoft.$(MSBuildTargetsLanguageName).targets</MSBuildTargetsFilePath>
+      </PropertyGroup>
+    </Otherwise>
+  </Choose>
+
+  <Import Project="$(MSBuildTargetsFilePath)" />
 
   <!-- On Mono on *nix the NuGet targets aren't imported by default, so we do that here -->
   <Import Project="$(MSBuildExtensionsPath)\Microsoft\NuGet\Microsoft.NuGet.targets"
           Condition="'$(OS)' != 'Windows_NT'" />
-  
+
   <Choose>
     <When Condition="'$(TargetFrameworkIdentifier)' == '.NETPortable' AND
                      '$(TargetFrameworkVersion)' == 'v5.0'">
