--- conflicted
+++ resolved
@@ -7726,7 +7726,6 @@
 
             await VerifyCS.VerifyCodeFixAsync(source, fixedCode);
         }
-<<<<<<< HEAD
 
         [Fact, Trait(Traits.Feature, Traits.Features.CodeActionsRemoveUnnecessaryCast)]
         public async Task ObjectCastInInterpolation1()
@@ -7734,7 +7733,7 @@
             var source =
 @"class Program
 {
-    public void M()
+    public void M(int x, int z)
     {
         var v = $""x {[|(object)|]1} z"";
     }
@@ -7742,7 +7741,7 @@
             var fixedCode =
 @"class Program
 {
-    public void M()
+    public void M(int x, int z)
     {
         var v = $""x {1} z"";
     }
@@ -7757,7 +7756,7 @@
             var source =
 @"class Program
 {
-    public void M()
+    public void M(int x, int z)
     {
         var v = $""x {([|(object)|]1)} z"";
     }
@@ -7765,7 +7764,7 @@
             var fixedCode =
 @"class Program
 {
-    public void M()
+    public void M(int x, int z)
     {
         var v = $""x {1} z"";
     }
@@ -7773,7 +7772,5 @@
 
             await VerifyCS.VerifyCodeFixAsync(source, fixedCode);
         }
-=======
->>>>>>> 7b5aa922
     }
 }