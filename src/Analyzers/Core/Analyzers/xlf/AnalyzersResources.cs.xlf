﻿<?xml version="1.0" encoding="utf-8"?>
<xliff xmlns="urn:oasis:names:tc:xliff:document:1.2" xmlns:xsi="http://www.w3.org/2001/XMLSchema-instance" version="1.2" xsi:schemaLocation="urn:oasis:names:tc:xliff:document:1.2 xliff-core-1.2-transitional.xsd">
  <file datatype="xml" source-language="en" target-language="cs" original="../AnalyzersResources.resx">
    <body>
      <trans-unit id="A_source_file_contains_a_header_that_does_not_match_the_required_text">
        <source>A source file contains a header that does not match the required text</source>
        <target state="translated">Zdrojový soubor obsahuje hlavičku, která neodpovídá požadovanému textu.</target>
        <note />
      </trans-unit>
      <trans-unit id="A_source_file_is_missing_a_required_header">
        <source>A source file is missing a required header.</source>
        <target state="translated">Ve zdrojovém souboru chybí požadovaná hlavička.</target>
        <note />
      </trans-unit>
      <trans-unit id="Accessibility_modifiers_required">
        <source>Accessibility modifiers required</source>
        <target state="translated">Vyžadují se modifikátory dostupnosti.</target>
        <note />
      </trans-unit>
      <trans-unit id="Add_accessibility_modifiers">
        <source>Add accessibility modifiers</source>
        <target state="translated">Přidat Modifikátory dostupnosti</target>
        <note />
      </trans-unit>
      <trans-unit id="Add_parentheses_for_clarity">
        <source>Add parentheses for clarity</source>
        <target state="translated">Přidat závorky kvůli srozumitelnosti</target>
        <note />
      </trans-unit>
      <trans-unit id="Add_readonly_modifier">
        <source>Add readonly modifier</source>
        <target state="translated">Přidat modifikátor jen pro čtení</target>
        <note />
      </trans-unit>
      <trans-unit id="Add_this_or_Me_qualification">
        <source>Add 'this' or 'Me' qualification.</source>
        <target state="translated">Přidat kvalifikaci „this“ nebo „Me“</target>
        <note />
      </trans-unit>
      <trans-unit id="Avoid_legacy_format_target_0_in_SuppressMessageAttribute">
        <source>Avoid legacy format target '{0}' in 'SuppressMessageAttribute'</source>
        <target state="translated">Vyhněte se starému cíli formátu {0} v SuppressMessageAttribute.</target>
        <note />
      </trans-unit>
      <trans-unit id="Avoid_legacy_format_target_in_SuppressMessageAttribute">
        <source>Avoid legacy format target in 'SuppressMessageAttribute'</source>
        <target state="translated">Vyhněte se starému cíli formátu v SuppressMessageAttribute.</target>
        <note />
      </trans-unit>
      <trans-unit id="Avoid_multiple_blank_lines">
        <source>Avoid multiple blank lines</source>
        <target state="new">Avoid multiple blank lines</target>
        <note />
      </trans-unit>
      <trans-unit id="Avoid_unnecessary_value_assignments_in_your_code_as_these_likely_indicate_redundant_value_computations_If_the_value_computation_is_not_redundant_and_you_intend_to_retain_the_assignmentcomma_then_change_the_assignment_target_to_a_local_variable_whose_name_starts_with_an_underscore_and_is_optionally_followed_by_an_integercomma_such_as___comma__1_comma__2_comma_etc">
        <source>Avoid unnecessary value assignments in your code, as these likely indicate redundant value computations. If the value computation is not redundant and you intend to retain the assignment, then change the assignment target to a local variable whose name starts with an underscore and is optionally followed by an integer, such as '_', '_1', '_2', etc. These are treated as special discard symbol names.</source>
        <target state="translated">Vyhněte se v kódu přiřazením nepotřebných hodnot, protože ta pravděpodobně indikují nadbytečné výpočty hodnot. Pokud výpočet hodnoty není nadbytečný a chcete dané přiřazení zachovat, změňte cíl přiřazení na místní proměnnou, jejíž název začíná podtržítkem, za kterým volitelně následuje celé číslo, například _, _1, _2 atd. Tyto řetězce se považují za názvy speciálních symbolů pro vyřazení.</target>
        <note />
      </trans-unit>
      <trans-unit id="Avoid_unused_parameters_in_your_code_If_the_parameter_cannot_be_removed_then_change_its_name_so_it_starts_with_an_underscore_and_is_optionally_followed_by_an_integer_such_as__comma__1_comma__2_etc_These_are_treated_as_special_discard_symbol_names">
        <source>Avoid unused parameters in your code. If the parameter cannot be removed, then change its name so it starts with an underscore and is optionally followed by an integer, such as '_', '_1', '_2', etc. These are treated as special discard symbol names.</source>
        <target state="translated">Vyhněte se v kódu nepoužitým parametrům. Pokud parametr nelze odebrat, změňte jeho název tak, aby začínal podtržítkem, za kterým volitelně následuje celé číslo, například _, _1, _2 atd. Tyto řetězce se považují za názvy speciálních symbolů pro vyřazení.</target>
        <note />
      </trans-unit>
<<<<<<< HEAD
      <trans-unit id="Blank_line_required_between_block_and_subsequent_statement">
        <source>Blank line required between block and subsequent statement</source>
        <target state="new">Blank line required between block and subsequent statement</target>
        <note />
=======
      <trans-unit id="Change_namespace_to_match_folder_structure">
        <source>Change namespace to match folder structure</source>
        <target state="new">Change namespace to match folder structure</target>
        <note>{Locked="namespace"} "namespace" is a keyword and should not be localized.</note>
>>>>>>> 995ad4b8
      </trans-unit>
      <trans-unit id="Changes_to_expression_trees_may_result_in_behavior_changes_at_runtime">
        <source>Changes to expression trees may result in behavior changes at runtime</source>
        <target state="translated">Změny ve stromech výrazů můžou způsobit změny chování za běhu.</target>
        <note />
      </trans-unit>
      <trans-unit id="Conditional_expression_can_be_simplified">
        <source>Conditional expression can be simplified</source>
        <target state="translated">Podmínka se dá zjednodušit.</target>
        <note />
      </trans-unit>
      <trans-unit id="Convert_to_conditional_expression">
        <source>Convert to conditional expression</source>
        <target state="translated">Převést na podmíněný výraz</target>
        <note />
      </trans-unit>
      <trans-unit id="Convert_to_tuple">
        <source>Convert to tuple</source>
        <target state="translated">Převést na řazenou kolekci členů</target>
        <note />
      </trans-unit>
      <trans-unit id="Expression_value_is_never_used">
        <source>Expression value is never used</source>
        <target state="translated">Hodnota výrazu se nikdy nepoužívá.</target>
        <note />
      </trans-unit>
      <trans-unit id="Collection_initialization_can_be_simplified">
        <source>Collection initialization can be simplified</source>
        <target state="translated">Inicializace kolekce se dá zjednodušit.</target>
        <note />
      </trans-unit>
      <trans-unit id="Format_string_contains_invalid_placeholder">
        <source>Format string contains invalid placeholder</source>
        <target state="translated">Formátovací řetězec obsahuje neplatný zástupný symbol.</target>
        <note />
      </trans-unit>
      <trans-unit id="GetHashCode_implementation_can_be_simplified">
        <source>'GetHashCode' implementation can be simplified</source>
        <target state="translated">Implementace GetHashCode se dá zjednodušit.</target>
        <note />
      </trans-unit>
      <trans-unit id="Interpolation_can_be_simplified">
        <source>Interpolation can be simplified</source>
        <target state="translated">Interpolace se dá zjednodušit.</target>
        <note />
      </trans-unit>
      <trans-unit id="Invalid_format_string">
        <source>Invalid format string</source>
        <target state="translated">Neplatný formátovací řetězec</target>
        <note />
      </trans-unit>
      <trans-unit id="Invalid_global_SuppressMessageAttribute">
        <source>Invalid global 'SuppressMessageAttribute'</source>
        <target state="translated">Neplatný globální atribut SuppressMessageAttribute</target>
        <note />
      </trans-unit>
      <trans-unit id="Invalid_or_missing_target_for_SuppressMessageAttribute">
        <source>Invalid or missing target for 'SuppressMessageAttribute'</source>
        <target state="translated">Atribut SuppressMessageAttribute není platný nebo pro něj chybí cíl.</target>
        <note />
      </trans-unit>
      <trans-unit id="Invalid_scope_for_SuppressMessageAttribute">
        <source>Invalid scope for 'SuppressMessageAttribute'</source>
        <target state="translated">Neplatný obor pro SuppressMessageAttribute</target>
        <note />
      </trans-unit>
      <trans-unit id="Make_field_readonly">
        <source>Make field readonly</source>
        <target state="translated">Nastavit pole jen pro čtení</target>
        <note />
      </trans-unit>
      <trans-unit id="Member_access_should_be_qualified">
        <source>Member access should be qualified.</source>
        <target state="translated">Přístup členů by měl být kvalifikovaný.</target>
        <note />
      </trans-unit>
      <trans-unit id="Add_missing_cases">
        <source>Add missing cases</source>
        <target state="translated">Přidat chybějící malá a velká písmena</target>
        <note />
      </trans-unit>
      <trans-unit id="Member_name_can_be_simplified">
        <source>Member name can be simplified</source>
        <target state="translated">Název člena lze zjednodušit.</target>
        <note />
      </trans-unit>
      <trans-unit id="Modifiers_are_not_ordered">
        <source>Modifiers are not ordered</source>
        <target state="translated">Modifikátory nejsou seřazené.</target>
        <note />
      </trans-unit>
      <trans-unit id="Namespace_0_does_not_match_folder_structure_expected_1">
        <source>Namespace "{0}" does not match folder structure, expected "{1}"</source>
        <target state="new">Namespace "{0}" does not match folder structure, expected "{1}"</target>
        <note>{Locked="namespace"} "namespace" is a keyword and should not be localized.</note>
      </trans-unit>
      <trans-unit id="Namespace_does_not_match_folder_structure">
        <source>Namespace does not match folder structure</source>
        <target state="new">Namespace does not match folder structure</target>
        <note>{Locked="namespace"} "namespace" is a keyword and should not be localized.</note>
      </trans-unit>
      <trans-unit id="Naming_Styles">
        <source>Naming Styles</source>
        <target state="translated">Styly pojmenování</target>
        <note />
      </trans-unit>
      <trans-unit id="Naming_rule_violation_0">
        <source>Naming rule violation: {0}</source>
        <target state="translated">Porušení pravidla pojmenování: {0}</target>
        <note>{0} is the rule title, {1} is the way in which the rule was violated</note>
      </trans-unit>
      <trans-unit id="Null_check_can_be_simplified">
        <source>Null check can be simplified</source>
        <target state="translated">Kontrola hodnot null se dá zjednodušit.</target>
        <note />
      </trans-unit>
      <trans-unit id="Order_modifiers">
        <source>Order modifiers</source>
        <target state="translated">Seřadit modifikátory</target>
        <note />
      </trans-unit>
      <trans-unit id="Parameter_0_can_be_removed_if_it_is_not_part_of_a_shipped_public_API_its_initial_value_is_never_used">
        <source>Parameter '{0}' can be removed if it is not part of a shipped public API; its initial value is never used</source>
        <target state="translated">Parametr {0} je možné odebrat, pokud není součástí dodaného veřejného rozhraní API. Jeho počáteční hodnota se nikdy nepoužívá.</target>
        <note />
      </trans-unit>
      <trans-unit id="Parameter_0_can_be_removed_its_initial_value_is_never_used">
        <source>Parameter '{0}' can be removed; its initial value is never used</source>
        <target state="translated">Parametr {0} je možné odebrat, jeho počáteční hodnota se nikdy nepoužívá.</target>
        <note />
      </trans-unit>
      <trans-unit id="Object_initialization_can_be_simplified">
        <source>Object initialization can be simplified</source>
        <target state="translated">Inicializace objektu se může zjednodušit.</target>
        <note />
      </trans-unit>
      <trans-unit id="Parentheses_can_be_removed">
        <source>Parentheses can be removed</source>
        <target state="translated">Je možné odebrat závorky.</target>
        <note />
      </trans-unit>
      <trans-unit id="Parentheses_should_be_added_for_clarity">
        <source>Parentheses should be added for clarity</source>
        <target state="translated">Kvůli srozumitelnosti by se měly přidat závorky.</target>
        <note />
      </trans-unit>
      <trans-unit id="Populate_switch">
        <source>Populate switch</source>
        <target state="translated">Naplnit přepínač</target>
        <note />
      </trans-unit>
      <trans-unit id="Prefer_explicitly_provided_tuple_element_name">
        <source>Prefer explicitly provided tuple element name</source>
        <target state="translated">Preferovat výslovně zadaný název prvku řazené kolekce členů</target>
        <note />
      </trans-unit>
      <trans-unit id="Private_member_0_can_be_removed_as_the_value_assigned_to_it_is_never_read">
        <source>Private member '{0}' can be removed as the value assigned to it is never read.</source>
        <target state="translated">Soukromý člen {0} se může odebrat, jak jeho přiřazená hodnota se nikdy nečte.</target>
        <note />
      </trans-unit>
      <trans-unit id="Private_member_0_is_unused">
        <source>Private member '{0}' is unused.</source>
        <target state="translated">Soukromý člen {0} se nepoužívá.</target>
        <note />
      </trans-unit>
      <trans-unit id="Private_method_0_can_be_removed_as_it_is_never_invoked">
        <source>Private method '{0}' can be removed as it is never invoked.</source>
        <target state="translated">Soukromá metoda {0} se může odebrat, protože se nikdy nevolá.</target>
        <note />
      </trans-unit>
      <trans-unit id="Private_property_0_can_be_converted_to_a_method_as_its_get_accessor_is_never_invoked">
        <source>Private property '{0}' can be converted to a method as its get accessor is never invoked.</source>
        <target state="translated">Privátní vlastnost {0} se dá převést na metodu, protože její přístupový objekt get se nikdy nevyvolá.</target>
        <note />
      </trans-unit>
      <trans-unit id="Remove_Unnecessary_Cast">
        <source>Remove Unnecessary Cast</source>
        <target state="translated">Odebrat nepotřebné přetypování</target>
        <note />
      </trans-unit>
      <trans-unit id="Remove_redundant_equality">
        <source>Remove redundant equality</source>
        <target state="translated">Odebrat nadbytečnou rovnost</target>
        <note />
      </trans-unit>
      <trans-unit id="Remove_unnecessary_parentheses">
        <source>Remove unnecessary parentheses</source>
        <target state="translated">Odebrat nadbytečné závorky</target>
        <note />
      </trans-unit>
      <trans-unit id="Remove_unnecessary_suppression">
        <source>Remove unnecessary suppression</source>
        <target state="translated">Odebrat nepotřebné potlačení</target>
        <note />
      </trans-unit>
      <trans-unit id="Remove_unread_private_members">
        <source>Remove unread private members</source>
        <target state="translated">Odebrat nepřečtené soukromé členy</target>
        <note />
      </trans-unit>
      <trans-unit id="Remove_unused_member">
        <source>Remove unused member</source>
        <target state="translated">Odebrat nepoužitý člen</target>
        <note />
      </trans-unit>
      <trans-unit id="Remove_unused_parameter">
        <source>Remove unused parameter</source>
        <target state="translated">Odebrat nepoužívaný parametr</target>
        <note />
      </trans-unit>
      <trans-unit id="Remove_unused_parameter_0">
        <source>Remove unused parameter '{0}'</source>
        <target state="translated">Odebrat nepoužívaný parametr {0}</target>
        <note />
      </trans-unit>
      <trans-unit id="Remove_unused_parameter_0_if_it_is_not_part_of_a_shipped_public_API">
        <source>Remove unused parameter '{0}' if it is not part of a shipped public API</source>
        <target state="translated">Odeberte nepoužívaný parametr {0}, pokud není součástí dodávaného veřejného rozhraní API.</target>
        <note />
      </trans-unit>
      <trans-unit id="Remove_unused_private_members">
        <source>Remove unused private members</source>
        <target state="translated">Odebrat nepoužité soukromé členy</target>
        <note />
      </trans-unit>
      <trans-unit id="Simplify_LINQ_expression">
        <source>Simplify LINQ expression</source>
        <target state="new">Simplify LINQ expression</target>
        <note />
      </trans-unit>
      <trans-unit id="Simplify_collection_initialization">
        <source>Simplify collection initialization</source>
        <target state="translated">Zjednodušit inicializaci kolekce</target>
        <note />
      </trans-unit>
      <trans-unit id="Simplify_conditional_expression">
        <source>Simplify conditional expression</source>
        <target state="translated">Zjednodušit podmíněný výraz</target>
        <note />
      </trans-unit>
      <trans-unit id="Simplify_interpolation">
        <source>Simplify interpolation</source>
        <target state="translated">Zjednodušit interpolaci</target>
        <note />
      </trans-unit>
      <trans-unit id="Simplify_object_initialization">
        <source>Simplify object initialization</source>
        <target state="translated">Zjednodušit inicializaci objektu</target>
        <note />
      </trans-unit>
      <trans-unit id="The_file_header_does_not_match_the_required_text">
        <source>The file header does not match the required text</source>
        <target state="translated">Hlavička souboru neodpovídá požadovanému textu.</target>
        <note />
      </trans-unit>
      <trans-unit id="The_file_header_is_missing_or_not_located_at_the_top_of_the_file">
        <source>The file header is missing or not located at the top of the file</source>
        <target state="translated">Hlavička souboru chybí, nebo není umístěná na začátku souboru.</target>
        <note />
      </trans-unit>
      <trans-unit id="Unnecessary_assignment_of_a_value">
        <source>Unnecessary assignment of a value</source>
        <target state="translated">Nepotřebné přiřazení hodnoty</target>
        <note />
      </trans-unit>
      <trans-unit id="Unnecessary_assignment_of_a_value_to_0">
        <source>Unnecessary assignment of a value to '{0}'</source>
        <target state="translated">Nepotřebné přiřazení hodnoty do {0}</target>
        <note />
      </trans-unit>
      <trans-unit id="Use_System_HashCode">
        <source>Use 'System.HashCode'</source>
        <target state="translated">Použijte System.HashCode.</target>
        <note />
      </trans-unit>
      <trans-unit id="Use_auto_property">
        <source>Use auto property</source>
        <target state="translated">Použít automatickou vlastnost</target>
        <note />
      </trans-unit>
      <trans-unit id="Use_coalesce_expression">
        <source>Use coalesce expression</source>
        <target state="translated">Použít slučovací výraz</target>
        <note />
      </trans-unit>
      <trans-unit id="Use_compound_assignment">
        <source>Use compound assignment</source>
        <target state="translated">Použít složené přiřazení</target>
        <note />
      </trans-unit>
      <trans-unit id="Use_decrement_operator">
        <source>Use '--' operator</source>
        <target state="translated">Použijte operátor --.</target>
        <note />
      </trans-unit>
      <trans-unit id="Use_explicitly_provided_tuple_name">
        <source>Use explicitly provided tuple name</source>
        <target state="translated">Použít výslovně zadaný název řazené kolekce členů</target>
        <note />
      </trans-unit>
      <trans-unit id="Use_increment_operator">
        <source>Use '++' operator</source>
        <target state="translated">Použijte operátor ++.</target>
        <note />
      </trans-unit>
      <trans-unit id="Use_inferred_member_name">
        <source>Use inferred member name</source>
        <target state="translated">Použít odvozený název člena</target>
        <note />
      </trans-unit>
      <trans-unit id="Use_null_propagation">
        <source>Use null propagation</source>
        <target state="translated">Použít šíření hodnot null</target>
        <note />
      </trans-unit>
      <trans-unit id="Use_throw_expression">
        <source>Use 'throw' expression</source>
        <target state="translated">Použít výraz throw</target>
        <note />
      </trans-unit>
    </body>
  </file>
</xliff><|MERGE_RESOLUTION|>--- conflicted
+++ resolved
@@ -62,17 +62,15 @@
         <target state="translated">Vyhněte se v kódu nepoužitým parametrům. Pokud parametr nelze odebrat, změňte jeho název tak, aby začínal podtržítkem, za kterým volitelně následuje celé číslo, například _, _1, _2 atd. Tyto řetězce se považují za názvy speciálních symbolů pro vyřazení.</target>
         <note />
       </trans-unit>
-<<<<<<< HEAD
       <trans-unit id="Blank_line_required_between_block_and_subsequent_statement">
         <source>Blank line required between block and subsequent statement</source>
         <target state="new">Blank line required between block and subsequent statement</target>
         <note />
-=======
+      </trans-unit>
       <trans-unit id="Change_namespace_to_match_folder_structure">
         <source>Change namespace to match folder structure</source>
         <target state="new">Change namespace to match folder structure</target>
         <note>{Locked="namespace"} "namespace" is a keyword and should not be localized.</note>
->>>>>>> 995ad4b8
       </trans-unit>
       <trans-unit id="Changes_to_expression_trees_may_result_in_behavior_changes_at_runtime">
         <source>Changes to expression trees may result in behavior changes at runtime</source>
