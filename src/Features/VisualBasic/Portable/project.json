{
<<<<<<< HEAD
    "dependencies": {
    },
    "frameworks": {
        ".NETPortable,Version=v4.5,Profile=Profile7": { }
    }
=======
  "dependencies": {
  },
  "frameworks": {
    "netstandard1.3": {
      "imports": [ "portable-net45+win8", "dotnet" ]
    }
  }
>>>>>>> 4cdc3d8b
}<|MERGE_RESOLUTION|>--- conflicted
+++ resolved
@@ -1,11 +1,4 @@
 {
-<<<<<<< HEAD
-    "dependencies": {
-    },
-    "frameworks": {
-        ".NETPortable,Version=v4.5,Profile=Profile7": { }
-    }
-=======
   "dependencies": {
   },
   "frameworks": {
@@ -13,5 +6,4 @@
       "imports": [ "portable-net45+win8", "dotnet" ]
     }
   }
->>>>>>> 4cdc3d8b
 }