--- conflicted
+++ resolved
@@ -9,11 +9,7 @@
 using System.Threading;
 using System.Threading.Tasks;
 using Microsoft.CodeAnalysis.Completion;
-<<<<<<< HEAD
-using Microsoft.CodeAnalysis.LanguageServer.Handler;
-=======
 using Microsoft.CodeAnalysis.Editor.UnitTests.Workspaces;
->>>>>>> 1ebdcd38
 using Microsoft.CodeAnalysis.LanguageServer.Handler.Completion;
 using Roslyn.Test.Utilities;
 using Xunit;
@@ -41,7 +37,7 @@
                 triggerCharacter: "\0",
                 triggerKind: LSP.CompletionTriggerKind.Invoked);
 
-            var document = testLspServer.GetCurrentSolution().Projects.First().Documents.First();
+            var document = workspace.CurrentSolution.Projects.First().Documents.First();
 
             var expected = await CreateCompletionItemAsync("A", LSP.CompletionItemKind.Class, new string[] { "Class", "Internal" },
                 completionParams, document, commitCharacters: CompletionRules.Default.DefaultCommitCharacters).ConfigureAwait(false);
@@ -69,18 +65,13 @@
                 .WithChangedOption(CompletionOptions.ShowItemsFromUnimportedNamespaces, LanguageNames.CSharp, true)
                 .WithChangedOption(CompletionServiceOptions.IsExpandedCompletion, true));
 
-<<<<<<< HEAD
-            var completionParams = CreateCompletionParams(
-                locations["caret"].Single(),
-                invokeKind: LSP.VSCompletionInvokeKind.Explicit,
-                triggerCharacter: "\0",
-                triggerKind: LSP.CompletionTriggerKind.Invoked);
-
-            var results = await RunGetCompletionsAsync(testLspServer, completionParams);
-=======
-            var completionParams = CreateCompletionParams(locations["caret"].Single(), triggerCharacter: "\0", LSP.CompletionTriggerKind.Invoked);
-            var results = await RunGetCompletionsAsync(solution, completionParams);
->>>>>>> 1ebdcd38
+            var completionParams = CreateCompletionParams(
+                locations["caret"].Single(),
+                invokeKind: LSP.VSCompletionInvokeKind.Explicit,
+                triggerCharacter: "\0",
+                triggerKind: LSP.CompletionTriggerKind.Invoked);
+
+            var results = await RunGetCompletionsAsync(workspace.CurrentSolution, completionParams);
 
             Assert.False(results.Items.Any(item => "Console" == item.Label));
         }
@@ -98,18 +89,13 @@
             solution = solution.WithOptions(solution.Options
                 .WithChangedOption(CompletionOptions.SnippetsBehavior, LanguageNames.CSharp, SnippetsRule.AlwaysInclude));
 
-<<<<<<< HEAD
-            var completionParams = CreateCompletionParams(
-                locations["caret"].Single(),
-                invokeKind: LSP.VSCompletionInvokeKind.Explicit,
-                triggerCharacter: "\0",
-                triggerKind: LSP.CompletionTriggerKind.Invoked);
-
-            var results = await RunGetCompletionsAsync(testLspServer, completionParams);
-=======
-            var completionParams = CreateCompletionParams(locations["caret"].Single(), "\0", LSP.CompletionTriggerKind.Invoked);
-            var results = await RunGetCompletionsAsync(solution, completionParams);
->>>>>>> 1ebdcd38
+            var completionParams = CreateCompletionParams(
+                locations["caret"].Single(),
+                invokeKind: LSP.VSCompletionInvokeKind.Explicit,
+                triggerCharacter: "\0",
+                triggerKind: LSP.CompletionTriggerKind.Invoked);
+
+            var results = await RunGetCompletionsAsync(workspace.CurrentSolution, completionParams);
 
             Assert.False(results.Items.Any(item => "ctor" == item.Label));
         }
@@ -125,24 +111,17 @@
         A classA = new {|caret:|}
     }
 }";
-<<<<<<< HEAD
-            using var testLspServer = CreateTestLspServer(markup, out var locations);
+            using var workspace = CreateTestWorkspace(markup, out var locations);
             var completionParams = CreateCompletionParams(
                 locations["caret"].Single(),
                 invokeKind: LSP.VSCompletionInvokeKind.Explicit,
                 triggerCharacter: "\0",
                 LSP.CompletionTriggerKind.Invoked);
 
-            var document = testLspServer.GetCurrentSolution().Projects.First().Documents.First();
+            var document = workspace.CurrentSolution.Projects.First().Documents.First();
 
             var expected = await CreateCompletionItemAsync("A", LSP.CompletionItemKind.Class, new string[] { "Class", "Internal" },
                 completionParams, document, preselect: true, commitCharacters: ImmutableArray.Create(' ', '(', '[', '{', ';', '.')).ConfigureAwait(false);
-=======
-            using var workspace = CreateTestWorkspace(markup, out var locations);
-            var completionParams = CreateCompletionParams(locations["caret"].Single(), triggerCharacter: "\0", LSP.CompletionTriggerKind.Invoked);
-            var expected = CreateCompletionItem("A", LSP.CompletionItemKind.Class, new string[] { "Class", "Internal" },
-                completionParams, preselect: true, commitCharacters: ImmutableArray.Create(' ', '(', '[', '{', ';', '.'));
->>>>>>> 1ebdcd38
 
             var results = await RunGetCompletionsAsync(workspace.CurrentSolution, completionParams).ConfigureAwait(false);
             AssertJsonEquals(expected, results.Items.First());
@@ -196,7 +175,8 @@
                 invokeKind: LSP.VSCompletionInvokeKind.Typing,
                 triggerCharacter: "\"",
                 triggerKind: LSP.CompletionTriggerKind.TriggerCharacter);
-            var document = testLspServer.GetCurrentSolution().Projects.First().Documents.First();
+
+            var document = workspace.CurrentSolution.Projects.First().Documents.First();
 
             var expected = await CreateCompletionItemAsync(
                 "d", LSP.CompletionItemKind.Text, new string[] { "Text" }, completionParams, document, sortText: "0000").ConfigureAwait(false);
@@ -224,7 +204,7 @@
                 triggerCharacter: "\\",
                 triggerKind: LSP.CompletionTriggerKind.TriggerCharacter);
 
-            var document = testLspServer.GetCurrentSolution().Projects.First().Documents.First();
+            var document = workspace.CurrentSolution.Projects.First().Documents.First();
 
             var expected = await CreateCompletionItemAsync(
                 "\\A", LSP.CompletionItemKind.Text, new string[] { "Text" }, completionParams, document, sortText: "0000").ConfigureAwait(false);
@@ -253,7 +233,7 @@
                 triggerCharacter: "\\",
                 triggerKind: LSP.CompletionTriggerKind.TriggerCharacter);
 
-            var document = testLspServer.GetCurrentSolution().Projects.First().Documents.First();
+            var document = workspace.CurrentSolution.Projects.First().Documents.First();
 
             var expected = await CreateCompletionItemAsync(
                 "\\A", LSP.CompletionItemKind.Text, new string[] { "Text" }, completionParams, document, sortText: "0000").ConfigureAwait(false);
@@ -326,7 +306,6 @@
             Assert.True(testAccessor.GetCacheContents().Count == 3);
         }
 
-<<<<<<< HEAD
         [Fact]
         public async Task TestGetCompletionsWithDeletionInvokeKindAsync()
         {
@@ -338,28 +317,25 @@
         {|caret:|}
     }
 }";
-            using var testLspServer = CreateTestLspServer(markup, out var locations);
+            using var workspace = CreateTestWorkspace(markup, out var locations);
             var completionParams = CreateCompletionParams(
                 locations["caret"].Single(),
                 invokeKind: LSP.VSCompletionInvokeKind.Deletion,
                 triggerCharacter: "M",
                 triggerKind: LSP.CompletionTriggerKind.Invoked);
 
-            var document = testLspServer.GetCurrentSolution().Projects.First().Documents.First();
+            var document = workspace.CurrentSolution.Projects.First().Documents.First();
 
             var expected = await CreateCompletionItemAsync("A", LSP.CompletionItemKind.Class, new string[] { "Class", "Internal" },
                 completionParams, document, commitCharacters: CompletionRules.Default.DefaultCommitCharacters).ConfigureAwait(false);
 
-            var results = await RunGetCompletionsAsync(testLspServer, completionParams).ConfigureAwait(false);
+            var results = await RunGetCompletionsAsync(workspace.CurrentSolution, completionParams).ConfigureAwait(false);
 
             // By default, completion doesn't trigger on deletion.
             Assert.Null(results);
         }
 
-        private static async Task<LSP.CompletionList> RunGetCompletionsAsync(TestLspServer testLspServer, LSP.CompletionParams completionParams)
-=======
         private static async Task<LSP.CompletionList> RunGetCompletionsAsync(Solution solution, LSP.CompletionParams completionParams)
->>>>>>> 1ebdcd38
         {
             var clientCapabilities = new LSP.VSClientCapabilities { SupportsVisualStudioExtensions = true };
             var queue = CreateRequestQueue(solution);
