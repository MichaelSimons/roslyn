﻿// Licensed to the .NET Foundation under one or more agreements.
// The .NET Foundation licenses this file to you under the MIT license.
// See the LICENSE file in the project root for more information.

#nullable enable

using System;
using System.Collections.Immutable;
using System.Composition;
using System.Linq;
using System.Threading;
using System.Threading.Tasks;
using Microsoft.CodeAnalysis.DocumentHighlighting;
using Microsoft.CodeAnalysis.Host.Mef;
using Microsoft.VisualStudio.LanguageServer.Protocol;

namespace Microsoft.CodeAnalysis.LanguageServer.Handler
{
    [Shared]
    [ExportLspMethod(Methods.TextDocumentDocumentHighlightName)]
    internal class DocumentHighlightsHandler : IRequestHandler<TextDocumentPositionParams, DocumentHighlight[]>
    {
        [ImportingConstructor]
        [Obsolete(MefConstruction.ImportingConstructorMessage, error: true)]
        public DocumentHighlightsHandler()
        {
        }

        public async Task<DocumentHighlight[]> HandleRequestAsync(Solution solution, TextDocumentPositionParams request,
            ClientCapabilities clientCapabilities, string? clientName, CancellationToken cancellationToken)
        {
<<<<<<< HEAD
            var document = solution.GetDocumentFromURI(request.TextDocument.Uri, clientName);
=======
            var document = solution.GetDocument(request.TextDocument, clientName);
>>>>>>> c8d525c5
            if (document == null)
            {
                return Array.Empty<DocumentHighlight>();
            }

            var documentHighlightService = document.Project.LanguageServices.GetRequiredService<IDocumentHighlightsService>();
            var position = await document.GetPositionFromLinePositionAsync(ProtocolConversions.PositionToLinePosition(request.Position), cancellationToken).ConfigureAwait(false);

            var highlights = await documentHighlightService.GetDocumentHighlightsAsync(
                document,
                position,
                ImmutableHashSet.Create(document),
                cancellationToken).ConfigureAwait(false);

            if (!highlights.IsDefaultOrEmpty)
            {
                // LSP requests are only for a single document. So just get the highlights for the requested document.
                var highlightsForDocument = highlights.FirstOrDefault(h => h.Document.Id == document.Id);
                var text = await document.GetTextAsync(cancellationToken).ConfigureAwait(false);

                return highlightsForDocument.HighlightSpans.Select(h => new DocumentHighlight
                {
                    Range = ProtocolConversions.TextSpanToRange(h.TextSpan, text),
                    Kind = ProtocolConversions.HighlightSpanKindToDocumentHighlightKind(h.Kind),
                }).ToArray();
            }

            return Array.Empty<DocumentHighlight>();
        }
    }
}<|MERGE_RESOLUTION|>--- conflicted
+++ resolved
@@ -29,11 +29,7 @@
         public async Task<DocumentHighlight[]> HandleRequestAsync(Solution solution, TextDocumentPositionParams request,
             ClientCapabilities clientCapabilities, string? clientName, CancellationToken cancellationToken)
         {
-<<<<<<< HEAD
-            var document = solution.GetDocumentFromURI(request.TextDocument.Uri, clientName);
-=======
             var document = solution.GetDocument(request.TextDocument, clientName);
->>>>>>> c8d525c5
             if (document == null)
             {
                 return Array.Empty<DocumentHighlight>();
