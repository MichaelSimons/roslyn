--- conflicted
+++ resolved
@@ -25,19 +25,15 @@
 
         public override string Method => LSP.Methods.TextDocumentDidChangeName;
 
-<<<<<<< HEAD
         public override bool MutatesSolutionState => true;
         public override bool RequiresLSPSolution => false;
 
         public override LSP.TextDocumentIdentifier? GetTextDocumentIdentifier(LSP.DidChangeTextDocumentParams request) => request.TextDocument;
-=======
-        public async Task<object> HandleRequestAsync(LSP.DidChangeTextDocumentParams request, RequestContext context, CancellationToken cancellationToken)
-        {
-            Contract.ThrowIfNull(context.Document, $"Got a change request for {request.TextDocument.Uri} but the document was not found in a workspace");
->>>>>>> c10f884b
 
         public override Task<object?> HandleRequestAsync(LSP.DidChangeTextDocumentParams request, RequestContext context, CancellationToken cancellationToken)
         {
+            Contract.ThrowIfNull(context.Document, $"Got a change request for {request.TextDocument.Uri} but the document was not found in a workspace");
+
             var text = context.GetTrackedDocumentSourceText(request.TextDocument.Uri);
 
             // Per the LSP spec, each text change builds upon the previous, so we don't need to translate
