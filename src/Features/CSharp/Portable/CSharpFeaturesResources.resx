--- conflicted
+++ resolved
@@ -440,7 +440,9 @@
   <data name="DelegateInvocationCanBeSimplified" xml:space="preserve">
     <value>Delegate invocation can be simplified.</value>
   </data>
-<<<<<<< HEAD
+  <data name="Properties" xml:space="preserve">
+    <value>Properties</value>
+  </data>
   <data name="UseExplicitType" xml:space="preserve">
     <value>Use explicit type instead of 'var'</value>
   </data>
@@ -452,9 +454,5 @@
   </data>
   <data name="UseImplicitTypeDiagnosticTitle" xml:space="preserve">
     <value>Use implicit type</value>
-=======
-  <data name="Properties" xml:space="preserve">
-    <value>Properties</value>
->>>>>>> 326cdc05
   </data>
 </root>