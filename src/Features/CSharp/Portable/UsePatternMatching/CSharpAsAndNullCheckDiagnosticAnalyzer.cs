--- conflicted
+++ resolved
@@ -413,14 +413,11 @@
         {
             while (true)
             {
-<<<<<<< HEAD
-=======
                 if (node == null)
                 {
                     return null;
                 }
 
->>>>>>> 77bf781f
                 switch (node.Kind())
                 {
                     case SyntaxKind.WhileStatement:
@@ -436,13 +433,7 @@
                         var declarators = ((LocalDeclarationStatementSyntax)node).Declaration.Variables;
                         // We require this to be the only declarator in the declaration statement
                         // to simplify definitive assignment check and the code fix for now
-                        var value = declarators.Count == 1 ? declarators[0].Initializer?.Value : null;
-                        if (value == null)
-                        {
-                            return null;
-                        }
-
-                        node = value;
+                        node = declarators.Count == 1 ? declarators[0].Initializer?.Value : null;
                         continue;
                     case SyntaxKind.ParenthesizedExpression:
                         node = ((ParenthesizedExpressionSyntax)node).Expression;
