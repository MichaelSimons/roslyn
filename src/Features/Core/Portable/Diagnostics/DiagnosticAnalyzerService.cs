--- conflicted
+++ resolved
@@ -86,11 +86,7 @@
                 return ConvertReferenceIdentityToName(_analyzerInfoCache.GetHostDiagnosticDescriptorsPerReference());
             }
 
-<<<<<<< HEAD
-            return ConvertReferenceIdentityToName(_analyzerInfoCache.CreateDiagnosticDescriptorsPerReference(projectOpt), projectOpt);
-=======
             return ConvertReferenceIdentityToName(_analyzerInfoCache.CreateDiagnosticDescriptorsPerReference(project), project);
->>>>>>> 10ccd1be
         }
 
         private ImmutableDictionary<string, ImmutableArray<DiagnosticDescriptor>> ConvertReferenceIdentityToName(
@@ -150,30 +146,18 @@
             if (_map.TryGetValue(document.Project.Solution.Workspace, out var analyzer))
             {
                 // always make sure that analyzer is called on background thread.
-<<<<<<< HEAD
-                return Task.Run(() => analyzer.TryAppendDiagnosticsForSpanAsync(document, range, diagnostics, diagnosticId: null, includeSuppressedDiagnostics, blockForData: false, cancellationToken), cancellationToken);
-=======
                 return Task.Run(() => analyzer.TryAppendDiagnosticsForSpanAsync(document, range, diagnostics, diagnosticId: null, includeSuppressedDiagnostics, blockForData: false, addOperationScope: null, cancellationToken), cancellationToken);
->>>>>>> 10ccd1be
             }
 
             return SpecializedTasks.False;
         }
 
-<<<<<<< HEAD
-        public Task<IEnumerable<DiagnosticData>> GetDiagnosticsForSpanAsync(Document document, TextSpan range, string? diagnosticId = null, bool includeSuppressedDiagnostics = false, CancellationToken cancellationToken = default)
-=======
         public Task<IEnumerable<DiagnosticData>> GetDiagnosticsForSpanAsync(Document document, TextSpan range, string? diagnosticId = null, bool includeSuppressedDiagnostics = false, Func<string, IDisposable?>? addOperationScope = null, CancellationToken cancellationToken = default)
->>>>>>> 10ccd1be
         {
             if (_map.TryGetValue(document.Project.Solution.Workspace, out var analyzer))
             {
                 // always make sure that analyzer is called on background thread.
-<<<<<<< HEAD
-                return Task.Run(() => analyzer.GetDiagnosticsForSpanAsync(document, range, diagnosticId, includeSuppressedDiagnostics, blockForData: true, cancellationToken), cancellationToken);
-=======
                 return Task.Run(() => analyzer.GetDiagnosticsForSpanAsync(document, range, diagnosticId, includeSuppressedDiagnostics, blockForData: true, addOperationScope, cancellationToken), cancellationToken);
->>>>>>> 10ccd1be
             }
 
             return SpecializedTasks.EmptyEnumerable<DiagnosticData>();
