﻿// Licensed to the .NET Foundation under one or more agreements.
// The .NET Foundation licenses this file to you under the MIT license.
// See the LICENSE file in the project root for more information.

using System;
using System.Collections.Concurrent;
using System.Collections.Generic;
using System.Collections.Immutable;
using System.Linq;
using System.Threading;
using System.Threading.Tasks;
using Microsoft.CodeAnalysis.CodeActions;
using Microsoft.CodeAnalysis.Editing;
using Microsoft.CodeAnalysis.Host;
using Microsoft.CodeAnalysis.Internal.Log;
using Microsoft.CodeAnalysis.LanguageServices;
using Microsoft.CodeAnalysis.Packaging;
using Microsoft.CodeAnalysis.PooledObjects;
using Microsoft.CodeAnalysis.Remote;
using Microsoft.CodeAnalysis.Shared.Extensions;
using Microsoft.CodeAnalysis.SymbolSearch;
using Microsoft.CodeAnalysis.Text;
using Roslyn.Utilities;

namespace Microsoft.CodeAnalysis.AddImport
{
    internal abstract partial class AbstractAddImportFeatureService<TSimpleNameSyntax>
        : IAddImportFeatureService, IEqualityComparer<PortableExecutableReference>
        where TSimpleNameSyntax : SyntaxNode
    {
        protected abstract bool CanAddImport(SyntaxNode node, CancellationToken cancellationToken);
        protected abstract bool CanAddImportForMethod(string diagnosticId, ISyntaxFacts syntaxFacts, SyntaxNode node, out TSimpleNameSyntax nameNode);
        protected abstract bool CanAddImportForNamespace(string diagnosticId, SyntaxNode node, out TSimpleNameSyntax nameNode);
        protected abstract bool CanAddImportForDeconstruct(string diagnosticId, SyntaxNode node);
        protected abstract bool CanAddImportForGetAwaiter(string diagnosticId, ISyntaxFacts syntaxFactsService, SyntaxNode node);
        protected abstract bool CanAddImportForGetEnumerator(string diagnosticId, ISyntaxFacts syntaxFactsService, SyntaxNode node);
        protected abstract bool CanAddImportForGetAsyncEnumerator(string diagnosticId, ISyntaxFacts syntaxFactsService, SyntaxNode node);
        protected abstract bool CanAddImportForQuery(string diagnosticId, SyntaxNode node);
        protected abstract bool CanAddImportForType(string diagnosticId, SyntaxNode node, out TSimpleNameSyntax nameNode);

        protected abstract ISet<INamespaceSymbol> GetImportNamespacesInScope(SemanticModel semanticModel, SyntaxNode node, CancellationToken cancellationToken);
        protected abstract ITypeSymbol GetDeconstructInfo(SemanticModel semanticModel, SyntaxNode node, CancellationToken cancellationToken);
        protected abstract ITypeSymbol GetQueryClauseInfo(SemanticModel semanticModel, SyntaxNode node, CancellationToken cancellationToken);
        protected abstract bool IsViableExtensionMethod(IMethodSymbol method, SyntaxNode expression, SemanticModel semanticModel, ISyntaxFacts syntaxFacts, CancellationToken cancellationToken);

        protected abstract Task<Document> AddImportAsync(SyntaxNode contextNode, INamespaceOrTypeSymbol symbol, Document document, bool specialCaseSystem, CancellationToken cancellationToken);
        protected abstract Task<Document> AddImportAsync(SyntaxNode contextNode, IReadOnlyList<string> nameSpaceParts, Document document, bool specialCaseSystem, CancellationToken cancellationToken);

        protected abstract bool IsAddMethodContext(SyntaxNode node, SemanticModel semanticModel);

        protected abstract string GetDescription(IReadOnlyList<string> nameParts);
        protected abstract (string description, bool hasExistingImport) GetDescription(Document document, INamespaceOrTypeSymbol symbol, SemanticModel semanticModel, SyntaxNode root, CancellationToken cancellationToken);

        public async Task<ImmutableArray<AddImportFixData>> GetFixesAsync(
            Document document, TextSpan span, string diagnosticId, int maxResults, bool placeSystemNamespaceFirst,
            ISymbolSearchService symbolSearchService, bool searchReferenceAssemblies,
            ImmutableArray<PackageSource> packageSources, CancellationToken cancellationToken)
        {
            var client = await RemoteHostClient.TryGetClientAsync(document.Project, cancellationToken).ConfigureAwait(false);
            if (client != null)
            {
                var callbackTarget = new RemoteSymbolSearchService(symbolSearchService);

                var result = await client.RunRemoteAsync<IList<AddImportFixData>>(
                    WellKnownServiceHubService.CodeAnalysis,
                    nameof(IRemoteAddImportFeatureService.GetFixesAsync),
                    document.Project.Solution,
                    new object[]
                    {
                        document.Id,
                        span,
                        diagnosticId,
                        maxResults,
                        placeSystemNamespaceFirst,
                        searchReferenceAssemblies,
                        packageSources
                    },
                    callbackTarget,
                    cancellationToken).ConfigureAwait(false);

                return result.ToImmutableArray();
            }

            return await GetFixesInCurrentProcessAsync(
                document, span, diagnosticId, maxResults, placeSystemNamespaceFirst,
                symbolSearchService, searchReferenceAssemblies,
                packageSources, cancellationToken).ConfigureAwait(false);
        }

        private async Task<ImmutableArray<AddImportFixData>> GetFixesInCurrentProcessAsync(
            Document document, TextSpan span, string diagnosticId, int maxResults, bool placeSystemNamespaceFirst,
            ISymbolSearchService symbolSearchService, bool searchReferenceAssemblies,
            ImmutableArray<PackageSource> packageSources, CancellationToken cancellationToken)
        {
            var root = await document.GetSyntaxRootAsync(cancellationToken).ConfigureAwait(false);
            var node = root.FindToken(span.Start, findInsideTrivia: true)
                           .GetAncestor(n => n.Span.Contains(span) && n != root);

            using var _ = ArrayBuilder<AddImportFixData>.GetInstance(out var result);
            if (node != null)
            {

                using (Logger.LogBlock(FunctionId.Refactoring_AddImport, cancellationToken))
                {
                    if (!cancellationToken.IsCancellationRequested)
                    {
                        if (CanAddImport(node, cancellationToken))
                        {
                            var semanticModel = await document.GetSemanticModelAsync(cancellationToken).ConfigureAwait(false);
                            var allSymbolReferences = await FindResultsAsync(
                                document, semanticModel, diagnosticId, node, maxResults, symbolSearchService,
                                searchReferenceAssemblies, packageSources, cancellationToken).ConfigureAwait(false);

                            // Nothing found at all. No need to proceed.
                            foreach (var reference in allSymbolReferences)
                            {
                                cancellationToken.ThrowIfCancellationRequested();

                                var fixData = await reference.TryGetFixDataAsync(document, node, placeSystemNamespaceFirst, cancellationToken).ConfigureAwait(false);
                                result.AddIfNotNull(fixData);
                            }
                        }
                    }
                }
            }

            return result.ToImmutable();
        }

        private async Task<ImmutableArray<Reference>> FindResultsAsync(
            Document document, SemanticModel semanticModel, string diagnosticId, SyntaxNode node, int maxResults, ISymbolSearchService symbolSearchService,
            bool searchReferenceAssemblies, ImmutableArray<PackageSource> packageSources, CancellationToken cancellationToken)
        {
            // Caches so we don't produce the same data multiple times while searching 
            // all over the solution.
            var project = document.Project;
            var projectToAssembly = new ConcurrentDictionary<Project, AsyncLazy<IAssemblySymbol>>(concurrencyLevel: 2, capacity: project.Solution.ProjectIds.Count);
            var referenceToCompilation = new ConcurrentDictionary<PortableExecutableReference, Compilation>(concurrencyLevel: 2, capacity: project.Solution.Projects.Sum(p => p.MetadataReferences.Count));

            var finder = new SymbolReferenceFinder(
                this, document, semanticModel, diagnosticId, node, symbolSearchService,
                searchReferenceAssemblies, packageSources, cancellationToken);

            // Look for exact matches first:
            var exactReferences = await FindResultsAsync(projectToAssembly, referenceToCompilation, project, maxResults, finder, exact: true, cancellationToken: cancellationToken).ConfigureAwait(false);
            if (exactReferences.Length > 0)
            {
                return exactReferences;
            }

            // No exact matches found.  Fall back to fuzzy searching.
            // Only bother doing this for host workspaces.  We don't want this for 
            // things like the Interactive workspace as this will cause us to 
            // create expensive bk-trees which we won't even be able to save for 
            // future use.
            if (!IsHostOrTestOrRemoteWorkspace(project))
            {
                return ImmutableArray<Reference>.Empty;
            }

            var fuzzyReferences = await FindResultsAsync(projectToAssembly, referenceToCompilation, project, maxResults, finder, exact: false, cancellationToken: cancellationToken).ConfigureAwait(false);
            return fuzzyReferences;
        }

        private static bool IsHostOrTestOrRemoteWorkspace(Project project)
        {
            return project.Solution.Workspace.Kind == WorkspaceKind.Host ||
                   project.Solution.Workspace.Kind == WorkspaceKind.Test ||
                   project.Solution.Workspace.Kind == WorkspaceKind.RemoteWorkspace;
        }

        private async Task<ImmutableArray<Reference>> FindResultsAsync(
            ConcurrentDictionary<Project, AsyncLazy<IAssemblySymbol>> projectToAssembly,
            ConcurrentDictionary<PortableExecutableReference, Compilation> referenceToCompilation,
            Project project, int maxResults, SymbolReferenceFinder finder, bool exact, CancellationToken cancellationToken)
        {
            using var _ = ArrayBuilder<Reference>.GetInstance(out var allReferences);

            // First search the current project to see if any symbols (source or metadata) match the 
            // search string.
            await FindResultsInAllSymbolsInStartingProjectAsync(
                allReferences, maxResults, finder, exact, cancellationToken).ConfigureAwait(false);

            // Only bother doing this for host workspaces.  We don't want this for 
            // things like the Interactive workspace as we can't even add project
            // references to the interactive window.  We could consider adding metadata
            // references with #r in the future.
            if (IsHostOrTestOrRemoteWorkspace(project))
            {
                // Now search unreferenced projects, and see if they have any source symbols that match
                // the search string.
                await FindResultsInUnreferencedProjectSourceSymbolsAsync(projectToAssembly, project, allReferences, maxResults, finder, exact, cancellationToken).ConfigureAwait(false);

                // Finally, check and see if we have any metadata symbols that match the search string.
                await FindResultsInUnreferencedMetadataSymbolsAsync(referenceToCompilation, project, allReferences, maxResults, finder, exact, cancellationToken).ConfigureAwait(false);

                // We only support searching NuGet in an exact manner currently. 
                if (exact)
                {
                    await finder.FindNugetOrReferenceAssemblyReferencesAsync(allReferences, cancellationToken).ConfigureAwait(false);
                }
            }

            return allReferences.ToImmutable();
        }

        private static async Task FindResultsInAllSymbolsInStartingProjectAsync(
            ArrayBuilder<Reference> allSymbolReferences, int maxResults, SymbolReferenceFinder finder,
            bool exact, CancellationToken cancellationToken)
        {
            var references = await finder.FindInAllSymbolsInStartingProjectAsync(exact, cancellationToken).ConfigureAwait(false);
            AddRange(allSymbolReferences, references, maxResults);
        }

        private static async Task FindResultsInUnreferencedProjectSourceSymbolsAsync(
            ConcurrentDictionary<Project, AsyncLazy<IAssemblySymbol>> projectToAssembly,
            Project project, ArrayBuilder<Reference> allSymbolReferences, int maxResults,
            SymbolReferenceFinder finder, bool exact, CancellationToken cancellationToken)
        {
            // If we didn't find enough hits searching just in the project, then check 
            // in any unreferenced projects.
            if (allSymbolReferences.Count >= maxResults)
            {
                return;
            }

            var viableUnreferencedProjects = GetViableUnreferencedProjects(project);

            // Search all unreferenced projects in parallel.
            var findTasks = new HashSet<Task<ImmutableArray<SymbolReference>>>();

            // Create another cancellation token so we can both search all projects in parallel,
            // but also stop any searches once we get enough results.
            using var nestedTokenSource = new CancellationTokenSource();
            using var linkedTokenSource = CancellationTokenSource.CreateLinkedTokenSource(nestedTokenSource.Token, cancellationToken);

            foreach (var unreferencedProject in viableUnreferencedProjects)
            {
                // Search in this unreferenced project.  But don't search in any of its'
                // direct references.  i.e. we don't want to search in its metadata references
                // or in the projects it references itself. We'll be searching those entities
                // individually.
                findTasks.Add(finder.FindInSourceSymbolsInProjectAsync(
                    projectToAssembly, unreferencedProject, exact, linkedTokenSource.Token));
            }

            await WaitForTasksAsync(allSymbolReferences, maxResults, findTasks, nestedTokenSource, cancellationToken).ConfigureAwait(false);
        }

        private async Task FindResultsInUnreferencedMetadataSymbolsAsync(
            ConcurrentDictionary<PortableExecutableReference, Compilation> referenceToCompilation,
            Project project, ArrayBuilder<Reference> allSymbolReferences, int maxResults, SymbolReferenceFinder finder,
            bool exact, CancellationToken cancellationToken)
        {
            if (allSymbolReferences.Count > 0)
            {
                // Only do this if none of the project searches produced any results. We may have a 
                // lot of metadata to search through, and it would be good to avoid that if we can.
                return;
            }

            // Keep track of the references we've seen (so that we don't process them multiple times
            // across many sibling projects).  Prepopulate it with our own metadata references since
            // we know we don't need to search in that.
            var seenReferences = new HashSet<PortableExecutableReference>(comparer: this);
            seenReferences.AddAll(project.MetadataReferences.OfType<PortableExecutableReference>());

            var newReferences = GetUnreferencedMetadataReferences(project, seenReferences);

            // Search all metadata references in parallel.
            var findTasks = new HashSet<Task<ImmutableArray<SymbolReference>>>();

            // Create another cancellation token so we can both search all projects in parallel,
            // but also stop any searches once we get enough results.
            using var nestedTokenSource = new CancellationTokenSource();
            using var linkedTokenSource = CancellationTokenSource.CreateLinkedTokenSource(nestedTokenSource.Token, cancellationToken);

            foreach (var (referenceProjectId, reference) in newReferences)
            {
                var compilation = referenceToCompilation.GetOrAdd(
                    reference, r => CreateCompilation(project, r));

                // Ignore netmodules.  First, they're incredibly esoteric and barely used.
                // Second, the SymbolFinder API doesn't even support searching them. 
                if (compilation.GetAssemblyOrModuleSymbol(reference) is IAssemblySymbol assembly)
                {
                    findTasks.Add(finder.FindInMetadataSymbolsAsync(
                        assembly, referenceProjectId, reference, exact, linkedTokenSource.Token));
                }
            }

            await WaitForTasksAsync(allSymbolReferences, maxResults, findTasks, nestedTokenSource, cancellationToken).ConfigureAwait(false);
        }

        /// <summary>
        /// Returns the set of PEReferences in the solution that are not currently being referenced
        /// by this project.  The set returned will be tuples containing the PEReference, and the project-id
        /// for the project we found the pe-reference in.
        /// </summary>
        private static ImmutableArray<(ProjectId, PortableExecutableReference)> GetUnreferencedMetadataReferences(
            Project project, HashSet<PortableExecutableReference> seenReferences)
        {
            var result = ArrayBuilder<(ProjectId, PortableExecutableReference)>.GetInstance();

            var solution = project.Solution;
            foreach (var p in solution.Projects)
            {
                if (p == project)
                {
                    continue;
                }

                foreach (var reference in p.MetadataReferences)
                {
                    if (reference is PortableExecutableReference peReference &&
                        !IsInPackagesDirectory(peReference) &&
                        seenReferences.Add(peReference))
                    {
                        result.Add((p.Id, peReference));
                    }
                }
            }

            return result.ToImmutableAndFree();
        }

        private static async Task WaitForTasksAsync(
            ArrayBuilder<Reference> allSymbolReferences,
            int maxResults,
            HashSet<Task<ImmutableArray<SymbolReference>>> findTasks,
            CancellationTokenSource nestedTokenSource,
            CancellationToken cancellationToken)
        {
            try
            {
                while (findTasks.Count > 0)
                {
                    // Keep on looping through the 'find' tasks, processing each when they finish.
                    cancellationToken.ThrowIfCancellationRequested();
                    var doneTask = await Task.WhenAny(findTasks).ConfigureAwait(false);

                    // One of the tasks finished.  Remove it from the list we're waiting on.
                    findTasks.Remove(doneTask);

                    // Add its results to the final result set we're keeping.
                    AddRange(allSymbolReferences, await doneTask.ConfigureAwait(false), maxResults);

                    // Once we get enough, just stop.
                    if (allSymbolReferences.Count >= maxResults)
                    {
                        return;
                    }
                }
            }
            finally
            {
                // Cancel any nested work that's still happening.
                nestedTokenSource.Cancel();
            }
        }

        /// <summary>
        /// We ignore references that are in a directory that contains the names
        /// "Packages", "packs", "NuGetFallbackFolder", or "NuGetPackages"
        /// These directories are most likely the ones produced by NuGet, and we don't want
        /// to offer to add .dll reference manually for dlls that are part of NuGet packages.
        /// 
        /// Note that this is only a heuristic (though a good one), and we should remove this
        /// when we can get an API from NuGet that tells us if a reference is actually provided
        /// by a nuget packages.
        /// Tracking issue: https://github.com/dotnet/project-system/issues/5275
        /// 
        /// This heuristic will do the right thing in practically all cases for all. It 
        /// prevents the very unpleasant experience of us offering to add a direct metadata 
        /// reference to something that should only be referenced as a nuget package.
        ///
        /// It does mean that if the following is true:
        /// You have a project that has a non-nuget metadata reference to something in a "packages"
        /// directory, and you are in another project that uses a type name that would have matched
        /// an accessible type from that dll. then we will not offer to add that .dll reference to
        /// that other project.
        /// 
        /// However, that would be an exceedingly uncommon case that is degraded.  Whereas we're 
        /// vastly improved in the common case. This is a totally acceptable and desirable outcome
        /// for such a heuristic.
        /// </summary>
        private static bool IsInPackagesDirectory(PortableExecutableReference reference)
        {
            return ContainsPathComponent(reference, "packages")
                || ContainsPathComponent(reference, "packs")
                || ContainsPathComponent(reference, "NuGetFallbackFolder")
                || ContainsPathComponent(reference, "NuGetPackages");

            static bool ContainsPathComponent(PortableExecutableReference reference, string pathComponent)
                => PathUtilities.ContainsPathComponent(reference.FilePath, pathComponent, ignoreCase: true);
        }

        /// <summary>
        /// Called when we want to search a metadata reference.  We create a dummy compilation
        /// containing just that reference and we search that.  That way we can get actual symbols
        /// returned.
        /// 
        /// We don't want to use the project that the reference is actually associated with as 
        /// getting the compilation for that project may be extremely expensive.  For example,
        /// in a large solution it may cause us to build an enormous amount of skeleton assemblies.
        /// </summary>
        private static Compilation CreateCompilation(Project project, PortableExecutableReference reference)
        {
            var compilationService = project.LanguageServices.GetService<ICompilationFactoryService>();
            var compilation = compilationService.CreateCompilation("TempAssembly", compilationService.GetDefaultCompilationOptions());
            return compilation.WithReferences(reference);
        }

        bool IEqualityComparer<PortableExecutableReference>.Equals(PortableExecutableReference x, PortableExecutableReference y)
            => StringComparer.OrdinalIgnoreCase.Equals(x.FilePath ?? x.Display, y.FilePath ?? y.Display);

        int IEqualityComparer<PortableExecutableReference>.GetHashCode(PortableExecutableReference obj)
            => StringComparer.OrdinalIgnoreCase.GetHashCode(obj.FilePath ?? obj.Display);

        private static HashSet<Project> GetViableUnreferencedProjects(Project project)
        {
            var solution = project.Solution;
            var viableProjects = new HashSet<Project>(solution.Projects);

            // Clearly we can't reference ourselves.
            viableProjects.Remove(project);

            // We can't reference any project that transitively depends on us.  Doing so would
            // cause a circular reference between projects.
            var dependencyGraph = solution.GetProjectDependencyGraph();
            var projectsThatTransitivelyDependOnThisProject = dependencyGraph.GetProjectsThatTransitivelyDependOnThisProject(project.Id);

            viableProjects.RemoveAll(projectsThatTransitivelyDependOnThisProject.Select(id =>
                solution.GetProject(id)));

            // We also aren't interested in any projects we're already directly referencing.
            viableProjects.RemoveAll(project.ProjectReferences.Select(r => solution.GetProject(r.ProjectId)));
            return viableProjects;
        }

        private static void AddRange<TReference>(ArrayBuilder<Reference> allSymbolReferences, ImmutableArray<TReference> proposedReferences, int maxResults)
            where TReference : Reference
        {
            allSymbolReferences.AddRange(proposedReferences.Take(maxResults - allSymbolReferences.Count));
        }

        protected static bool IsViableExtensionMethod(IMethodSymbol method, ITypeSymbol receiver)
        {
            if (receiver == null || method == null)
            {
                return false;
            }

            // It's possible that the 'method' we're looking at is from a different language than
            // the language we're currently in.  For example, we might find the extension method
            // in an unreferenced VB project while we're in C#.  However, in order to 'reduce'
            // the extension method, the compiler requires both the method and receiver to be 
            // from the same language.
            //
            // So, if they're not from the same language, we simply can't proceed.  Now in this 
            // case we decide that the method is not viable.  But we could, in the future, decide
            // to just always consider such methods viable.

            if (receiver.Language != method.Language)
            {
                return false;
            }

            return method.ReduceExtensionMethod(receiver) != null;
        }

        private static bool NotGlobalNamespace(SymbolReference reference)
        {
            var symbol = reference.SymbolResult.Symbol;
            return symbol.IsNamespace ? !((INamespaceSymbol)symbol).IsGlobalNamespace : true;
        }

        private static bool NotNull(SymbolReference reference)
            => reference.SymbolResult.Symbol != null;

        public async Task<ImmutableArray<(Diagnostic Diagnostic, ImmutableArray<AddImportFixData> Fixes)>> GetFixesForDiagnosticsAsync(
            Document document, TextSpan span, ImmutableArray<Diagnostic> diagnostics, int maxResultsPerDiagnostic,
            ISymbolSearchService symbolSearchService, bool searchReferenceAssemblies,
            ImmutableArray<PackageSource> packageSources, CancellationToken cancellationToken)
        {
            // We might have multiple different diagnostics covering the same span.  Have to
            // process them all as we might produce different fixes for each diagnostic.

            var documentOptions = await document.GetOptionsAsync(cancellationToken).ConfigureAwait(false);
            var placeSystemNamespaceFirst = documentOptions.GetOption(GenerationOptions.PlaceSystemNamespaceFirst);

            var fixesForDiagnosticBuilder = ArrayBuilder<(Diagnostic, ImmutableArray<AddImportFixData>)>.GetInstance();

            foreach (var diagnostic in diagnostics)
            {
                var fixes = await GetFixesAsync(
                    document, span, diagnostic.Id, maxResultsPerDiagnostic,
                    placeSystemNamespaceFirst, symbolSearchService, searchReferenceAssemblies,
                    packageSources, cancellationToken).ConfigureAwait(false);

                fixesForDiagnosticBuilder.Add((diagnostic, fixes));
            }

            return fixesForDiagnosticBuilder.ToImmutableAndFree();
        }

        public ImmutableArray<CodeAction> GetCodeActionsForFixes(
            Document document, ImmutableArray<AddImportFixData> fixes,
            IPackageInstallerService installerService, int maxResults)
        {
            var codeActionsBuilder = ArrayBuilder<CodeAction>.GetInstance();

            foreach (var fix in fixes)
            {
                var codeAction = TryCreateCodeAction(document, fix, installerService);

                codeActionsBuilder.AddIfNotNull(codeAction);

                if (codeActionsBuilder.Count >= maxResults)
                {
                    break;
                }
            }

            return codeActionsBuilder.ToImmutableAndFree();
        }

        private static CodeAction TryCreateCodeAction(Document document, AddImportFixData fixData, IPackageInstallerService installerService)
            => fixData.Kind switch
            {
                AddImportFixKind.ProjectSymbol => new ProjectSymbolReferenceCodeAction(document, fixData),
                AddImportFixKind.MetadataSymbol => new MetadataSymbolReferenceCodeAction(document, fixData),
                AddImportFixKind.ReferenceAssemblySymbol => new AssemblyReferenceCodeAction(document, fixData),
                AddImportFixKind.PackageSymbol => !installerService.IsInstalled(document.Project.Solution.Workspace, document.Project.Id, fixData.PackageName)
                    ? new ParentInstallPackageCodeAction(document, fixData, installerService)
                    : null,
                _ => throw ExceptionUtilities.Unreachable,
            };

        private static ITypeSymbol GetAwaitInfo(SemanticModel semanticModel, ISyntaxFacts syntaxFactsService, SyntaxNode node)
        {
            var awaitExpression = FirstAwaitExpressionAncestor(syntaxFactsService, node);

            var innerExpression = syntaxFactsService.GetExpressionOfAwaitExpression(awaitExpression);

            return semanticModel.GetTypeInfo(innerExpression).Type;
        }

<<<<<<< HEAD
        private ITypeSymbol GetCollectionExpressionType(SemanticModel semanticModel, ISyntaxFacts syntaxFactsService, SyntaxNode node)
        {
            var collectionExpression = FirstForeachCollectionExpressionAncester(syntaxFactsService, node);

            return semanticModel.GetTypeInfo(collectionExpression).Type;
        }

        protected bool AncestorOrSelfIsAwaitExpression(ISyntaxFacts syntaxFactsService, SyntaxNode node)
=======
        protected static bool AncestorOrSelfIsAwaitExpression(ISyntaxFacts syntaxFactsService, SyntaxNode node)
>>>>>>> 83b98110
            => FirstAwaitExpressionAncestor(syntaxFactsService, node) != null;

        private static SyntaxNode FirstAwaitExpressionAncestor(ISyntaxFacts syntaxFactsService, SyntaxNode node)
            => node.FirstAncestorOrSelf<SyntaxNode, ISyntaxFacts>((n, syntaxFactsService) => syntaxFactsService.IsAwaitExpression(n), syntaxFactsService);

        private SyntaxNode FirstForeachCollectionExpressionAncester(ISyntaxFacts syntaxFactsService, SyntaxNode node)
            => node.FirstAncestorOrSelf<SyntaxNode, ISyntaxFacts>((n, syntaxFactsService) => syntaxFactsService.IsExpressionOfForeach(n), syntaxFactsService);
    }
}<|MERGE_RESOLUTION|>--- conflicted
+++ resolved
@@ -546,24 +546,20 @@
             return semanticModel.GetTypeInfo(innerExpression).Type;
         }
 
-<<<<<<< HEAD
-        private ITypeSymbol GetCollectionExpressionType(SemanticModel semanticModel, ISyntaxFacts syntaxFactsService, SyntaxNode node)
+        private static ITypeSymbol GetCollectionExpressionType(SemanticModel semanticModel, ISyntaxFacts syntaxFactsService, SyntaxNode node)
         {
             var collectionExpression = FirstForeachCollectionExpressionAncester(syntaxFactsService, node);
 
             return semanticModel.GetTypeInfo(collectionExpression).Type;
         }
 
-        protected bool AncestorOrSelfIsAwaitExpression(ISyntaxFacts syntaxFactsService, SyntaxNode node)
-=======
         protected static bool AncestorOrSelfIsAwaitExpression(ISyntaxFacts syntaxFactsService, SyntaxNode node)
->>>>>>> 83b98110
             => FirstAwaitExpressionAncestor(syntaxFactsService, node) != null;
 
         private static SyntaxNode FirstAwaitExpressionAncestor(ISyntaxFacts syntaxFactsService, SyntaxNode node)
             => node.FirstAncestorOrSelf<SyntaxNode, ISyntaxFacts>((n, syntaxFactsService) => syntaxFactsService.IsAwaitExpression(n), syntaxFactsService);
 
-        private SyntaxNode FirstForeachCollectionExpressionAncester(ISyntaxFacts syntaxFactsService, SyntaxNode node)
+        private static SyntaxNode FirstForeachCollectionExpressionAncester(ISyntaxFacts syntaxFactsService, SyntaxNode node)
             => node.FirstAncestorOrSelf<SyntaxNode, ISyntaxFacts>((n, syntaxFactsService) => syntaxFactsService.IsExpressionOfForeach(n), syntaxFactsService);
     }
 }