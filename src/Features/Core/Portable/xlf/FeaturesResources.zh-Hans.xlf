﻿<?xml version="1.0" encoding="utf-8"?>
<xliff xmlns="urn:oasis:names:tc:xliff:document:1.2" xmlns:xsi="http://www.w3.org/2001/XMLSchema-instance" version="1.2" xsi:schemaLocation="urn:oasis:names:tc:xliff:document:1.2 xliff-core-1.2-transitional.xsd">
  <file datatype="xml" source-language="en" target-language="zh-Hans" original="../FeaturesResources.resx">
    <body>
      <trans-unit id="AM_PM_abbreviated">
        <source>AM/PM (abbreviated)</source>
        <target state="new">AM/PM (abbreviated)</target>
        <note />
      </trans-unit>
      <trans-unit id="AM_PM_abbreviated_description">
        <source>The "t" custom format specifier represents the first character of the AM/PM designator. The appropriate localized designator is retrieved from the DateTimeFormatInfo.AMDesignator or DateTimeFormatInfo.PMDesignator property of the current or specific culture. The AM designator is used for all times from 0:00:00 (midnight) to 11:59:59.999. The PM designator is used for all times from 12:00:00 (noon) to 23:59:59.999.

If the "t" format specifier is used without other custom format specifiers, it's interpreted as the "t" standard date and time format specifier.</source>
        <target state="new">The "t" custom format specifier represents the first character of the AM/PM designator. The appropriate localized designator is retrieved from the DateTimeFormatInfo.AMDesignator or DateTimeFormatInfo.PMDesignator property of the current or specific culture. The AM designator is used for all times from 0:00:00 (midnight) to 11:59:59.999. The PM designator is used for all times from 12:00:00 (noon) to 23:59:59.999.

If the "t" format specifier is used without other custom format specifiers, it's interpreted as the "t" standard date and time format specifier.</target>
        <note />
      </trans-unit>
      <trans-unit id="AM_PM_full">
        <source>AM/PM (full)</source>
        <target state="new">AM/PM (full)</target>
        <note />
      </trans-unit>
      <trans-unit id="AM_PM_full_description">
        <source>The "tt" custom format specifier (plus any number of additional "t" specifiers) represents the entire AM/PM designator. The appropriate localized designator is retrieved from the DateTimeFormatInfo.AMDesignator or DateTimeFormatInfo.PMDesignator property of the current or specific culture. The AM designator is used for all times from 0:00:00 (midnight) to 11:59:59.999. The PM designator is used for all times from 12:00:00 (noon) to 23:59:59.999.

Make sure to use the "tt" specifier for languages for which it's necessary to maintain the distinction between AM and PM. An example is Japanese, for which the AM and PM designators differ in the second character instead of the first character.</source>
        <target state="new">The "tt" custom format specifier (plus any number of additional "t" specifiers) represents the entire AM/PM designator. The appropriate localized designator is retrieved from the DateTimeFormatInfo.AMDesignator or DateTimeFormatInfo.PMDesignator property of the current or specific culture. The AM designator is used for all times from 0:00:00 (midnight) to 11:59:59.999. The PM designator is used for all times from 12:00:00 (noon) to 23:59:59.999.

Make sure to use the "tt" specifier for languages for which it's necessary to maintain the distinction between AM and PM. An example is Japanese, for which the AM and PM designators differ in the second character instead of the first character.</target>
        <note />
      </trans-unit>
      <trans-unit id="Add_DebuggerDisplay_attribute">
        <source>Add 'DebuggerDisplay' attribute</source>
        <target state="new">Add 'DebuggerDisplay' attribute</target>
        <note>{Locked="DebuggerDisplay"} "DebuggerDisplay" is a BCL class and should not be localized.</note>
      </trans-unit>
      <trans-unit id="Add_member_name">
        <source>Add member name</source>
        <target state="translated">添加成员名称</target>
        <note />
      </trans-unit>
      <trans-unit id="Add_null_checks_for_all_parameters">
        <source>Add null checks for all parameters</source>
        <target state="translated">为所有参数添加 null 检查</target>
        <note />
      </trans-unit>
      <trans-unit id="Add_optional_parameter_to_constructor">
        <source>Add optional parameter to constructor</source>
        <target state="translated">将可选参数添加到构造函数</target>
        <note />
      </trans-unit>
      <trans-unit id="Add_parameter_to_0_and_overrides_implementations">
        <source>Add parameter to '{0}' (and overrides/implementations)</source>
        <target state="translated">将参数添加到“{0}”(和重写/实现)</target>
        <note />
      </trans-unit>
      <trans-unit id="Add_parameter_to_constructor">
        <source>Add parameter to constructor</source>
        <target state="translated">将参数添加到构造函数</target>
        <note />
      </trans-unit>
      <trans-unit id="Add_project_reference_to_0">
        <source>Add project reference to '{0}'.</source>
        <target state="translated">将参数引用添加到“{0}”。</target>
        <note />
      </trans-unit>
      <trans-unit id="Add_reference_to_0">
        <source>Add reference to '{0}'.</source>
        <target state="translated">将引用添加到“{0}”。</target>
        <note />
      </trans-unit>
      <trans-unit id="Actions_can_not_be_empty">
        <source>Actions can not be empty.</source>
        <target state="translated">操作不能为空。</target>
        <note />
      </trans-unit>
      <trans-unit id="Add_tuple_element_name_0">
        <source>Add tuple element name '{0}'</source>
        <target state="translated">添加元组元素名称 "{0}"</target>
        <note />
      </trans-unit>
      <trans-unit id="Adding_0_into_an_interface_method_will_prevent_the_debug_session_from_continuing">
        <source>Adding '{0}' into an interface method will prevent the debug session from continuing.</source>
        <target state="translated">将 "{0}" 添加进接口方法将阻止调试会话继续。</target>
        <note />
      </trans-unit>
      <trans-unit id="Adding_0_into_an_interface_will_prevent_the_debug_session_from_continuing">
        <source>Adding '{0}' into an interface will prevent the debug session from continuing.</source>
        <target state="translated">将 "{0}" 添加进接口将阻止调试会话继续。</target>
        <note />
      </trans-unit>
      <trans-unit id="Adding_method_with_explicit_interface_specifier_will_prevernt_the_debug_session_from_continuing">
        <source>Adding a method with an explicit interface specifier will prevent the debug session from continuing.</source>
        <target state="translated">添加具有显式接口说明符的方法将阻止调试会话继续。</target>
        <note />
      </trans-unit>
      <trans-unit id="Align_wrapped_arguments">
        <source>Align wrapped arguments</source>
        <target state="translated">对齐包装的参数</target>
        <note />
      </trans-unit>
      <trans-unit id="Align_wrapped_parameters">
        <source>Align wrapped parameters</source>
        <target state="translated">对齐包装参数</target>
        <note />
      </trans-unit>
      <trans-unit id="Awaited_task_returns_0">
        <source>Awaited task returns '{0}'</source>
        <target state="translated">等待任务返回“{0}”</target>
        <note />
      </trans-unit>
      <trans-unit id="Awaited_task_returns_no_value">
        <source>Awaited task returns no value</source>
        <target state="translated">等待任务没有返回任何值</target>
        <note />
      </trans-unit>
      <trans-unit id="Base_classes_contain_inaccessible_unimplemented_members">
        <source>Base classes contain inaccessible unimplemented members</source>
        <target state="new">Base classes contain inaccessible unimplemented members</target>
        <note />
      </trans-unit>
      <trans-unit id="CannotApplyChangesUnexpectedError">
        <source>Cannot apply changes -- unexpected error: '{0}'</source>
        <target state="translated">无法应用更改 - 意外错误:“{0}”</target>
        <note />
      </trans-unit>
      <trans-unit id="Change_namespace_to_0">
        <source>Change namespace to '{0}'</source>
        <target state="translated">将名称空间更改为“{0}”</target>
        <note />
      </trans-unit>
      <trans-unit id="Change_to_global_namespace">
        <source>Change to global namespace</source>
        <target state="translated">更改为全局命名空间</target>
        <note />
      </trans-unit>
      <trans-unit id="ChangesDisallowedWhileStoppedAtException">
        <source>Changes are not allowed while stopped at exception</source>
        <target state="translated">在出现异常而停止时禁止更改</target>
        <note />
      </trans-unit>
      <trans-unit id="ChangesNotAppliedWhileRunning">
        <source>Changes made in project '{0}' will not be applied while the application is running</source>
        <target state="translated">在应用程序运行时，将不应用在项目“{0}”中所作的更改</target>
        <note />
      </trans-unit>
      <trans-unit id="Changing_0_from_asynchronous_to_synchronous_will_prevent_the_debug_session_from_continuing">
        <source>Changing '{0}' from asynchronous to synchronous will prevent the debug session from continuing.</source>
        <target state="translated">将“{0}”从异步更改为同步会阻止调试会话继续执行。</target>
        <note />
      </trans-unit>
      <trans-unit id="Changing_0_to_1_will_prevent_the_debug_session_from_continuing_because_it_changes_the_shape_of_the_state_machine">
        <source>Changing '{0}' to '{1}' will prevent the debug session from continuing because it changes the shape of the state machine.</source>
        <target state="translated">将“{0}”更改为“{1}”会阻止调试会话继续执行，因为它会更改状态机的形状。</target>
        <note />
      </trans-unit>
      <trans-unit id="Conditional_expression_can_be_simplified">
        <source>Conditional expression can be simplified</source>
        <target state="new">Conditional expression can be simplified</target>
        <note />
      </trans-unit>
      <trans-unit id="Configure_0_code_style">
        <source>Configure {0} code style</source>
        <target state="translated">配置 {0} 代码样式</target>
        <note />
      </trans-unit>
      <trans-unit id="Configure_0_severity">
        <source>Configure {0} severity</source>
        <target state="translated">配置 {0} 严重性</target>
        <note />
      </trans-unit>
      <trans-unit id="Configure_severity_for_all_0_analyzers">
        <source>Configure severity for all '{0}' analyzers</source>
        <target state="new">Configure severity for all '{0}' analyzers</target>
        <note />
      </trans-unit>
      <trans-unit id="Configure_severity_for_all_analyzers">
        <source>Configure severity for all analyzers</source>
        <target state="new">Configure severity for all analyzers</target>
        <note />
      </trans-unit>
      <trans-unit id="Convert_to_linq">
        <source>Convert to LINQ</source>
        <target state="translated">转换为 LINQ</target>
        <note />
      </trans-unit>
      <trans-unit id="Add_to_0">
        <source>Add to '{0}'</source>
        <target state="translated">添加到“{0}”</target>
        <note />
      </trans-unit>
      <trans-unit id="Convert_to_class">
        <source>Convert to class</source>
        <target state="translated">转换为类</target>
        <note />
      </trans-unit>
      <trans-unit id="Convert_to_linq_call_form">
        <source>Convert to LINQ (call form)</source>
        <target state="translated">转换为 LINQ (调用表单)</target>
        <note />
      </trans-unit>
      <trans-unit id="Convert_to_struct">
        <source>Convert to struct</source>
        <target state="translated">转换为结构</target>
        <note />
      </trans-unit>
<<<<<<< HEAD
=======
      <trans-unit id="Convert_to_tuple">
        <source>Convert to tuple</source>
        <target state="translated">转换为元组</target>
        <note />
      </trans-unit>
      <trans-unit id="Create_and_assign_field_0">
        <source>Create and assign field '{0}'</source>
        <target state="new">Create and assign field '{0}'</target>
        <note />
      </trans-unit>
      <trans-unit id="Create_and_assign_property_0">
        <source>Create and assign property '{0}'</source>
        <target state="new">Create and assign property '{0}'</target>
        <note />
      </trans-unit>
      <trans-unit id="Create_and_assign_remaining_as_fields">
        <source>Create and assign remaining as fields</source>
        <target state="new">Create and assign remaining as fields</target>
        <note />
      </trans-unit>
      <trans-unit id="Create_and_assign_remaining_as_properties">
        <source>Create and assign remaining as properties</source>
        <target state="new">Create and assign remaining as properties</target>
        <note />
      </trans-unit>
>>>>>>> d73229b4
      <trans-unit id="DisposableFieldsShouldBeDisposedDescription">
        <source>A type that implements System.IDisposable declares fields that are of types that also implement IDisposable. The Dispose method of the field is not called by the Dispose method of the declaring type. To fix a violation of this rule, call Dispose on fields that are of types that implement IDisposable if you are responsible for allocating and releasing the unmanaged resources held by the field.</source>
        <target state="translated">实现 System.IDisposable 的类型将声明一些字段，这些字段所属的类型还实现 IDisposable。字段的 Dispose 方法不由声明类型的 Dispose 方法调用。若要修复此规则的违规行为，如果你负责分配和释放该字段持有的非托管资源，请在其所属类型实现 IDisposable 的字段上调用 Dispose。</target>
        <note />
      </trans-unit>
      <trans-unit id="Disposable_field_0_is_never_disposed">
        <source>Disposable field '{0}' is never disposed</source>
        <target state="translated">从未释放可释放字段 "{0}"</target>
        <note />
      </trans-unit>
      <trans-unit id="Disposable_fields_should_be_disposed">
        <source>Disposable fields should be disposed</source>
        <target state="translated">应释放可释放的字段</target>
        <note />
      </trans-unit>
      <trans-unit id="Disposable_object_created_by_0_is_never_disposed">
        <source>Disposable object created by '{0}' is never disposed</source>
        <target state="translated">从未释放由 "{0}" 创建的可释放对象</target>
        <note />
      </trans-unit>
      <trans-unit id="Dispose_objects_before_losing_scope">
        <source>Dispose objects before losing scope</source>
        <target state="translated">丢失范围之前释放对象</target>
        <note />
      </trans-unit>
      <trans-unit id="Do_not_change_this_code_Put_cleanup_code_in_0_method">
        <source>Do not change this code. Put cleanup code in '{0}' method</source>
        <target state="new">Do not change this code. Put cleanup code in '{0}' method</target>
        <note />
      </trans-unit>
      <trans-unit id="DocumentIsOutOfSyncWithDebuggee">
        <source>The current content of source file '{0}' does not match the built source. Any changes made to this file while debugging won't be applied until its content matches the built source.</source>
        <target state="translated">源文件 "{0}" 的当前内容与生成的源不匹配。在调试期间对此文件所做的任何更改都不会应用，直到其内容与生成的源匹配为止。</target>
        <note />
      </trans-unit>
      <trans-unit id="EditAndContinue">
        <source>Edit and Continue</source>
        <target state="translated">编辑并继续</target>
        <note />
      </trans-unit>
      <trans-unit id="EditAndContinueDisallowedByModule">
        <source>Edit and Continue disallowed by module</source>
        <target state="translated">模块已禁用“编辑并继续”</target>
        <note />
      </trans-unit>
      <trans-unit id="EditAndContinueDisallowedByProject">
        <source>Changes made in project '{0}' will prevent the debug session from continuing: {1}</source>
        <target state="translated">在项目“{0}”中所作的更改将阻止调试会话继续: {1}</target>
        <note />
      </trans-unit>
      <trans-unit id="ErrorReadingFile">
        <source>Error while reading file '{0}': {1}</source>
        <target state="translated">读取文件“{0}”时出错: {1}</target>
        <note />
      </trans-unit>
      <trans-unit id="Extract_interface">
        <source>Extract interface...</source>
        <target state="translated">提取接口…</target>
        <note />
      </trans-unit>
      <trans-unit id="Extract_local_function">
        <source>Extract local function</source>
        <target state="translated">提取本地函数</target>
        <note />
      </trans-unit>
      <trans-unit id="Extract_method">
        <source>Extract method</source>
        <target state="translated">提取方法</target>
        <note />
      </trans-unit>
      <trans-unit id="Failed_to_analyze_data_flow_for_0">
        <source>Failed to analyze data-flow for: {0}</source>
        <target state="translated">未能分析 {0} 的数据流</target>
        <note />
      </trans-unit>
      <trans-unit id="Fix_formatting">
        <source>Fix formatting</source>
        <target state="translated">修正格式</target>
        <note />
      </trans-unit>
      <trans-unit id="Fix_typo_0">
        <source>Fix typo '{0}'</source>
        <target state="translated">修正笔误“{0}”</target>
        <note />
      </trans-unit>
      <trans-unit id="Formatting_document">
        <source>Formatting document</source>
        <target state="translated">设置文档格式</target>
        <note />
      </trans-unit>
      <trans-unit id="Generate_comparison_operators">
        <source>Generate comparison operators</source>
        <target state="new">Generate comparison operators</target>
        <note />
      </trans-unit>
      <trans-unit id="Generate_for_0">
        <source>Generate for '{0}'</source>
        <target state="new">Generate for '{0}'</target>
        <note />
      </trans-unit>
      <trans-unit id="Generate_parameter_0">
        <source>Generate parameter '{0}'</source>
        <target state="translated">生成参数 "{0}"</target>
        <note />
      </trans-unit>
      <trans-unit id="Generate_parameter_0_and_overrides_implementations">
        <source>Generate parameter '{0}' (and overrides/implementations)</source>
        <target state="translated">生成参数 {0}(和重写/实现)</target>
        <note />
      </trans-unit>
      <trans-unit id="GetHashCode_implementation_can_be_simplified">
        <source>'GetHashCode' implementation can be simplified</source>
        <target state="translated">可简化 "GetHashCode" 实现</target>
        <note />
      </trans-unit>
      <trans-unit id="Implement_0_explicitly">
        <source>Implement '{0}' explicitly</source>
        <target state="translated">显式实现 "{0}"</target>
        <note />
      </trans-unit>
      <trans-unit id="Implement_0_implicitly">
        <source>Implement '{0}' implicitly</source>
        <target state="translated">隐式实现 "{0}"</target>
        <note />
      </trans-unit>
      <trans-unit id="Implement_abstract_class">
        <source>Implement abstract class</source>
        <target state="new">Implement abstract class</target>
        <note />
      </trans-unit>
      <trans-unit id="Implement_all_interfaces_explicitly">
        <source>Implement all interfaces explicitly</source>
        <target state="new">Implement all interfaces explicitly</target>
        <note />
      </trans-unit>
      <trans-unit id="Implement_all_interfaces_implicitly">
        <source>Implement all interfaces implicitly</source>
        <target state="translated">隐式实现所有接口</target>
        <note />
      </trans-unit>
      <trans-unit id="Implement_all_members_explicitly">
        <source>Implement all members explicitly</source>
        <target state="new">Implement all members explicitly</target>
        <note />
      </trans-unit>
      <trans-unit id="Implement_explicitly">
        <source>Implement explicitly</source>
        <target state="new">Implement explicitly</target>
        <note />
      </trans-unit>
      <trans-unit id="Implement_implicitly">
        <source>Implement implicitly</source>
        <target state="translated">隐式实现</target>
        <note />
      </trans-unit>
      <trans-unit id="Implement_remaining_members_explicitly">
        <source>Implement remaining members explicitly</source>
        <target state="new">Implement remaining members explicitly</target>
        <note />
      </trans-unit>
      <trans-unit id="Implement_through_0">
        <source>Implement through '{0}'</source>
        <target state="new">Implement through '{0}'</target>
        <note />
      </trans-unit>
      <trans-unit id="Indent_all_arguments">
        <source>Indent all arguments</source>
        <target state="translated">缩进所有参数</target>
        <note />
      </trans-unit>
      <trans-unit id="Indent_all_parameters">
        <source>Indent all parameters</source>
        <target state="translated">缩进所有参数</target>
        <note />
      </trans-unit>
      <trans-unit id="Indent_wrapped_arguments">
        <source>Indent wrapped arguments</source>
        <target state="translated">缩进包装的参数</target>
        <note />
      </trans-unit>
      <trans-unit id="Indent_wrapped_parameters">
        <source>Indent wrapped parameters</source>
        <target state="translated">缩进包装参数</target>
        <note />
      </trans-unit>
      <trans-unit id="Indexing_can_be_simplified">
        <source>Indexing can be simplified</source>
        <target state="translated">索引可以简化</target>
        <note />
      </trans-unit>
      <trans-unit id="Interpolation_can_be_simplified">
        <source>Interpolation can be simplified</source>
        <target state="translated">内插可以简化</target>
        <note />
      </trans-unit>
      <trans-unit id="Introduce_constant">
        <source>Introduce constant</source>
        <target state="translated">引入常量</target>
        <note />
      </trans-unit>
      <trans-unit id="Introduce_field">
        <source>Introduce field</source>
        <target state="translated">介绍领域</target>
        <note />
      </trans-unit>
      <trans-unit id="Introduce_local">
        <source>Introduce local</source>
        <target state="translated">引入局部</target>
        <note />
      </trans-unit>
      <trans-unit id="Introduce_query_variable">
        <source>Introduce query variable</source>
        <target state="translated">引入查询变量</target>
        <note />
      </trans-unit>
      <trans-unit id="Make_member_static">
        <source>Make static</source>
        <target state="translated">设为静态</target>
        <note />
      </trans-unit>
      <trans-unit id="Make_readonly_fields_writable">
        <source>Make readonly fields writable</source>
        <target state="translated">使 readonly 字段可写</target>
        <note>{Locked="readonly"} "readonly" is C# keyword and should not be localized.</note>
      </trans-unit>
      <trans-unit id="Invert_conditional">
        <source>Invert conditional</source>
        <target state="translated">反转条件</target>
        <note />
      </trans-unit>
      <trans-unit id="Local_function_can_be_made_static">
        <source>Local function can be made static</source>
        <target state="translated">可以使本地函数成为静态函数</target>
        <note />
      </trans-unit>
      <trans-unit id="Make_local_function_static">
        <source>Make local function 'static'</source>
        <target state="translated">使本地函数成为静态函数</target>
        <note />
      </trans-unit>
      <trans-unit id="Merge_with_nested_0_statement">
        <source>Merge with nested '{0}' statement</source>
        <target state="translated">与嵌套的 "{0}" 语句合并</target>
        <note />
      </trans-unit>
      <trans-unit id="Merge_with_next_0_statement">
        <source>Merge with next '{0}' statement</source>
        <target state="translated">与下一个 "{0}" 语句合并</target>
        <note />
      </trans-unit>
      <trans-unit id="Merge_with_outer_0_statement">
        <source>Merge with outer '{0}' statement</source>
        <target state="translated">与外部 "{0}" 语句合并</target>
        <note />
      </trans-unit>
      <trans-unit id="Merge_with_previous_0_statement">
        <source>Merge with previous '{0}' statement</source>
        <target state="translated">与以前的 "{0}" 语句合并</target>
        <note />
      </trans-unit>
      <trans-unit id="MethodMustReturnStreamThatSupportsReadAndSeek">
        <source>{0} must return a stream that supports read and seek operations.</source>
        <target state="translated">{0} 必须返回支持读取和查找操作的流。</target>
        <note />
      </trans-unit>
      <trans-unit id="Modifying_0_which_contains_a_switch_expression_will_prevent_the_debug_session_from_continuing">
        <source>Modifying '{0}' which contains a switch expression will prevent the debug session from continuing.</source>
        <target state="translated">修改包含 switch 表达式的“{0}”将阻止调试会话继续执行。</target>
        <note />
      </trans-unit>
      <trans-unit id="Move_contents_to_namespace">
        <source>Move contents to namespace...</source>
        <target state="translated">将内容移动到命名空间...</target>
        <note />
      </trans-unit>
      <trans-unit id="Move_file_to_0">
        <source>Move file to '{0}'</source>
        <target state="translated">将文件移至“{0}”</target>
        <note />
      </trans-unit>
      <trans-unit id="Move_file_to_project_root_folder">
        <source>Move file to project root folder</source>
        <target state="translated">将文件移动到项目根文件夹</target>
        <note />
      </trans-unit>
      <trans-unit id="Move_to_namespace">
        <source>Move to namespace...</source>
        <target state="translated">移动到命名空间...</target>
        <note />
      </trans-unit>
      <trans-unit id="Modifying_source_file_will_prevent_the_debug_session_from_continuing_due_to_internal_error">
        <source>Modifying source file {0} will prevent the debug session from continuing due to internal error: {1}.</source>
        <target state="translated">修改源文件 {0} 将防止调试会话因内部错误 {1} 而继续进行。</target>
        <note />
      </trans-unit>
      <trans-unit id="Pull_0_up">
        <source>Pull '{0}' up</source>
        <target state="translated">向上拉 "{0}"</target>
        <note />
      </trans-unit>
      <trans-unit id="Pull_0_up_to_1">
        <source>Pull '{0}' up to '{1}'</source>
        <target state="translated">将 "{0}" 拉到 "{1}"</target>
        <note />
      </trans-unit>
      <trans-unit id="Pull_members_up_to_base_type">
        <source>Pull members up to base type...</source>
        <target state="translated">将成员拉到基本类型..。</target>
        <note />
      </trans-unit>
      <trans-unit id="Related_method_signatures_found_in_metadata_will_not_be_updated">
        <source>Related method signatures found in metadata will not be updated.</source>
        <target state="translated">不更新在元数据中发现的相关方法签名。</target>
        <note />
      </trans-unit>
      <trans-unit id="Replace_0_with_1">
        <source>Replace '{0}' with '{1}' </source>
        <target state="translated">将 "{0}" 替换为 "{1}"</target>
        <note />
      </trans-unit>
      <trans-unit id="Resolve_conflict_markers">
        <source>Resolve conflict markers</source>
        <target state="new">Resolve conflict markers</target>
        <note />
      </trans-unit>
      <trans-unit id="RudeEdit">
        <source>Rude edit</source>
        <target state="translated">原始编辑</target>
        <note />
      </trans-unit>
      <trans-unit id="Simplify_conditional_expression">
        <source>Simplify conditional expression</source>
        <target state="new">Simplify conditional expression</target>
        <note />
      </trans-unit>
      <trans-unit id="Simplify_interpolation">
        <source>Simplify interpolation</source>
        <target state="translated">简化内插</target>
        <note />
      </trans-unit>
      <trans-unit id="Split_into_consecutive_0_statements">
        <source>Split into consecutive '{0}' statements</source>
        <target state="translated">拆分为连续的 "{0}" 语句</target>
        <note />
      </trans-unit>
      <trans-unit id="Split_into_nested_0_statements">
        <source>Split into nested '{0}' statements</source>
        <target state="translated">拆分为嵌套的 "{0}" 语句</target>
        <note />
      </trans-unit>
      <trans-unit id="StreamMustSupportReadAndSeek">
        <source>Stream must support read and seek operations.</source>
        <target state="translated">流必须支持读取和搜寻操作。</target>
        <note />
      </trans-unit>
      <trans-unit id="Struct_contains_assignment_to_this_outside_of_constructor_Make_readonly_fields_writable">
        <source>Struct contains assignment to 'this' outside of constructor. Make readonly fields writable</source>
        <target state="new">Struct contains assignment to 'this' outside of constructor. Make readonly fields writable</target>
        <note>{Locked="Struct"}{Locked="this"} these are C#/VB keywords and should not be localized.</note>
      </trans-unit>
      <trans-unit id="Suppress_0">
        <source>Suppress {0}</source>
        <target state="translated">取消 {0}</target>
        <note />
      </trans-unit>
      <trans-unit id="TODO_colon_free_unmanaged_resources_unmanaged_objects_and_override_finalizer">
        <source>TODO: free unmanaged resources (unmanaged objects) and override finalizer</source>
        <target state="new">TODO: free unmanaged resources (unmanaged objects) and override finalizer</target>
        <note />
      </trans-unit>
      <trans-unit id="TODO_colon_override_finalizer_only_if_0_has_code_to_free_unmanaged_resources">
        <source>TODO: override finalizer only if '{0}' has code to free unmanaged resources</source>
        <target state="new">TODO: override finalizer only if '{0}' has code to free unmanaged resources</target>
        <note />
      </trans-unit>
      <trans-unit id="Target_type_matches">
        <source>Target type matches</source>
        <target state="translated">目标类型匹配</target>
        <note />
      </trans-unit>
      <trans-unit id="The_selection_contains_a_local_function_call_without_its_declaration">
        <source>The selection contains a local function call without its declaration.</source>
        <target state="translated">所选内容包含不带声明的本地函数调用。</target>
        <note />
      </trans-unit>
      <trans-unit id="UnableToReadSourceFileOrPdb">
        <source>Unable to read source file '{0}' or the PDB built for the containing project. Any changes made to this file while debugging won't be applied until its content matches the built source.</source>
        <target state="translated">无法读取源文件 "{0}" 或为包含项目生成的 PDB。在调试期间对此文件所做的任何更改都不会应用，直到其内容与生成的源匹配为止。</target>
        <note />
      </trans-unit>
      <trans-unit id="Unwrap_all_arguments">
        <source>Unwrap all arguments</source>
        <target state="translated">展开所有参数</target>
        <note />
      </trans-unit>
      <trans-unit id="Unwrap_all_parameters">
        <source>Unwrap all parameters</source>
        <target state="translated">展开打开所有参数</target>
        <note />
      </trans-unit>
      <trans-unit id="Unwrap_and_indent_all_arguments">
        <source>Unwrap and indent all arguments</source>
        <target state="translated">展开和缩进所有参数</target>
        <note />
      </trans-unit>
      <trans-unit id="Unwrap_and_indent_all_parameters">
        <source>Unwrap and indent all parameters</source>
        <target state="translated">展开和缩进所有参数</target>
        <note />
      </trans-unit>
      <trans-unit id="Unwrap_argument_list">
        <source>Unwrap argument list</source>
        <target state="translated">展开参数列表</target>
        <note />
      </trans-unit>
      <trans-unit id="Unwrap_call_chain">
        <source>Unwrap call chain</source>
        <target state="translated">展开调用链</target>
        <note />
      </trans-unit>
      <trans-unit id="Unwrap_expression">
        <source>Unwrap expression</source>
        <target state="translated">展开表达式</target>
        <note />
      </trans-unit>
      <trans-unit id="Unwrap_parameter_list">
        <source>Unwrap parameter list</source>
        <target state="translated">展开参数列表</target>
        <note />
      </trans-unit>
      <trans-unit id="Updating_a_0_around_an_active_statement_will_prevent_the_debug_session_from_continuing">
        <source>Updating a '{0}' around an active statement will prevent the debug session from continuing.</source>
        <target state="translated">更新活动语句周围的“{0}”将阻止调试会话继续执行。</target>
        <note />
      </trans-unit>
      <trans-unit id="UseRecommendedDisposePatternDescription">
        <source>Use recommended dispose pattern to ensure that locally scoped disposable objects are disposed on all paths. If possible, wrap the creation within a 'using' statement or a 'using' declaration. Otherwise, use a try-finally pattern, with a dedicated local variable declared before the try region and an unconditional Dispose invocation on non-null value in the 'finally' region, say 'x?.Dispose()'. If the object is explicitly disposed within the try region or the dispose ownership is transferred to another object or method, assign 'null' to the local variable just after such an operation to prevent double dispose in 'finally'</source>
        <target state="translated">使用推荐的释放模式以确保在所有路径中释放局部可释放对象。如果可能，请将创建包装在 "using" 语句或 "using" 声明中。否则，请使用 try-finally 模式，在 try 区域之前声明一个专用的局部变量，在 "finally" 区域中对非 null 值进行无条件 Dispose 调用，比如，"x?.Dispose()"。如果对象显式释放在 try 区域内或释放所有权转让给另一个对象或方法，则在这样的操作之后立即将 "null" 分配给局部变量，以防止在 "finally" 中进行双重释放。</target>
        <note />
      </trans-unit>
      <trans-unit id="Use_System_HashCode">
        <source>Use 'System.HashCode'</source>
        <target state="translated">使用 "System.HashCode"</target>
        <note />
      </trans-unit>
      <trans-unit id="Use_block_body_for_lambda_expressions">
        <source>Use block body for lambda expressions</source>
        <target state="translated">对 lambda 表达式使用块主体</target>
        <note />
      </trans-unit>
      <trans-unit id="Use_compound_assignment">
        <source>Use compound assignment</source>
        <target state="translated">使用复合分配</target>
        <note />
      </trans-unit>
      <trans-unit id="Use_expression_body_for_lambda_expressions">
        <source>Use expression body for lambda expressions</source>
        <target state="translated">对 lambda 表达式使用表达式正文</target>
        <note />
      </trans-unit>
      <trans-unit id="Use_index_operator">
        <source>Use index operator</source>
        <target state="translated">使用索引运算符</target>
        <note />
      </trans-unit>
      <trans-unit id="Use_interpolated_verbatim_string">
        <source>Use interpolated verbatim string</source>
        <target state="translated">使用内插的逐字字符串</target>
        <note />
      </trans-unit>
      <trans-unit id="Use_range_operator">
        <source>Use range operator</source>
        <target state="translated">使用范围运算符</target>
        <note />
      </trans-unit>
      <trans-unit id="Use_recommended_dispose_pattern">
        <source>Use recommended dispose pattern</source>
        <target state="translated">使用建议的释放模式</target>
        <note />
      </trans-unit>
      <trans-unit id="Use_recommended_dispose_pattern_to_ensure_that_object_created_by_0_is_disposed_on_all_paths_using_statement_declaration_or_try_finally">
        <source>Use recommended dispose pattern to ensure that object created by '{0}' is disposed on all paths: using statement/declaration or try/finally</source>
        <target state="translated">使用建议的释放模式以确保在所有路径上释放由 "{0}" 创建的对象: using 语句/声明或 try/finally</target>
        <note>{Locked="using"}{Locked="try"}{Locked="finally"} "using", "try" and "finally" are C# keywords and should not be localized.</note>
      </trans-unit>
      <trans-unit id="Use_simple_using_statement">
        <source>Use simple 'using' statement</source>
        <target state="translated">使用简单的 "using" 语句</target>
        <note />
      </trans-unit>
      <trans-unit id="Value_colon">
        <source>Value:</source>
        <target state="new">Value:</target>
        <note />
      </trans-unit>
      <trans-unit id="Warning_colon_changing_namespace_may_produce_invalid_code_and_change_code_meaning">
        <source>Warning: Changing namespace may produce invalid code and change code meaning.</source>
        <target state="translated">警告: 更改命名空间可能会产生无效的代码并更改代码的含义。</target>
        <note />
      </trans-unit>
      <trans-unit id="Warning_colon_semantics_may_change_when_converting_statement">
        <source>Warning: Semantics may change when converting statement.</source>
        <target state="translated">警告: 转换语句时，语义可能出现变化。</target>
        <note />
      </trans-unit>
      <trans-unit id="Wrap_and_align_call_chain">
        <source>Wrap and align call chain</source>
        <target state="translated">包装并对齐调用链</target>
        <note />
      </trans-unit>
      <trans-unit id="Wrap_and_align_expression">
        <source>Wrap and align expression</source>
        <target state="translated">环绕和对齐表达式</target>
        <note />
      </trans-unit>
      <trans-unit id="Wrap_and_align_long_call_chain">
        <source>Wrap and align long call chain</source>
        <target state="translated">包装并对齐长调用链</target>
        <note />
      </trans-unit>
      <trans-unit id="Wrap_call_chain">
        <source>Wrap call chain</source>
        <target state="translated">包装调用链</target>
        <note />
      </trans-unit>
      <trans-unit id="Wrap_every_argument">
        <source>Wrap every argument</source>
        <target state="translated">包装每个参数</target>
        <note />
      </trans-unit>
      <trans-unit id="Wrap_every_parameter">
        <source>Wrap every parameter</source>
        <target state="translated">包装每个参数</target>
        <note />
      </trans-unit>
      <trans-unit id="Wrap_expression">
        <source>Wrap expression</source>
        <target state="translated">包装表达式</target>
        <note />
      </trans-unit>
      <trans-unit id="Wrap_long_argument_list">
        <source>Wrap long argument list</source>
        <target state="translated">包装长参数列表</target>
        <note />
      </trans-unit>
      <trans-unit id="Wrap_long_call_chain">
        <source>Wrap long call chain</source>
        <target state="translated">包装长调用链</target>
        <note />
      </trans-unit>
      <trans-unit id="Wrap_long_parameter_list">
        <source>Wrap long parameter list</source>
        <target state="translated">包装长参数列表</target>
        <note />
      </trans-unit>
      <trans-unit id="Wrapping">
        <source>Wrapping</source>
        <target state="translated">换行</target>
        <note />
      </trans-unit>
      <trans-unit id="_0_can_be_simplified">
        <source>{0} can be simplified</source>
        <target state="translated">{0} 可以简化</target>
        <note />
      </trans-unit>
      <trans-unit id="_10000000ths_of_a_second">
        <source>10,000,000ths of a second</source>
        <target state="new">10,000,000ths of a second</target>
        <note />
      </trans-unit>
      <trans-unit id="_10000000ths_of_a_second_description">
        <source>The "fffffff" custom format specifier represents the seven most significant digits of the seconds fraction; that is, it represents the ten millionths of a second in a date and time value.

Although it's possible to display the ten millionths of a second component of a time value, that value may not be meaningful. The precision of date and time values depends on the resolution of the system clock. On the Windows NT 3.5 (and later) and Windows Vista operating systems, the clock's resolution is approximately 10-15 milliseconds.</source>
        <target state="new">The "fffffff" custom format specifier represents the seven most significant digits of the seconds fraction; that is, it represents the ten millionths of a second in a date and time value.

Although it's possible to display the ten millionths of a second component of a time value, that value may not be meaningful. The precision of date and time values depends on the resolution of the system clock. On the Windows NT 3.5 (and later) and Windows Vista operating systems, the clock's resolution is approximately 10-15 milliseconds.</target>
        <note />
      </trans-unit>
      <trans-unit id="_10000000ths_of_a_second_non_zero">
        <source>10,000,000ths of a second (non-zero)</source>
        <target state="new">10,000,000ths of a second (non-zero)</target>
        <note />
      </trans-unit>
      <trans-unit id="_10000000ths_of_a_second_non_zero_description">
        <source>The "FFFFFFF" custom format specifier represents the seven most significant digits of the seconds fraction; that is, it represents the ten millionths of a second in a date and time value. However, trailing zeros or seven zero digits aren't displayed.

Although it's possible to display the ten millionths of a second component of a time value, that value may not be meaningful. The precision of date and time values depends on the resolution of the system clock. On the Windows NT 3.5 (and later) and Windows Vista operating systems, the clock's resolution is approximately 10-15 milliseconds.</source>
        <target state="new">The "FFFFFFF" custom format specifier represents the seven most significant digits of the seconds fraction; that is, it represents the ten millionths of a second in a date and time value. However, trailing zeros or seven zero digits aren't displayed.

Although it's possible to display the ten millionths of a second component of a time value, that value may not be meaningful. The precision of date and time values depends on the resolution of the system clock. On the Windows NT 3.5 (and later) and Windows Vista operating systems, the clock's resolution is approximately 10-15 milliseconds.</target>
        <note />
      </trans-unit>
      <trans-unit id="_1000000ths_of_a_second">
        <source>1,000,000ths of a second</source>
        <target state="new">1,000,000ths of a second</target>
        <note />
      </trans-unit>
      <trans-unit id="_1000000ths_of_a_second_description">
        <source>The "ffffff" custom format specifier represents the six most significant digits of the seconds fraction; that is, it represents the millionths of a second in a date and time value.

Although it's possible to display the millionths of a second component of a time value, that value may not be meaningful. The precision of date and time values depends on the resolution of the system clock. On the Windows NT 3.5 (and later) and Windows Vista operating systems, the clock's resolution is approximately 10-15 milliseconds.</source>
        <target state="new">The "ffffff" custom format specifier represents the six most significant digits of the seconds fraction; that is, it represents the millionths of a second in a date and time value.

Although it's possible to display the millionths of a second component of a time value, that value may not be meaningful. The precision of date and time values depends on the resolution of the system clock. On the Windows NT 3.5 (and later) and Windows Vista operating systems, the clock's resolution is approximately 10-15 milliseconds.</target>
        <note />
      </trans-unit>
      <trans-unit id="_1000000ths_of_a_second_non_zero">
        <source>1,000,000ths of a second (non-zero)</source>
        <target state="new">1,000,000ths of a second (non-zero)</target>
        <note />
      </trans-unit>
      <trans-unit id="_1000000ths_of_a_second_non_zero_description">
        <source>The "FFFFFF" custom format specifier represents the six most significant digits of the seconds fraction; that is, it represents the millionths of a second in a date and time value. However, trailing zeros or six zero digits aren't displayed.

Although it's possible to display the millionths of a second component of a time value, that value may not be meaningful. The precision of date and time values depends on the resolution of the system clock. On the Windows NT 3.5 (and later) and Windows Vista operating systems, the clock's resolution is approximately 10-15 milliseconds.</source>
        <target state="new">The "FFFFFF" custom format specifier represents the six most significant digits of the seconds fraction; that is, it represents the millionths of a second in a date and time value. However, trailing zeros or six zero digits aren't displayed.

Although it's possible to display the millionths of a second component of a time value, that value may not be meaningful. The precision of date and time values depends on the resolution of the system clock. On the Windows NT 3.5 (and later) and Windows Vista operating systems, the clock's resolution is approximately 10-15 milliseconds.</target>
        <note />
      </trans-unit>
      <trans-unit id="_100000ths_of_a_second">
        <source>100,000ths of a second</source>
        <target state="new">100,000ths of a second</target>
        <note />
      </trans-unit>
      <trans-unit id="_100000ths_of_a_second_description">
        <source>The "fffff" custom format specifier represents the five most significant digits of the seconds fraction; that is, it represents the hundred thousandths of a second in a date and time value.

Although it's possible to display the hundred thousandths of a second component of a time value, that value may not be meaningful. The precision of date and time values depends on the resolution of the system clock. On the Windows NT 3.5 (and later) and Windows Vista operating systems, the clock's resolution is approximately 10-15 milliseconds.</source>
        <target state="new">The "fffff" custom format specifier represents the five most significant digits of the seconds fraction; that is, it represents the hundred thousandths of a second in a date and time value.

Although it's possible to display the hundred thousandths of a second component of a time value, that value may not be meaningful. The precision of date and time values depends on the resolution of the system clock. On the Windows NT 3.5 (and later) and Windows Vista operating systems, the clock's resolution is approximately 10-15 milliseconds.</target>
        <note />
      </trans-unit>
      <trans-unit id="_100000ths_of_a_second_non_zero">
        <source>100,000ths of a second (non-zero)</source>
        <target state="new">100,000ths of a second (non-zero)</target>
        <note />
      </trans-unit>
      <trans-unit id="_100000ths_of_a_second_non_zero_description">
        <source>The "FFFFF" custom format specifier represents the five most significant digits of the seconds fraction; that is, it represents the hundred thousandths of a second in a date and time value. However, trailing zeros or five zero digits aren't displayed.

Although it's possible to display the hundred thousandths of a second component of a time value, that value may not be meaningful. The precision of date and time values depends on the resolution of the system clock. On the Windows NT 3.5 (and later) and Windows Vista operating systems, the clock's resolution is approximately 10-15 milliseconds.</source>
        <target state="new">The "FFFFF" custom format specifier represents the five most significant digits of the seconds fraction; that is, it represents the hundred thousandths of a second in a date and time value. However, trailing zeros or five zero digits aren't displayed.

Although it's possible to display the hundred thousandths of a second component of a time value, that value may not be meaningful. The precision of date and time values depends on the resolution of the system clock. On the Windows NT 3.5 (and later) and Windows Vista operating systems, the clock's resolution is approximately 10-15 milliseconds.</target>
        <note />
      </trans-unit>
      <trans-unit id="_10000ths_of_a_second">
        <source>10,000ths of a second</source>
        <target state="new">10,000ths of a second</target>
        <note />
      </trans-unit>
      <trans-unit id="_10000ths_of_a_second_description">
        <source>The "ffff" custom format specifier represents the four most significant digits of the seconds fraction; that is, it represents the ten thousandths of a second in a date and time value.

Although it's possible to display the ten thousandths of a second component of a time value, that value may not be meaningful. The precision of date and time values depends on the resolution of the system clock. On the Windows NT version 3.5 (and later) and Windows Vista operating systems, the clock's resolution is approximately 10-15 milliseconds.</source>
        <target state="new">The "ffff" custom format specifier represents the four most significant digits of the seconds fraction; that is, it represents the ten thousandths of a second in a date and time value.

Although it's possible to display the ten thousandths of a second component of a time value, that value may not be meaningful. The precision of date and time values depends on the resolution of the system clock. On the Windows NT version 3.5 (and later) and Windows Vista operating systems, the clock's resolution is approximately 10-15 milliseconds.</target>
        <note />
      </trans-unit>
      <trans-unit id="_10000ths_of_a_second_non_zero">
        <source>10,000ths of a second (non-zero)</source>
        <target state="new">10,000ths of a second (non-zero)</target>
        <note />
      </trans-unit>
      <trans-unit id="_10000ths_of_a_second_non_zero_description">
        <source>The "FFFF" custom format specifier represents the four most significant digits of the seconds fraction; that is, it represents the ten thousandths of a second in a date and time value. However, trailing zeros or four zero digits aren't displayed.

Although it's possible to display the ten thousandths of a second component of a time value, that value may not be meaningful. The precision of date and time values depends on the resolution of the system clock. On the Windows NT 3.5 (and later) and Windows Vista operating systems, the clock's resolution is approximately 10-15 milliseconds.</source>
        <target state="new">The "FFFF" custom format specifier represents the four most significant digits of the seconds fraction; that is, it represents the ten thousandths of a second in a date and time value. However, trailing zeros or four zero digits aren't displayed.

Although it's possible to display the ten thousandths of a second component of a time value, that value may not be meaningful. The precision of date and time values depends on the resolution of the system clock. On the Windows NT 3.5 (and later) and Windows Vista operating systems, the clock's resolution is approximately 10-15 milliseconds.</target>
        <note />
      </trans-unit>
      <trans-unit id="_1000ths_of_a_second">
        <source>1,000ths of a second</source>
        <target state="new">1,000ths of a second</target>
        <note />
      </trans-unit>
      <trans-unit id="_1000ths_of_a_second_description">
        <source>The "fff" custom format specifier represents the three most significant digits of the seconds fraction; that is, it represents the milliseconds in a date and time value.</source>
        <target state="new">The "fff" custom format specifier represents the three most significant digits of the seconds fraction; that is, it represents the milliseconds in a date and time value.</target>
        <note />
      </trans-unit>
      <trans-unit id="_1000ths_of_a_second_non_zero">
        <source>1,000ths of a second (non-zero)</source>
        <target state="new">1,000ths of a second (non-zero)</target>
        <note />
      </trans-unit>
      <trans-unit id="_1000ths_of_a_second_non_zero_description">
        <source>The "FFF" custom format specifier represents the three most significant digits of the seconds fraction; that is, it represents the milliseconds in a date and time value. However, trailing zeros or three zero digits aren't displayed.</source>
        <target state="new">The "FFF" custom format specifier represents the three most significant digits of the seconds fraction; that is, it represents the milliseconds in a date and time value. However, trailing zeros or three zero digits aren't displayed.</target>
        <note />
      </trans-unit>
      <trans-unit id="_100ths_of_a_second">
        <source>100ths of a second</source>
        <target state="new">100ths of a second</target>
        <note />
      </trans-unit>
      <trans-unit id="_100ths_of_a_second_description">
        <source>The "ff" custom format specifier represents the two most significant digits of the seconds fraction; that is, it represents the hundredths of a second in a date and time value.</source>
        <target state="new">The "ff" custom format specifier represents the two most significant digits of the seconds fraction; that is, it represents the hundredths of a second in a date and time value.</target>
        <note />
      </trans-unit>
      <trans-unit id="_100ths_of_a_second_non_zero">
        <source>100ths of a second (non-zero)</source>
        <target state="new">100ths of a second (non-zero)</target>
        <note />
      </trans-unit>
      <trans-unit id="_100ths_of_a_second_non_zero_description">
        <source>The "FF" custom format specifier represents the two most significant digits of the seconds fraction; that is, it represents the hundredths of a second in a date and time value. However, trailing zeros or two zero digits aren't displayed.</source>
        <target state="new">The "FF" custom format specifier represents the two most significant digits of the seconds fraction; that is, it represents the hundredths of a second in a date and time value. However, trailing zeros or two zero digits aren't displayed.</target>
        <note />
      </trans-unit>
      <trans-unit id="_10ths_of_a_second">
        <source>10ths of a second</source>
        <target state="new">10ths of a second</target>
        <note />
      </trans-unit>
      <trans-unit id="_10ths_of_a_second_description">
        <source>The "f" custom format specifier represents the most significant digit of the seconds fraction; that is, it represents the tenths of a second in a date and time value.

If the "f" format specifier is used without other format specifiers, it's interpreted as the "f" standard date and time format specifier.

When you use "f" format specifiers as part of a format string supplied to the ParseExact, TryParseExact, ParseExact, or TryParseExact method, the number of "f" format specifiers indicates the number of most significant digits of the seconds fraction that must be present to successfully parse the string.</source>
        <target state="new">The "f" custom format specifier represents the most significant digit of the seconds fraction; that is, it represents the tenths of a second in a date and time value.

If the "f" format specifier is used without other format specifiers, it's interpreted as the "f" standard date and time format specifier.

When you use "f" format specifiers as part of a format string supplied to the ParseExact, TryParseExact, ParseExact, or TryParseExact method, the number of "f" format specifiers indicates the number of most significant digits of the seconds fraction that must be present to successfully parse the string.</target>
        <note />
      </trans-unit>
      <trans-unit id="_10ths_of_a_second_non_zero">
        <source>10ths of a second (non-zero)</source>
        <target state="new">10ths of a second (non-zero)</target>
        <note />
      </trans-unit>
      <trans-unit id="_10ths_of_a_second_non_zero_description">
        <source>The "F" custom format specifier represents the most significant digit of the seconds fraction; that is, it represents the tenths of a second in a date and time value. Nothing is displayed if the digit is zero.

If the "F" format specifier is used without other format specifiers, it's interpreted as the "F" standard date and time format specifier.

The number of "F" format specifiers used with the ParseExact, TryParseExact, ParseExact, or TryParseExact method indicates the maximum number of most significant digits of the seconds fraction that can be present to successfully parse the string.</source>
        <target state="new">The "F" custom format specifier represents the most significant digit of the seconds fraction; that is, it represents the tenths of a second in a date and time value. Nothing is displayed if the digit is zero.

If the "F" format specifier is used without other format specifiers, it's interpreted as the "F" standard date and time format specifier.

The number of "F" format specifiers used with the ParseExact, TryParseExact, ParseExact, or TryParseExact method indicates the maximum number of most significant digits of the seconds fraction that can be present to successfully parse the string.</target>
        <note />
      </trans-unit>
      <trans-unit id="_12_hour_clock_1_2_digits">
        <source>12 hour clock (1-2 digits)</source>
        <target state="new">12 hour clock (1-2 digits)</target>
        <note />
      </trans-unit>
      <trans-unit id="_12_hour_clock_1_2_digits_description">
        <source>The "h" custom format specifier represents the hour as a number from 1 through 12; that is, the hour is represented by a 12-hour clock that counts the whole hours since midnight or noon. A particular hour after midnight is indistinguishable from the same hour after noon. The hour is not rounded, and a single-digit hour is formatted without a leading zero. For example, given a time of 5:43 in the morning or afternoon, this custom format specifier displays "5".

If the "h" format specifier is used without other custom format specifiers, it's interpreted as a standard date and time format specifier and throws a FormatException.</source>
        <target state="new">The "h" custom format specifier represents the hour as a number from 1 through 12; that is, the hour is represented by a 12-hour clock that counts the whole hours since midnight or noon. A particular hour after midnight is indistinguishable from the same hour after noon. The hour is not rounded, and a single-digit hour is formatted without a leading zero. For example, given a time of 5:43 in the morning or afternoon, this custom format specifier displays "5".

If the "h" format specifier is used without other custom format specifiers, it's interpreted as a standard date and time format specifier and throws a FormatException.</target>
        <note />
      </trans-unit>
      <trans-unit id="_12_hour_clock_2_digits">
        <source>12 hour clock (2 digits)</source>
        <target state="new">12 hour clock (2 digits)</target>
        <note />
      </trans-unit>
      <trans-unit id="_12_hour_clock_2_digits_description">
        <source>The "hh" custom format specifier (plus any number of additional "h" specifiers) represents the hour as a number from 01 through 12; that is, the hour is represented by a 12-hour clock that counts the whole hours since midnight or noon. A particular hour after midnight is indistinguishable from the same hour after noon. The hour is not rounded, and a single-digit hour is formatted with a leading zero. For example, given a time of 5:43 in the morning or afternoon, this format specifier displays "05".</source>
        <target state="new">The "hh" custom format specifier (plus any number of additional "h" specifiers) represents the hour as a number from 01 through 12; that is, the hour is represented by a 12-hour clock that counts the whole hours since midnight or noon. A particular hour after midnight is indistinguishable from the same hour after noon. The hour is not rounded, and a single-digit hour is formatted with a leading zero. For example, given a time of 5:43 in the morning or afternoon, this format specifier displays "05".</target>
        <note />
      </trans-unit>
      <trans-unit id="_24_hour_clock_1_2_digits">
        <source>24 hour clock (1-2 digits)</source>
        <target state="new">24 hour clock (1-2 digits)</target>
        <note />
      </trans-unit>
      <trans-unit id="_24_hour_clock_1_2_digits_description">
        <source>The "H" custom format specifier represents the hour as a number from 0 through 23; that is, the hour is represented by a zero-based 24-hour clock that counts the hours since midnight. A single-digit hour is formatted without a leading zero.

If the "H" format specifier is used without other custom format specifiers, it's interpreted as a standard date and time format specifier and throws a FormatException.</source>
        <target state="new">The "H" custom format specifier represents the hour as a number from 0 through 23; that is, the hour is represented by a zero-based 24-hour clock that counts the hours since midnight. A single-digit hour is formatted without a leading zero.

If the "H" format specifier is used without other custom format specifiers, it's interpreted as a standard date and time format specifier and throws a FormatException.</target>
        <note />
      </trans-unit>
      <trans-unit id="_24_hour_clock_2_digits">
        <source>24 hour clock (2 digits)</source>
        <target state="new">24 hour clock (2 digits)</target>
        <note />
      </trans-unit>
      <trans-unit id="_24_hour_clock_2_digits_description">
        <source>The "HH" custom format specifier (plus any number of additional "H" specifiers) represents the hour as a number from 00 through 23; that is, the hour is represented by a zero-based 24-hour clock that counts the hours since midnight. A single-digit hour is formatted with a leading zero.</source>
        <target state="new">The "HH" custom format specifier (plus any number of additional "H" specifiers) represents the hour as a number from 00 through 23; that is, the hour is represented by a zero-based 24-hour clock that counts the hours since midnight. A single-digit hour is formatted with a leading zero.</target>
        <note />
      </trans-unit>
      <trans-unit id="date_separator">
        <source>date separator</source>
        <target state="new">date separator</target>
        <note />
      </trans-unit>
      <trans-unit id="date_separator_description">
        <source>The "/" custom format specifier represents the date separator, which is used to differentiate years, months, and days. The appropriate localized date separator is retrieved from the DateTimeFormatInfo.DateSeparator property of the current or specified culture.

Note: To change the date separator for a particular date and time string, specify the separator character within a literal string delimiter. For example, the custom format string mm'/'dd'/'yyyy produces a result string in which "/" is always used as the date separator. To change the date separator for all dates for a culture, either change the value of the DateTimeFormatInfo.DateSeparator property of the current culture, or instantiate a DateTimeFormatInfo object, assign the character to its DateSeparator property, and call an overload of the formatting method that includes an IFormatProvider parameter.

If the "/" format specifier is used without other custom format specifiers, it's interpreted as a standard date and time format specifier and throws a FormatException.</source>
        <target state="new">The "/" custom format specifier represents the date separator, which is used to differentiate years, months, and days. The appropriate localized date separator is retrieved from the DateTimeFormatInfo.DateSeparator property of the current or specified culture.

Note: To change the date separator for a particular date and time string, specify the separator character within a literal string delimiter. For example, the custom format string mm'/'dd'/'yyyy produces a result string in which "/" is always used as the date separator. To change the date separator for all dates for a culture, either change the value of the DateTimeFormatInfo.DateSeparator property of the current culture, or instantiate a DateTimeFormatInfo object, assign the character to its DateSeparator property, and call an overload of the formatting method that includes an IFormatProvider parameter.

If the "/" format specifier is used without other custom format specifiers, it's interpreted as a standard date and time format specifier and throws a FormatException.</target>
        <note />
      </trans-unit>
      <trans-unit id="day_of_the_month_1_2_digits">
        <source>day of the month (1-2 digits)</source>
        <target state="new">day of the month (1-2 digits)</target>
        <note />
      </trans-unit>
      <trans-unit id="day_of_the_month_1_2_digits_description">
        <source>The "d" custom format specifier represents the day of the month as a number from 1 through 31. A single-digit day is formatted without a leading zero.

If the "d" format specifier is used without other custom format specifiers, it's interpreted as the "d" standard date and time format specifier.</source>
        <target state="new">The "d" custom format specifier represents the day of the month as a number from 1 through 31. A single-digit day is formatted without a leading zero.

If the "d" format specifier is used without other custom format specifiers, it's interpreted as the "d" standard date and time format specifier.</target>
        <note />
      </trans-unit>
      <trans-unit id="day_of_the_month_2_digits">
        <source>day of the month (2 digits)</source>
        <target state="new">day of the month (2 digits)</target>
        <note />
      </trans-unit>
      <trans-unit id="day_of_the_month_2_digits_description">
        <source>The "dd" custom format string represents the day of the month as a number from 01 through 31. A single-digit day is formatted with a leading zero.</source>
        <target state="new">The "dd" custom format string represents the day of the month as a number from 01 through 31. A single-digit day is formatted with a leading zero.</target>
        <note />
      </trans-unit>
      <trans-unit id="day_of_the_week_abbreviated">
        <source>day of the week (abbreviated)</source>
        <target state="new">day of the week (abbreviated)</target>
        <note />
      </trans-unit>
      <trans-unit id="day_of_the_week_abbreviated_description">
        <source>The "ddd" custom format specifier represents the abbreviated name of the day of the week. The localized abbreviated name of the day of the week is retrieved from the DateTimeFormatInfo.AbbreviatedDayNames property of the current or specified culture.</source>
        <target state="new">The "ddd" custom format specifier represents the abbreviated name of the day of the week. The localized abbreviated name of the day of the week is retrieved from the DateTimeFormatInfo.AbbreviatedDayNames property of the current or specified culture.</target>
        <note />
      </trans-unit>
      <trans-unit id="day_of_the_week_full">
        <source>day of the week (full)</source>
        <target state="new">day of the week (full)</target>
        <note />
      </trans-unit>
      <trans-unit id="day_of_the_week_full_description">
        <source>The "dddd" custom format specifier (plus any number of additional "d" specifiers) represents the full name of the day of the week. The localized name of the day of the week is retrieved from the DateTimeFormatInfo.DayNames property of the current or specified culture.</source>
        <target state="new">The "dddd" custom format specifier (plus any number of additional "d" specifiers) represents the full name of the day of the week. The localized name of the day of the week is retrieved from the DateTimeFormatInfo.DayNames property of the current or specified culture.</target>
        <note />
      </trans-unit>
      <trans-unit id="discard">
        <source>discard</source>
        <target state="translated">放弃</target>
        <note />
      </trans-unit>
      <trans-unit id="full_long_date_time">
        <source>full long date/time</source>
        <target state="new">full long date/time</target>
        <note />
      </trans-unit>
      <trans-unit id="full_long_date_time_description">
        <source>The "F" standard format specifier represents a custom date and time format string that is defined by the current DateTimeFormatInfo.FullDateTimePattern property. For example, the custom format string for the invariant culture is "dddd, dd MMMM yyyy HH:mm:ss".</source>
        <target state="new">The "F" standard format specifier represents a custom date and time format string that is defined by the current DateTimeFormatInfo.FullDateTimePattern property. For example, the custom format string for the invariant culture is "dddd, dd MMMM yyyy HH:mm:ss".</target>
        <note />
      </trans-unit>
      <trans-unit id="full_short_date_time">
        <source>full short date/time</source>
        <target state="new">full short date/time</target>
        <note />
      </trans-unit>
      <trans-unit id="full_short_date_time_description">
        <source>The Full Date Short Time ("f") Format Specifier

The "f" standard format specifier represents a combination of the long date ("D") and short time ("t") patterns, separated by a space.</source>
        <target state="new">The Full Date Short Time ("f") Format Specifier

The "f" standard format specifier represents a combination of the long date ("D") and short time ("t") patterns, separated by a space.</target>
        <note />
      </trans-unit>
      <trans-unit id="general_long_date_time">
        <source>general long date/time</source>
        <target state="new">general long date/time</target>
        <note />
      </trans-unit>
      <trans-unit id="general_long_date_time_description">
        <source>The "G" standard format specifier represents a combination of the short date ("d") and long time ("T") patterns, separated by a space.</source>
        <target state="new">The "G" standard format specifier represents a combination of the short date ("d") and long time ("T") patterns, separated by a space.</target>
        <note />
      </trans-unit>
      <trans-unit id="general_short_date_time">
        <source>general short date/time</source>
        <target state="new">general short date/time</target>
        <note />
      </trans-unit>
      <trans-unit id="general_short_date_time_description">
        <source>The "g" standard format specifier represents a combination of the short date ("d") and short time ("t") patterns, separated by a space.</source>
        <target state="new">The "g" standard format specifier represents a combination of the short date ("d") and short time ("t") patterns, separated by a space.</target>
        <note />
      </trans-unit>
      <trans-unit id="generic_overload">
        <source>generic overload</source>
        <target state="translated">泛型重载</target>
        <note />
      </trans-unit>
      <trans-unit id="generic_overloads">
        <source>generic overloads</source>
        <target state="translated">多个泛型重载</target>
        <note />
      </trans-unit>
      <trans-unit id="in_Source_attribute">
        <source>in Source (attribute)</source>
        <target state="translated">在源(属性)中</target>
        <note />
      </trans-unit>
      <trans-unit id="long_date">
        <source>long date</source>
        <target state="new">long date</target>
        <note />
      </trans-unit>
      <trans-unit id="long_date_description">
        <source>The "D" standard format specifier represents a custom date and time format string that is defined by the current DateTimeFormatInfo.LongDatePattern property. For example, the custom format string for the invariant culture is "dddd, dd MMMM yyyy".</source>
        <target state="new">The "D" standard format specifier represents a custom date and time format string that is defined by the current DateTimeFormatInfo.LongDatePattern property. For example, the custom format string for the invariant culture is "dddd, dd MMMM yyyy".</target>
        <note />
      </trans-unit>
      <trans-unit id="long_time">
        <source>long time</source>
        <target state="new">long time</target>
        <note />
      </trans-unit>
      <trans-unit id="long_time_description">
        <source>The "T" standard format specifier represents a custom date and time format string that is defined by a specific culture's DateTimeFormatInfo.LongTimePattern property. For example, the custom format string for the invariant culture is "HH:mm:ss".</source>
        <target state="new">The "T" standard format specifier represents a custom date and time format string that is defined by a specific culture's DateTimeFormatInfo.LongTimePattern property. For example, the custom format string for the invariant culture is "HH:mm:ss".</target>
        <note />
      </trans-unit>
      <trans-unit id="minute_1_2_digits">
        <source>minute (1-2 digits)</source>
        <target state="new">minute (1-2 digits)</target>
        <note />
      </trans-unit>
      <trans-unit id="minute_1_2_digits_description">
        <source>The "m" custom format specifier represents the minute as a number from 0 through 59. The minute represents whole minutes that have passed since the last hour. A single-digit minute is formatted without a leading zero.

If the "m" format specifier is used without other custom format specifiers, it's interpreted as the "m" standard date and time format specifier.</source>
        <target state="new">The "m" custom format specifier represents the minute as a number from 0 through 59. The minute represents whole minutes that have passed since the last hour. A single-digit minute is formatted without a leading zero.

If the "m" format specifier is used without other custom format specifiers, it's interpreted as the "m" standard date and time format specifier.</target>
        <note />
      </trans-unit>
      <trans-unit id="minute_2_digits">
        <source>minute (2 digits)</source>
        <target state="new">minute (2 digits)</target>
        <note />
      </trans-unit>
      <trans-unit id="minute_2_digits_description">
        <source>The "mm" custom format specifier (plus any number of additional "m" specifiers) represents the minute as a number from 00 through 59. The minute represents whole minutes that have passed since the last hour. A single-digit minute is formatted with a leading zero.</source>
        <target state="new">The "mm" custom format specifier (plus any number of additional "m" specifiers) represents the minute as a number from 00 through 59. The minute represents whole minutes that have passed since the last hour. A single-digit minute is formatted with a leading zero.</target>
        <note />
      </trans-unit>
      <trans-unit id="month_1_2_digits">
        <source>month (1-2 digits)</source>
        <target state="new">month (1-2 digits)</target>
        <note />
      </trans-unit>
      <trans-unit id="month_1_2_digits_description">
        <source>The "M" custom format specifier represents the month as a number from 1 through 12 (or from 1 through 13 for calendars that have 13 months). A single-digit month is formatted without a leading zero.

If the "M" format specifier is used without other custom format specifiers, it's interpreted as the "M" standard date and time format specifier.</source>
        <target state="new">The "M" custom format specifier represents the month as a number from 1 through 12 (or from 1 through 13 for calendars that have 13 months). A single-digit month is formatted without a leading zero.

If the "M" format specifier is used without other custom format specifiers, it's interpreted as the "M" standard date and time format specifier.</target>
        <note />
      </trans-unit>
      <trans-unit id="month_2_digits">
        <source>month (2 digits)</source>
        <target state="new">month (2 digits)</target>
        <note />
      </trans-unit>
      <trans-unit id="month_2_digits_description">
        <source>The "MM" custom format specifier represents the month as a number from 01 through 12 (or from 1 through 13 for calendars that have 13 months). A single-digit month is formatted with a leading zero.</source>
        <target state="new">The "MM" custom format specifier represents the month as a number from 01 through 12 (or from 1 through 13 for calendars that have 13 months). A single-digit month is formatted with a leading zero.</target>
        <note />
      </trans-unit>
      <trans-unit id="month_abbreviated">
        <source>month (abbreviated)</source>
        <target state="new">month (abbreviated)</target>
        <note />
      </trans-unit>
      <trans-unit id="month_abbreviated_description">
        <source>The "MMM" custom format specifier represents the abbreviated name of the month. The localized abbreviated name of the month is retrieved from the DateTimeFormatInfo.AbbreviatedMonthNames property of the current or specified culture.</source>
        <target state="new">The "MMM" custom format specifier represents the abbreviated name of the month. The localized abbreviated name of the month is retrieved from the DateTimeFormatInfo.AbbreviatedMonthNames property of the current or specified culture.</target>
        <note />
      </trans-unit>
      <trans-unit id="month_day">
        <source>month day</source>
        <target state="new">month day</target>
        <note />
      </trans-unit>
      <trans-unit id="month_day_description">
        <source>The "M" or "m" standard format specifier represents a custom date and time format string that is defined by the current DateTimeFormatInfo.MonthDayPattern property. For example, the custom format string for the invariant culture is "MMMM dd".</source>
        <target state="new">The "M" or "m" standard format specifier represents a custom date and time format string that is defined by the current DateTimeFormatInfo.MonthDayPattern property. For example, the custom format string for the invariant culture is "MMMM dd".</target>
        <note />
      </trans-unit>
      <trans-unit id="month_full">
        <source>month (full)</source>
        <target state="new">month (full)</target>
        <note />
      </trans-unit>
      <trans-unit id="month_full_description">
        <source>The "MMMM" custom format specifier represents the full name of the month. The localized name of the month is retrieved from the DateTimeFormatInfo.MonthNames property of the current or specified culture.</source>
        <target state="new">The "MMMM" custom format specifier represents the full name of the month. The localized name of the month is retrieved from the DateTimeFormatInfo.MonthNames property of the current or specified culture.</target>
        <note />
      </trans-unit>
      <trans-unit id="overload">
        <source>overload</source>
        <target state="translated">重载</target>
        <note />
      </trans-unit>
      <trans-unit id="overloads_">
        <source>overloads</source>
        <target state="translated">多个重载</target>
        <note />
      </trans-unit>
      <trans-unit id="_0_Keyword">
        <source>{0} Keyword</source>
        <target state="translated">{0} 关键字</target>
        <note />
      </trans-unit>
      <trans-unit id="Encapsulate_field_colon_0_and_use_property">
        <source>Encapsulate field: '{0}' (and use property)</source>
        <target state="translated">封装字段:“{0}”(并使用属性)</target>
        <note />
      </trans-unit>
      <trans-unit id="Encapsulate_field_colon_0_but_still_use_field">
        <source>Encapsulate field: '{0}' (but still use field)</source>
        <target state="translated">封装字段:“{0}”(但仍使用字段)</target>
        <note />
      </trans-unit>
      <trans-unit id="Encapsulate_fields_and_use_property">
        <source>Encapsulate fields (and use property)</source>
        <target state="translated">封装字段 (并使用属性)</target>
        <note />
      </trans-unit>
      <trans-unit id="Encapsulate_fields_but_still_use_field">
        <source>Encapsulate fields (but still use field)</source>
        <target state="translated">封装字段 (但仍使用字段)</target>
        <note />
      </trans-unit>
      <trans-unit id="Could_not_extract_interface_colon_The_selection_is_not_inside_a_class_interface_struct">
        <source>Could not extract interface: The selection is not inside a class/interface/struct.</source>
        <target state="translated">无法提取接口:所选内容不在类/接口/结构中。</target>
        <note />
      </trans-unit>
      <trans-unit id="Could_not_extract_interface_colon_The_type_does_not_contain_any_member_that_can_be_extracted_to_an_interface">
        <source>Could not extract interface: The type does not contain any member that can be extracted to an interface.</source>
        <target state="translated">无法提取接口:此类型不含任何可以提取到接口的成员。</target>
        <note />
      </trans-unit>
      <trans-unit id="can_t_not_construct_final_tree">
        <source>can't not construct final tree</source>
        <target state="translated">不能构造最终树</target>
        <note />
      </trans-unit>
      <trans-unit id="Parameters_type_or_return_type_cannot_be_an_anonymous_type_colon_bracket_0_bracket">
        <source>Parameters' type or return type cannot be an anonymous type : [{0}]</source>
        <target state="translated">参数的类型或返回类型不能为匿名类型:[{0}]</target>
        <note />
      </trans-unit>
      <trans-unit id="The_selection_contains_no_active_statement">
        <source>The selection contains no active statement.</source>
        <target state="translated">所选内容不含活动语句。</target>
        <note />
      </trans-unit>
      <trans-unit id="The_selection_contains_an_error_or_unknown_type">
        <source>The selection contains an error or unknown type.</source>
        <target state="translated">所选内容含错误或未知类型。</target>
        <note />
      </trans-unit>
      <trans-unit id="Type_parameter_0_is_hidden_by_another_type_parameter_1">
        <source>Type parameter '{0}' is hidden by another type parameter '{1}'.</source>
        <target state="translated">类型参数“{0}”被另一类型参数“{1}”隐藏。</target>
        <note />
      </trans-unit>
      <trans-unit id="The_address_of_a_variable_is_used_inside_the_selected_code">
        <source>The address of a variable is used inside the selected code.</source>
        <target state="translated">变量的地址在选定代码内使用。</target>
        <note />
      </trans-unit>
      <trans-unit id="Assigning_to_readonly_fields_must_be_done_in_a_constructor_colon_bracket_0_bracket">
        <source>Assigning to readonly fields must be done in a constructor : [{0}].</source>
        <target state="translated">分配到只读字段必须在构造函数: [{0}] 中完成。</target>
        <note />
      </trans-unit>
      <trans-unit id="generated_code_is_overlapping_with_hidden_portion_of_the_code">
        <source>generated code is overlapping with hidden portion of the code</source>
        <target state="translated">生成的代码与代码隐藏部分重叠</target>
        <note />
      </trans-unit>
      <trans-unit id="Add_optional_parameters_to_0">
        <source>Add optional parameters to '{0}'</source>
        <target state="translated">将可选参数添加到“{0}”</target>
        <note />
      </trans-unit>
      <trans-unit id="Add_parameters_to_0">
        <source>Add parameters to '{0}'</source>
        <target state="translated">将参数添加到“{0}”</target>
        <note />
      </trans-unit>
      <trans-unit id="Generate_delegating_constructor_0_1">
        <source>Generate delegating constructor '{0}({1})'</source>
        <target state="translated">生成委托构造函数“{0}({1})”</target>
        <note />
      </trans-unit>
      <trans-unit id="Generate_constructor_0_1">
        <source>Generate constructor '{0}({1})'</source>
        <target state="translated">生成构造函数 “{0}({1})”</target>
        <note />
      </trans-unit>
      <trans-unit id="Generate_field_assigning_constructor_0_1">
        <source>Generate field assigning constructor '{0}({1})'</source>
        <target state="translated">生成字段分配构造函数“{0}({1})”</target>
        <note />
      </trans-unit>
      <trans-unit id="Generate_Equals_and_GetHashCode">
        <source>Generate Equals and GetHashCode</source>
        <target state="translated">生成 Equals 和 GetHashCode</target>
        <note />
      </trans-unit>
      <trans-unit id="Generate_Equals_object">
        <source>Generate Equals(object)</source>
        <target state="translated">生成 Equals(object)</target>
        <note />
      </trans-unit>
      <trans-unit id="Generate_GetHashCode">
        <source>Generate GetHashCode()</source>
        <target state="translated">生成 GetHashCode()</target>
        <note />
      </trans-unit>
      <trans-unit id="Generate_constructor_in_0">
        <source>Generate constructor in '{0}'</source>
        <target state="translated">在“{0}”中生成构造函数</target>
        <note />
      </trans-unit>
      <trans-unit id="Generate_all">
        <source>Generate all</source>
        <target state="translated">生成所有</target>
        <note />
      </trans-unit>
      <trans-unit id="Generate_enum_member_1_0">
        <source>Generate enum member '{1}.{0}'</source>
        <target state="translated">生成枚举成员“{1}.{0}”</target>
        <note />
      </trans-unit>
      <trans-unit id="Generate_constant_1_0">
        <source>Generate constant '{1}.{0}'</source>
        <target state="translated">生成常数“{1}.{0}”</target>
        <note />
      </trans-unit>
      <trans-unit id="Generate_read_only_property_1_0">
        <source>Generate read-only property '{1}.{0}'</source>
        <target state="translated">生成只读属性“{1}.{0}”</target>
        <note />
      </trans-unit>
      <trans-unit id="Generate_property_1_0">
        <source>Generate property '{1}.{0}'</source>
        <target state="translated">生成属性“{1}.{0}”</target>
        <note />
      </trans-unit>
      <trans-unit id="Generate_read_only_field_1_0">
        <source>Generate read-only field '{1}.{0}'</source>
        <target state="translated">生成只读字段“{1}.{0}”</target>
        <note />
      </trans-unit>
      <trans-unit id="Generate_field_1_0">
        <source>Generate field '{1}.{0}'</source>
        <target state="translated">生成字段“{1}.{0}”</target>
        <note />
      </trans-unit>
      <trans-unit id="Generate_local_0">
        <source>Generate local '{0}'</source>
        <target state="translated">生成本地“{0}”</target>
        <note />
      </trans-unit>
      <trans-unit id="Generate_0_1_in_new_file">
        <source>Generate {0} '{1}' in new file</source>
        <target state="translated">在新文件中生成 {0}“{1}”</target>
        <note />
      </trans-unit>
      <trans-unit id="Generate_nested_0_1">
        <source>Generate nested {0} '{1}'</source>
        <target state="translated">生成嵌套的 {0}“{1}”</target>
        <note />
      </trans-unit>
      <trans-unit id="Global_Namespace">
        <source>Global Namespace</source>
        <target state="translated">全局命名空间</target>
        <note />
      </trans-unit>
      <trans-unit id="Implement_interface_abstractly">
        <source>Implement interface abstractly</source>
        <target state="translated">以抽象方式实现接口</target>
        <note />
      </trans-unit>
      <trans-unit id="Implement_interface_through_0">
        <source>Implement interface through '{0}'</source>
        <target state="translated">通过“{0}”实现接口</target>
        <note />
      </trans-unit>
      <trans-unit id="Implement_interface">
        <source>Implement interface</source>
        <target state="translated">实现接口</target>
        <note />
      </trans-unit>
      <trans-unit id="Introduce_field_for_0">
        <source>Introduce field for '{0}'</source>
        <target state="translated">为“{0}”引入字段</target>
        <note />
      </trans-unit>
      <trans-unit id="Introduce_local_for_0">
        <source>Introduce local for '{0}'</source>
        <target state="translated">为“{0}”引入本地</target>
        <note />
      </trans-unit>
      <trans-unit id="Introduce_constant_for_0">
        <source>Introduce constant for '{0}'</source>
        <target state="translated">为“{0}”引入常量</target>
        <note />
      </trans-unit>
      <trans-unit id="Introduce_local_constant_for_0">
        <source>Introduce local constant for '{0}'</source>
        <target state="translated">为“{0}”引入局部常量</target>
        <note />
      </trans-unit>
      <trans-unit id="Introduce_field_for_all_occurrences_of_0">
        <source>Introduce field for all occurrences of '{0}'</source>
        <target state="translated">为出现的所有“{0}”引入字段</target>
        <note />
      </trans-unit>
      <trans-unit id="Introduce_local_for_all_occurrences_of_0">
        <source>Introduce local for all occurrences of '{0}'</source>
        <target state="translated">为出现的所有“{0}”引入本地</target>
        <note />
      </trans-unit>
      <trans-unit id="Introduce_constant_for_all_occurrences_of_0">
        <source>Introduce constant for all occurrences of '{0}'</source>
        <target state="translated">为出现的所有“{0}”引入常量</target>
        <note />
      </trans-unit>
      <trans-unit id="Introduce_local_constant_for_all_occurrences_of_0">
        <source>Introduce local constant for all occurrences of '{0}'</source>
        <target state="translated">为出现的所有“{0}”引入局部常量</target>
        <note />
      </trans-unit>
      <trans-unit id="Introduce_query_variable_for_all_occurrences_of_0">
        <source>Introduce query variable for all occurrences of '{0}'</source>
        <target state="translated">为出现的所有“{0}”引入查询变量</target>
        <note />
      </trans-unit>
      <trans-unit id="Introduce_query_variable_for_0">
        <source>Introduce query variable for '{0}'</source>
        <target state="translated">为“{0}”引入查询变量</target>
        <note />
      </trans-unit>
      <trans-unit id="Anonymous_Types_colon">
        <source>Anonymous Types:</source>
        <target state="translated">匿名类型:</target>
        <note />
      </trans-unit>
      <trans-unit id="is_">
        <source>is</source>
        <target state="translated">是</target>
        <note />
      </trans-unit>
      <trans-unit id="Represents_an_object_whose_operations_will_be_resolved_at_runtime">
        <source>Represents an object whose operations will be resolved at runtime.</source>
        <target state="translated">表示将在运行时解析其操作的对象</target>
        <note />
      </trans-unit>
      <trans-unit id="constant">
        <source>constant</source>
        <target state="translated">常量</target>
        <note />
      </trans-unit>
      <trans-unit id="field">
        <source>field</source>
        <target state="translated">字段</target>
        <note />
      </trans-unit>
      <trans-unit id="local_constant">
        <source>local constant</source>
        <target state="translated">局部常量</target>
        <note />
      </trans-unit>
      <trans-unit id="local_variable">
        <source>local variable</source>
        <target state="translated">局部变量</target>
        <note />
      </trans-unit>
      <trans-unit id="label">
        <source>label</source>
        <target state="translated">标签</target>
        <note />
      </trans-unit>
      <trans-unit id="period_era">
        <source>period/era</source>
        <target state="new">period/era</target>
        <note />
      </trans-unit>
      <trans-unit id="period_era_description">
        <source>The "g" or "gg" custom format specifiers (plus any number of additional "g" specifiers) represents the period or era, such as A.D. The formatting operation ignores this specifier if the date to be formatted doesn't have an associated period or era string.

If the "g" format specifier is used without other custom format specifiers, it's interpreted as the "g" standard date and time format specifier.</source>
        <target state="new">The "g" or "gg" custom format specifiers (plus any number of additional "g" specifiers) represents the period or era, such as A.D. The formatting operation ignores this specifier if the date to be formatted doesn't have an associated period or era string.

If the "g" format specifier is used without other custom format specifiers, it's interpreted as the "g" standard date and time format specifier.</target>
        <note />
      </trans-unit>
      <trans-unit id="range_variable">
        <source>range variable</source>
        <target state="translated">范围变量</target>
        <note />
      </trans-unit>
      <trans-unit id="parameter">
        <source>parameter</source>
        <target state="translated">参数</target>
        <note />
      </trans-unit>
      <trans-unit id="in_">
        <source>in</source>
        <target state="translated">隶属</target>
        <note />
      </trans-unit>
      <trans-unit id="Summary_colon">
        <source>Summary:</source>
        <target state="translated">摘要:</target>
        <note />
      </trans-unit>
      <trans-unit id="Locals_and_parameters">
        <source>Locals and parameters</source>
        <target state="translated">局部变量和参数</target>
        <note />
      </trans-unit>
      <trans-unit id="Type_parameters_colon">
        <source>Type parameters:</source>
        <target state="translated">类型参数:</target>
        <note />
      </trans-unit>
      <trans-unit id="Returns_colon">
        <source>Returns:</source>
        <target state="translated">返回结果:</target>
        <note />
      </trans-unit>
      <trans-unit id="Exceptions_colon">
        <source>Exceptions:</source>
        <target state="translated">异常:</target>
        <note />
      </trans-unit>
      <trans-unit id="Remarks_colon">
        <source>Remarks:</source>
        <target state="translated">言论：</target>
        <note />
      </trans-unit>
      <trans-unit id="generating_source_for_symbols_of_this_type_is_not_supported">
        <source>generating source for symbols of this type is not supported</source>
        <target state="translated">不支持为此类型符号生成源。</target>
        <note />
      </trans-unit>
      <trans-unit id="Assembly">
        <source>Assembly</source>
        <target state="translated">程序集</target>
        <note />
      </trans-unit>
      <trans-unit id="location_unknown">
        <source>location unknown</source>
        <target state="translated">未知的位置</target>
        <note />
      </trans-unit>
      <trans-unit id="Updating_0_will_prevent_the_debug_session_from_continuing">
        <source>Updating '{0}' will prevent the debug session from continuing.</source>
        <target state="translated">更新“{0}”将阻止调试会话继续。</target>
        <note />
      </trans-unit>
      <trans-unit id="Updating_a_complex_statement_containing_an_await_expression_will_prevent_the_debug_session_from_continuing">
        <source>Updating a complex statement containing an await expression will prevent the debug session from continuing.</source>
        <target state="translated">更新包含 Await 表达式的复杂语句将中止调试会话。</target>
        <note />
      </trans-unit>
      <trans-unit id="Changing_visibility_of_a_constructor_will_prevent_the_debug_session_from_continuing">
        <source>Changing visibility of a constructor will prevent the debug session from continuing.</source>
        <target state="translated">更改构造函数的可见性将会中止调试会话。</target>
        <note />
      </trans-unit>
      <trans-unit id="Capturing_variable_0_that_hasn_t_been_captured_before_will_prevent_the_debug_session_from_continuing">
        <source>Capturing variable '{0}' that hasn't been captured before will prevent the debug session from continuing.</source>
        <target state="translated">捕获之前尚未捕获过的变量“{0}”将阻止调试会话继续执行。</target>
        <note />
      </trans-unit>
      <trans-unit id="Ceasing_to_capture_variable_0_will_prevent_the_debug_session_from_continuing">
        <source>Ceasing to capture variable '{0}' will prevent the debug session from continuing.</source>
        <target state="translated">中止捕获变量“{0}”将阻止调试会话继续执行。</target>
        <note />
      </trans-unit>
      <trans-unit id="Deleting_captured_variable_0_will_prevent_the_debug_session_from_continuing">
        <source>Deleting captured variable '{0}' will prevent the debug session from continuing.</source>
        <target state="translated">删除捕获变量“{0}”将阻止调试会话继续执行。</target>
        <note />
      </trans-unit>
      <trans-unit id="Changing_the_type_of_a_captured_variable_0_previously_of_type_1_will_prevent_the_debug_session_from_continuing">
        <source>Changing the type of a captured variable '{0}' previously of type '{1}' will prevent the debug session from continuing.</source>
        <target state="translated">更改之前类型为“{1}”的捕获变量“{0}”的类型将阻止调试会话继续执行。</target>
        <note />
      </trans-unit>
      <trans-unit id="Changing_the_parameters_of_0_will_prevent_the_debug_session_from_continuing">
        <source>Changing the parameters of '{0}' will prevent the debug session from continuing.</source>
        <target state="translated">更改“{0}”的参数将阻止调试会话继续执行。</target>
        <note />
      </trans-unit>
      <trans-unit id="Changing_the_return_type_of_0_will_prevent_the_debug_session_from_continuing">
        <source>Changing the return type of '{0}' will prevent the debug session from continuing.</source>
        <target state="translated">更改“{0}”的返回类型将阻止调试会话继续执行。</target>
        <note />
      </trans-unit>
      <trans-unit id="Changing_the_type_of_0_will_prevent_the_debug_session_from_continuing">
        <source>Changing the type of '{0}' will prevent the debug session from continuing.</source>
        <target state="translated">更改“{0}”的类型将阻止调试会话继续执行。</target>
        <note />
      </trans-unit>
      <trans-unit id="Changing_the_declaration_scope_of_a_captured_variable_0_will_prevent_the_debug_session_from_continuing">
        <source>Changing the declaration scope of a captured variable '{0}' will prevent the debug session from continuing.</source>
        <target state="translated">更改捕获变量“{0}”的声明范围将阻止调试会话继续执行。</target>
        <note />
      </trans-unit>
      <trans-unit id="Accessing_captured_variable_0_that_hasn_t_been_accessed_before_in_1_will_prevent_the_debug_session_from_continuing">
        <source>Accessing captured variable '{0}' that hasn't been accessed before in {1} will prevent the debug session from continuing.</source>
        <target state="translated">访问 {1} 中之前尚未访问过的捕获变量“{0}”将阻止调试会话继续执行。</target>
        <note />
      </trans-unit>
      <trans-unit id="Ceasing_to_access_captured_variable_0_in_1_will_prevent_the_debug_session_from_continuing">
        <source>Ceasing to access captured variable '{0}' in {1} will prevent the debug session from continuing.</source>
        <target state="translated">中止访问 {1} 中的捕获变量“{0}”将阻止调试会话继续执行。</target>
        <note />
      </trans-unit>
      <trans-unit id="Adding_0_that_accesses_captured_variables_1_and_2_declared_in_different_scopes_will_prevent_the_debug_session_from_continuing">
        <source>Adding '{0}' that accesses captured variables '{1}' and '{2}' declared in different scopes will prevent the debug session from continuing.</source>
        <target state="translated">添加访问捕获变量“{1}”和“{2}”(在不同范围中声明)的“{0}”将阻止调试会话继续执行。</target>
        <note />
      </trans-unit>
      <trans-unit id="Removing_0_that_accessed_captured_variables_1_and_2_declared_in_different_scopes_will_prevent_the_debug_session_from_continuing">
        <source>Removing '{0}' that accessed captured variables '{1}' and '{2}' declared in different scopes will prevent the debug session from continuing.</source>
        <target state="translated">删除访问捕获变量“{1}”和“{2}”(在不同范围中声明)的“{0}”将阻止调试会话继续执行。</target>
        <note />
      </trans-unit>
      <trans-unit id="Adding_0_into_a_1_will_prevent_the_debug_session_from_continuing">
        <source>Adding '{0}' into a '{1}' will prevent the debug session from continuing.</source>
        <target state="translated">将“{0}”添加进“{1}”将阻止调试会话继续。</target>
        <note />
      </trans-unit>
      <trans-unit id="Adding_0_into_a_class_with_explicit_or_sequential_layout_will_prevent_the_debug_session_from_continuing">
        <source>Adding '{0}' into a class with explicit or sequential layout will prevent the debug session from continuing.</source>
        <target state="translated">将“{0}”添加到具有显式或有序布局的类将阻止调试会话继续。</target>
        <note />
      </trans-unit>
      <trans-unit id="Updating_the_modifiers_of_0_will_prevent_the_debug_session_from_continuing">
        <source>Updating the modifiers of '{0}' will prevent the debug session from continuing.</source>
        <target state="translated">更新“{0}”的修饰符将阻止调试会话继续。</target>
        <note />
      </trans-unit>
      <trans-unit id="Updating_the_Handles_clause_of_0_will_prevent_the_debug_session_from_continuing">
        <source>Updating the Handles clause of '{0}' will prevent the debug session from continuing.</source>
        <target state="translated">更新“{0}”的 Handles 子句将阻止调试会话继续。</target>
        <note />
      </trans-unit>
      <trans-unit id="Adding_0_with_the_Handles_clause_will_prevent_the_debug_session_from_continuing">
        <source>Adding '{0}' with the Handles clause will prevent the debug session from continuing.</source>
        <target state="translated">向“{0}”添加 Handles 子句将阻止调试会话继续。</target>
        <note />
      </trans-unit>
      <trans-unit id="Updating_the_Implements_clause_of_a_0_will_prevent_the_debug_session_from_continuing">
        <source>Updating the Implements clause of a '{0}' will prevent the debug session from continuing.</source>
        <target state="translated">更新“{0}”的 Implements 子句将阻止调试会话继续。</target>
        <note />
      </trans-unit>
      <trans-unit id="Changing_the_constraint_from_0_to_1_will_prevent_the_debug_session_from_continuing">
        <source>Changing the constraint from '{0}' to '{1}' will prevent the debug session from continuing.</source>
        <target state="translated">将约束从“{0}”更改为“{1}” 将阻止调试会话继续。</target>
        <note />
      </trans-unit>
      <trans-unit id="Updating_the_variance_of_0_will_prevent_the_debug_session_from_continuing">
        <source>Updating the variance of '{0}' will prevent the debug session from continuing.</source>
        <target state="translated">更新“{0}”的变型将阻止调试会话继续。</target>
        <note />
      </trans-unit>
      <trans-unit id="Updating_the_type_of_0_will_prevent_the_debug_session_from_continuing">
        <source>Updating the type of '{0}' will prevent the debug session from continuing.</source>
        <target state="translated">更新“{0}”的类型将阻止调试会话继续。</target>
        <note />
      </trans-unit>
      <trans-unit id="Updating_the_initializer_of_0_will_prevent_the_debug_session_from_continuing">
        <source>Updating the initializer of '{0}' will prevent the debug session from continuing.</source>
        <target state="translated">更新“{0}”的初始值设定项将阻止调试会话继续。</target>
        <note />
      </trans-unit>
      <trans-unit id="Updating_the_size_of_a_0_will_prevent_the_debug_session_from_continuing">
        <source>Updating the size of a '{0}' will prevent the debug session from continuing.</source>
        <target state="translated">更新“{0}”的大小将阻止调试会话继续。</target>
        <note />
      </trans-unit>
      <trans-unit id="Updating_the_underlying_type_of_0_will_prevent_the_debug_session_from_continuing">
        <source>Updating the underlying type of '{0}' will prevent the debug session from continuing.</source>
        <target state="translated">更新“{0}”的基础类型将阻止调试会话继续。</target>
        <note />
      </trans-unit>
      <trans-unit id="Updating_the_base_class_and_or_base_interface_s_of_0_will_prevent_the_debug_session_from_continuing">
        <source>Updating the base class and/or base interface(s) of '{0}' will prevent the debug session from continuing.</source>
        <target state="translated">更新“{0}”的基类和/或基接口将阻止调试会话继续。</target>
        <note />
      </trans-unit>
      <trans-unit id="Updating_a_field_to_an_event_or_vice_versa_will_prevent_the_debug_session_from_continuing">
        <source>Updating a field to an event or vice versa will prevent the debug session from continuing.</source>
        <target state="translated">更新事件的字段或更新字段的事件都将阻止调试会话继续。</target>
        <note />
      </trans-unit>
      <trans-unit id="Updating_the_kind_of_a_type_will_prevent_the_debug_session_from_continuing">
        <source>Updating the kind of a type will prevent the debug session from continuing.</source>
        <target state="translated">更新类型的种类将阻止调试会话继续。</target>
        <note />
      </trans-unit>
      <trans-unit id="Updating_the_kind_of_an_property_event_accessor_will_prevent_the_debug_session_from_continuing">
        <source>Updating the kind of an property/event accessor will prevent the debug session from continuing.</source>
        <target state="translated">更新一个属性/事件访问器的种类将阻止调试会话继续。</target>
        <note />
      </trans-unit>
      <trans-unit id="Updating_the_kind_of_a_method_Sub_Function_will_prevent_the_debug_session_from_continuing">
        <source>Updating the kind of a method (Sub/Function) will prevent the debug session from continuing.</source>
        <target state="translated">更新方法 (Sub/Function) 的种类将阻止调试会话继续。</target>
        <note />
      </trans-unit>
      <trans-unit id="Updating_the_library_name_of_Declare_Statement_will_prevent_the_debug_session_from_continuing">
        <source>Updating the library name of Declare Statement will prevent the debug session from continuing.</source>
        <target state="translated">更新 Declare 语句的库名将阻止调试会话继续。</target>
        <note />
      </trans-unit>
      <trans-unit id="Updating_the_alias_of_Declare_Statement_will_prevent_the_debug_session_from_continuing">
        <source>Updating the alias of Declare Statement will prevent the debug session from continuing.</source>
        <target state="translated">更新“Declare 语句”的别名将阻止调试会话继续。</target>
        <note />
      </trans-unit>
      <trans-unit id="Renaming_0_will_prevent_the_debug_session_from_continuing">
        <source>Renaming '{0}' will prevent the debug session from continuing.</source>
        <target state="translated">重命名“{0}”将阻止调试会话继续。</target>
        <note />
      </trans-unit>
      <trans-unit id="Adding_0_will_prevent_the_debug_session_from_continuing">
        <source>Adding '{0}' will prevent the debug session from continuing.</source>
        <target state="translated">添加“{0}”将阻止调试会话继续。</target>
        <note />
      </trans-unit>
      <trans-unit id="Adding_an_abstract_0_or_overriding_an_inherited_0_will_prevent_the_debug_session_from_continuing">
        <source>Adding an abstract '{0}' or overriding an inherited '{0}' will prevent the debug session from continuing.</source>
        <target state="translated">添加摘要“{0}”或替代继承的“{0}”将会中止调试会话。</target>
        <note />
      </trans-unit>
      <trans-unit id="Adding_a_MustOverride_0_or_overriding_an_inherited_0_will_prevent_the_debug_session_from_continuing">
        <source>Adding a MustOverride '{0}' or overriding an inherited '{0}' will prevent the debug session from continuing.</source>
        <target state="translated">添加 MustOverride“{0}”或替代继承的“{0}”将会中止调试会话。</target>
        <note />
      </trans-unit>
      <trans-unit id="Adding_an_extern_0_will_prevent_the_debug_session_from_continuing">
        <source>Adding an extern '{0}' will prevent the debug session from continuing.</source>
        <target state="translated">添加外部“{0}”将阻止调试会话继续。</target>
        <note />
      </trans-unit>
      <trans-unit id="Adding_an_imported_method_will_prevent_the_debug_session_from_continuing">
        <source>Adding an imported method will prevent the debug session from continuing.</source>
        <target state="translated">添加导入的方法将阻止调试会话继续。</target>
        <note />
      </trans-unit>
      <trans-unit id="Adding_a_user_defined_0_will_prevent_the_debug_session_from_continuing">
        <source>Adding a user defined '{0}' will prevent the debug session from continuing.</source>
        <target state="translated">添加用户定义的“{0}”将阻止调试会话继续。</target>
        <note />
      </trans-unit>
      <trans-unit id="Adding_a_generic_0_will_prevent_the_debug_session_from_continuing">
        <source>Adding a generic '{0}' will prevent the debug session from continuing.</source>
        <target state="translated">添加泛型“{0}”将阻止调试会话继续。</target>
        <note />
      </trans-unit>
      <trans-unit id="Adding_0_around_an_active_statement_will_prevent_the_debug_session_from_continuing">
        <source>Adding '{0}' around an active statement will prevent the debug session from continuing.</source>
        <target state="translated">在活动语句周围添加“{0}”将阻止调试会话继续。</target>
        <note />
      </trans-unit>
      <trans-unit id="Moving_0_will_prevent_the_debug_session_from_continuing">
        <source>Moving '{0}' will prevent the debug session from continuing.</source>
        <target state="translated">移动“{0}”将阻止调试会话继续。</target>
        <note />
      </trans-unit>
      <trans-unit id="Deleting_0_will_prevent_the_debug_session_from_continuing">
        <source>Deleting '{0}' will prevent the debug session from continuing.</source>
        <target state="translated">删除“{0}”将阻止调试会话继续。</target>
        <note />
      </trans-unit>
      <trans-unit id="Deleting_0_around_an_active_statement_will_prevent_the_debug_session_from_continuing">
        <source>Deleting '{0}' around an active statement will prevent the debug session from continuing.</source>
        <target state="translated">删除活动语句周围的“{0}”将阻止调试会话继续。</target>
        <note />
      </trans-unit>
      <trans-unit id="Adding_a_method_body_will_prevent_the_debug_session_from_continuing">
        <source>Adding a method body will prevent the debug session from continuing.</source>
        <target state="translated">添加方法主体将阻止调试会话继续。</target>
        <note />
      </trans-unit>
      <trans-unit id="Deleting_a_method_body_will_prevent_the_debug_session_from_continuing">
        <source>Deleting a method body will prevent the debug session from continuing.</source>
        <target state="translated">删除方法主体将阻止调试会话继续。</target>
        <note />
      </trans-unit>
      <trans-unit id="An_active_statement_has_been_removed_from_its_original_method_You_must_revert_your_changes_to_continue_or_restart_the_debugging_session">
        <source>An active statement has been removed from its original method. You must revert your changes to continue or restart the debugging session.</source>
        <target state="translated">活动语句已从其初始方法中删除。必须还原更改才能继续或重新启动调试会话。</target>
        <note />
      </trans-unit>
      <trans-unit id="Updating_async_or_iterator_modifier_around_an_active_statement_will_prevent_the_debug_session_from_continuing">
        <source>Updating async or iterator modifier around an active statement will prevent the debug session from continuing.</source>
        <target state="translated">更新当前语句的 async 或 iterator 修饰符可以阻止调试会话继续。</target>
        <note>{Locked="async"}{Locked="iterator"} "async" and "iterator" are C#/VB keywords and should not be localized.</note>
      </trans-unit>
      <trans-unit id="Modifying_a_generic_method_will_prevent_the_debug_session_from_continuing">
        <source>Modifying a generic method will prevent the debug session from continuing.</source>
        <target state="translated">修改泛型方法将阻止调试会话继续。</target>
        <note />
      </trans-unit>
      <trans-unit id="Modifying_whitespace_or_comments_in_a_generic_0_will_prevent_the_debug_session_from_continuing">
        <source>Modifying whitespace or comments in a generic '{0}' will prevent the debug session from continuing.</source>
        <target state="translated">修改泛型“{0}”中的空白或注释将阻止调试会话继续。</target>
        <note />
      </trans-unit>
      <trans-unit id="Modifying_a_method_inside_the_context_of_a_generic_type_will_prevent_the_debug_session_from_continuing">
        <source>Modifying a method inside the context of a generic type will prevent the debug session from continuing.</source>
        <target state="translated">修改某个泛型类型上下文内的方法将阻止调试会话继续。</target>
        <note />
      </trans-unit>
      <trans-unit id="Modifying_whitespace_or_comments_in_0_inside_the_context_of_a_generic_type_will_prevent_the_debug_session_from_continuing">
        <source>Modifying whitespace or comments in '{0}' inside the context of a generic type will prevent the debug session from continuing.</source>
        <target state="translated">修改泛型类型上下文内“{0}”的空白或注释将阻止调试会话继续。</target>
        <note />
      </trans-unit>
      <trans-unit id="Modifying_the_initializer_of_0_in_a_generic_type_will_prevent_the_debug_session_from_continuing">
        <source>Modifying the initializer of '{0}' in a generic type will prevent the debug session from continuing.</source>
        <target state="translated">修改泛型类型中的“{0}”的初始值设定项将阻止调试会话继续。</target>
        <note />
      </trans-unit>
      <trans-unit id="Modifying_the_initializer_of_0_in_a_partial_type_will_prevent_the_debug_session_from_continuing">
        <source>Modifying the initializer of '{0}' in a partial type will prevent the debug session from continuing.</source>
        <target state="translated">修改分部类型中“{0}”的初始值设定项将阻止调试会话继续。</target>
        <note />
      </trans-unit>
      <trans-unit id="Adding_a_constructor_to_a_type_with_a_field_or_property_initializer_that_contains_an_anonymous_function_will_prevent_the_debug_session_from_continuing">
        <source>Adding a constructor to a type with a field or property initializer that contains an anonymous function will prevent the debug session from continuing.</source>
        <target state="translated">使用包含匿名类型的字段或属性初始值设定项向类型添加构造函数将阻止调试会话继续。</target>
        <note />
      </trans-unit>
      <trans-unit id="Renaming_a_captured_variable_from_0_to_1_will_prevent_the_debug_session_from_continuing">
        <source>Renaming a captured variable, from '{0}' to '{1}' will prevent the debug session from continuing.</source>
        <target state="translated">如果将捕获变量从“{0}”重命名为“{1}”，调试会话将不能继续。</target>
        <note />
      </trans-unit>
      <trans-unit id="Modifying_a_catch_finally_handler_with_an_active_statement_in_the_try_block_will_prevent_the_debug_session_from_continuing">
        <source>Modifying a catch/finally handler with an active statement in the try block will prevent the debug session from continuing.</source>
        <target state="translated">修改带有 try 块中的活动语句的 catch/finally 处理程序将阻止调试会话继续。</target>
        <note />
      </trans-unit>
      <trans-unit id="Modifying_a_try_catch_finally_statement_when_the_finally_block_is_active_will_prevent_the_debug_session_from_continuing">
        <source>Modifying a try/catch/finally statement when the finally block is active will prevent the debug session from continuing.</source>
        <target state="translated">在 finally 块处于活动状态时修改 try/catch/finally 语句将阻止调试会话继续。</target>
        <note />
      </trans-unit>
      <trans-unit id="Modifying_a_catch_handler_around_an_active_statement_will_prevent_the_debug_session_from_continuing">
        <source>Modifying a catch handler around an active statement will prevent the debug session from continuing.</source>
        <target state="translated">修改活动语句周围的 catch 处理程序将阻止调试会话继续。</target>
        <note />
      </trans-unit>
      <trans-unit id="Modifying_0_which_contains_the_stackalloc_operator_will_prevent_the_debug_session_from_continuing">
        <source>Modifying '{0}' which contains the 'stackalloc' operator will prevent the debug session from continuing.</source>
        <target state="translated">修改含“stackalloc”运算符的“{0}”将阻止调试会话继续。</target>
        <note />
      </trans-unit>
      <trans-unit id="Modifying_an_active_0_which_contains_On_Error_or_Resume_statements_will_prevent_the_debug_session_from_continuing">
        <source>Modifying an active '{0}' which contains 'On Error' or 'Resume' statements will prevent the debug session from continuing.</source>
        <target state="translated">修改含“On Error”或“Resume”语句的活动“{0}”将阻止调试会话继续。</target>
        <note />
      </trans-unit>
      <trans-unit id="Modifying_0_which_contains_an_Aggregate_Group_By_or_Join_query_clauses_will_prevent_the_debug_session_from_continuing">
        <source>Modifying '{0}' which contains an Aggregate, Group By, or Join query clauses will prevent the debug session from continuing.</source>
        <target state="translated">修改包含 Aggregate、Group By 或 Join 查询子句的“{0}”将阻止调试会话继续执行。</target>
        <note />
      </trans-unit>
      <trans-unit id="Modifying_source_with_experimental_language_features_enabled_will_prevent_the_debug_session_from_continuing">
        <source>Modifying source with experimental language features enabled will prevent the debug session from continuing.</source>
        <target state="translated">修改已启用实验性语言功能的源将阻止调试会话继续。</target>
        <note />
      </trans-unit>
      <trans-unit id="Updating_an_active_statement_will_prevent_the_debug_session_from_continuing">
        <source>Updating an active statement will prevent the debug session from continuing.</source>
        <target state="translated">更新活动语句将阻止调试会话继续。</target>
        <note />
      </trans-unit>
      <trans-unit id="Removing_0_that_contains_an_active_statement_will_prevent_the_debug_session_from_continuing">
        <source>Removing '{0}' that contains an active statement will prevent the debug session from continuing.</source>
        <target state="translated">删除含活动语句的“{0}”将阻止调试会话继续。</target>
        <note />
      </trans-unit>
      <trans-unit id="Adding_a_new_file_will_prevent_the_debug_session_from_continuing">
        <source>Adding a new file will prevent the debug session from continuing.</source>
        <target state="translated">添加一个新文件将阻止调试会话继续。</target>
        <note />
      </trans-unit>
      <trans-unit id="Attribute_0_is_missing_Updating_an_async_method_or_an_iterator_will_prevent_the_debug_session_from_continuing">
        <source>Attribute '{0}' is missing. Updating an async method or an iterator will prevent the debug session from continuing.</source>
        <target state="translated">特性“{0}”缺失。更新异步方法或迭代器将阻止调试会话继续。</target>
        <note />
      </trans-unit>
      <trans-unit id="Unexpected_interface_member_kind_colon_0">
        <source>Unexpected interface member kind: {0}</source>
        <target state="translated">意外的接口成员种类:{0}</target>
        <note />
      </trans-unit>
      <trans-unit id="Unknown_symbol_kind">
        <source>Unknown symbol kind</source>
        <target state="translated">未知符号种类</target>
        <note />
      </trans-unit>
      <trans-unit id="Generate_abstract_property_1_0">
        <source>Generate abstract property '{1}.{0}'</source>
        <target state="translated">生成抽象属性“{1}.{0}”</target>
        <note />
      </trans-unit>
      <trans-unit id="Generate_abstract_method_1_0">
        <source>Generate abstract method '{1}.{0}'</source>
        <target state="translated">生成抽象方法“{1}.{0}”</target>
        <note />
      </trans-unit>
      <trans-unit id="Generate_method_1_0">
        <source>Generate method '{1}.{0}'</source>
        <target state="translated">生成方法“{1}.{0}”</target>
        <note />
      </trans-unit>
      <trans-unit id="Requested_assembly_already_loaded_from_0">
        <source>Requested assembly already loaded from '{0}'.</source>
        <target state="translated">已从“{0}”中加载请求的程序集。</target>
        <note />
      </trans-unit>
      <trans-unit id="The_symbol_does_not_have_an_icon">
        <source>The symbol does not have an icon.</source>
        <target state="translated">此符号无图标。</target>
        <note />
      </trans-unit>
      <trans-unit id="Unknown">
        <source>Unknown</source>
        <target state="translated">未知</target>
        <note />
      </trans-unit>
      <trans-unit id="Asynchronous_method_cannot_have_ref_out_parameters_colon_bracket_0_bracket">
        <source>Asynchronous method cannot have ref/out parameters : [{0}]</source>
        <target state="translated">异步方法不能包含 ref/out 参数:[{0}]</target>
        <note />
      </trans-unit>
      <trans-unit id="The_member_is_defined_in_metadata">
        <source>The member is defined in metadata.</source>
        <target state="translated">此成员是在元数据中定义的。</target>
        <note />
      </trans-unit>
      <trans-unit id="You_can_only_change_the_signature_of_a_constructor_indexer_method_or_delegate">
        <source>You can only change the signature of a constructor, indexer, method or delegate.</source>
        <target state="translated">只能更改构造函数、索引器、方法或委托的签名。</target>
        <note />
      </trans-unit>
      <trans-unit id="This_symbol_has_related_definitions_or_references_in_metadata_Changing_its_signature_may_result_in_build_errors_Do_you_want_to_continue">
        <source>This symbol has related definitions or references in metadata. Changing its signature may result in build errors.

Do you want to continue?</source>
        <target state="translated">此符号在元数据中有相关定义或引用。更它的签名可能会造成生成错误。

想要继续吗?</target>
        <note />
      </trans-unit>
      <trans-unit id="Change_signature">
        <source>Change signature...</source>
        <target state="translated">更改签名...</target>
        <note />
      </trans-unit>
      <trans-unit id="Generate_new_type">
        <source>Generate new type...</source>
        <target state="translated">生成新类型...</target>
        <note />
      </trans-unit>
      <trans-unit id="User_Diagnostic_Analyzer_Failure">
        <source>User Diagnostic Analyzer Failure.</source>
        <target state="translated">用户诊断分析器失败。</target>
        <note />
      </trans-unit>
      <trans-unit id="Analyzer_0_threw_an_exception_of_type_1_with_message_2">
        <source>Analyzer '{0}' threw an exception of type '{1}' with message '{2}'.</source>
        <target state="translated">分析器“{0}”抛出类型为“{1}”的异常，并显示消息“{2}”。</target>
        <note />
      </trans-unit>
      <trans-unit id="Analyzer_0_threw_the_following_exception_colon_1">
        <source>Analyzer '{0}' threw the following exception:
'{1}'.</source>
        <target state="translated">分析器“{0}”引发了以下异常:
“{1}”。</target>
        <note />
      </trans-unit>
      <trans-unit id="Simplify_Names">
        <source>Simplify Names</source>
        <target state="translated">简化名称</target>
        <note />
      </trans-unit>
      <trans-unit id="Simplify_Member_Access">
        <source>Simplify Member Access</source>
        <target state="translated">简化成员访问</target>
        <note />
      </trans-unit>
      <trans-unit id="Remove_qualification">
        <source>Remove qualification</source>
        <target state="translated">删除限定</target>
        <note />
      </trans-unit>
      <trans-unit id="Unknown_error_occurred">
        <source>Unknown error occurred</source>
        <target state="translated">发生未知错误</target>
        <note />
      </trans-unit>
      <trans-unit id="Available">
        <source>Available</source>
        <target state="translated">可用</target>
        <note />
      </trans-unit>
      <trans-unit id="Not_Available">
        <source>Not Available</source>
        <target state="translated">不可用</target>
        <note />
      </trans-unit>
      <trans-unit id="_0_1">
        <source>    {0} - {1}</source>
        <target state="translated">    {0} - {1}</target>
        <note />
      </trans-unit>
      <trans-unit id="You_can_use_the_navigation_bar_to_switch_context">
        <source>You can use the navigation bar to switch context.</source>
        <target state="translated">你可以使用导航栏切换上下文。</target>
        <note />
      </trans-unit>
      <trans-unit id="in_Source">
        <source>in Source</source>
        <target state="translated">在源中</target>
        <note />
      </trans-unit>
      <trans-unit id="in_Suppression_File">
        <source>in Suppression File</source>
        <target state="translated">在禁止显示文件中</target>
        <note />
      </trans-unit>
      <trans-unit id="Remove_Suppression_0">
        <source>Remove Suppression {0}</source>
        <target state="translated">删除禁止显示 {0}</target>
        <note />
      </trans-unit>
      <trans-unit id="Remove_Suppression">
        <source>Remove Suppression</source>
        <target state="translated">删除禁止显示</target>
        <note />
      </trans-unit>
      <trans-unit id="Pending">
        <source>&lt;Pending&gt;</source>
        <target state="translated">&lt;挂起&gt;</target>
        <note />
      </trans-unit>
      <trans-unit id="Note_colon_Tab_twice_to_insert_the_0_snippet">
        <source>Note: Tab twice to insert the '{0}' snippet.</source>
        <target state="translated">注意: 两次 Tab 插入“{0}”片段。</target>
        <note />
      </trans-unit>
      <trans-unit id="Implement_interface_explicitly_with_Dispose_pattern">
        <source>Implement interface explicitly with Dispose pattern</source>
        <target state="translated">通过释放模式显式实现接口</target>
        <note />
      </trans-unit>
      <trans-unit id="Implement_interface_with_Dispose_pattern">
        <source>Implement interface with Dispose pattern</source>
        <target state="translated">通过释放模式实现接口</target>
        <note />
      </trans-unit>
      <trans-unit id="Re_triage_0_currently_1">
        <source>Re-triage {0}(currently '{1}')</source>
        <target state="translated">对 {0}(当前为“{1}”) 进行重新分类</target>
        <note />
      </trans-unit>
      <trans-unit id="Argument_cannot_have_a_null_element">
        <source>Argument cannot have a null element.</source>
        <target state="translated">参数不能具有 null 元素。</target>
        <note />
      </trans-unit>
      <trans-unit id="Argument_cannot_be_empty">
        <source>Argument cannot be empty.</source>
        <target state="translated">参数不能为空。</target>
        <note />
      </trans-unit>
      <trans-unit id="Reported_diagnostic_with_ID_0_is_not_supported_by_the_analyzer">
        <source>Reported diagnostic with ID '{0}' is not supported by the analyzer.</source>
        <target state="translated">分析器不支持 ID 为“{0}”的报告的诊断。</target>
        <note />
      </trans-unit>
      <trans-unit id="Computing_fix_all_occurrences_code_fix">
        <source>Computing fix all occurrences code fix...</source>
        <target state="translated">正在计算“修复所有出现的地方”代码修复...</target>
        <note />
      </trans-unit>
      <trans-unit id="Fix_all_occurrences">
        <source>Fix all occurrences</source>
        <target state="translated">修复所有出现的地方</target>
        <note />
      </trans-unit>
      <trans-unit id="Document">
        <source>Document</source>
        <target state="translated">文档</target>
        <note />
      </trans-unit>
      <trans-unit id="Project">
        <source>Project</source>
        <target state="translated">项目</target>
        <note />
      </trans-unit>
      <trans-unit id="Solution">
        <source>Solution</source>
        <target state="translated">解决方案</target>
        <note />
      </trans-unit>
      <trans-unit id="TODO_colon_dispose_managed_state_managed_objects">
        <source>TODO: dispose managed state (managed objects)</source>
        <target state="needs-review-translation">TODO: 释放托管状态(托管对象)。</target>
        <note />
      </trans-unit>
      <trans-unit id="TODO_colon_set_large_fields_to_null">
        <source>TODO: set large fields to null</source>
        <target state="needs-review-translation">TODO: 将大型字段设置为 null。</target>
        <note />
      </trans-unit>
      <trans-unit id="Modifying_0_which_contains_a_static_variable_will_prevent_the_debug_session_from_continuing">
        <source>Modifying '{0}' which contains a static variable will prevent the debug session from continuing.</source>
        <target state="translated">修改包含静态变量的“{0}”将阻止调试会话继续执行。</target>
        <note />
      </trans-unit>
      <trans-unit id="Compiler2">
        <source>Compiler</source>
        <target state="translated">编译器</target>
        <note />
      </trans-unit>
      <trans-unit id="Live">
        <source>Live</source>
        <target state="translated">活动</target>
        <note />
      </trans-unit>
      <trans-unit id="enum_value">
        <source>enum value</source>
        <target state="translated">enum 值</target>
        <note>{Locked="enum"} "enum" is a C#/VB keyword and should not be localized.</note>
      </trans-unit>
      <trans-unit id="const_field">
        <source>const field</source>
        <target state="translated">const 字段</target>
        <note>{Locked="const"} "const" is a C#/VB keyword and should not be localized.</note>
      </trans-unit>
      <trans-unit id="method">
        <source>method</source>
        <target state="translated">方法</target>
        <note />
      </trans-unit>
      <trans-unit id="operator_">
        <source>operator</source>
        <target state="translated">运算符</target>
        <note />
      </trans-unit>
      <trans-unit id="constructor">
        <source>constructor</source>
        <target state="translated">构造函数</target>
        <note />
      </trans-unit>
      <trans-unit id="auto_property">
        <source>auto-property</source>
        <target state="translated">自动属性</target>
        <note />
      </trans-unit>
      <trans-unit id="property_">
        <source>property</source>
        <target state="translated">属性</target>
        <note />
      </trans-unit>
      <trans-unit id="event_accessor">
        <source>event accessor</source>
        <target state="translated">事件访问器</target>
        <note />
      </trans-unit>
      <trans-unit id="rfc1123_date_time">
        <source>rfc1123 date/time</source>
        <target state="new">rfc1123 date/time</target>
        <note />
      </trans-unit>
      <trans-unit id="rfc1123_date_time_description">
        <source>The "R" or "r" standard format specifier represents a custom date and time format string that is defined by the DateTimeFormatInfo.RFC1123Pattern property. The pattern reflects a defined standard, and the property is read-only. Therefore, it is always the same, regardless of the culture used or the format provider supplied. The custom format string is "ddd, dd MMM yyyy HH':'mm':'ss 'GMT'". When this standard format specifier is used, the formatting or parsing operation always uses the invariant culture.</source>
        <target state="new">The "R" or "r" standard format specifier represents a custom date and time format string that is defined by the DateTimeFormatInfo.RFC1123Pattern property. The pattern reflects a defined standard, and the property is read-only. Therefore, it is always the same, regardless of the culture used or the format provider supplied. The custom format string is "ddd, dd MMM yyyy HH':'mm':'ss 'GMT'". When this standard format specifier is used, the formatting or parsing operation always uses the invariant culture.</target>
        <note />
      </trans-unit>
      <trans-unit id="round_trip_date_time">
        <source>round-trip date/time</source>
        <target state="new">round-trip date/time</target>
        <note />
      </trans-unit>
      <trans-unit id="round_trip_date_time_description">
        <source>The "O" or "o" standard format specifier represents a custom date and time format string using a pattern that preserves time zone information and emits a result string that complies with ISO 8601. For DateTime values, this format specifier is designed to preserve date and time values along with the DateTime.Kind property in text. The formatted string can be parsed back by using the DateTime.Parse(String, IFormatProvider, DateTimeStyles) or DateTime.ParseExact method if the styles parameter is set to DateTimeStyles.RoundtripKind.

The "O" or "o" standard format specifier corresponds to the "yyyy'-'MM'-'dd'T'HH':'mm':'ss'.'fffffffK" custom format string for DateTime values and to the "yyyy'-'MM'-'dd'T'HH':'mm':'ss'.'fffffffzzz" custom format string for DateTimeOffset values. In this string, the pairs of single quotation marks that delimit individual characters, such as the hyphens, the colons, and the letter "T", indicate that the individual character is a literal that cannot be changed. The apostrophes do not appear in the output string.

The "O" or "o" standard format specifier (and the "yyyy'-'MM'-'dd'T'HH':'mm':'ss'.'fffffffK" custom format string) takes advantage of the three ways that ISO 8601 represents time zone information to preserve the Kind property of DateTime values:

    The time zone component of DateTimeKind.Local date and time values is an offset from UTC (for example, +01:00, -07:00). All DateTimeOffset values are also represented in this format.

    The time zone component of DateTimeKind.Utc date and time values uses "Z" (which stands for zero offset) to represent UTC.

    DateTimeKind.Unspecified date and time values have no time zone information.

Because the "O" or "o" standard format specifier conforms to an international standard, the formatting or parsing operation that uses the specifier always uses the invariant culture and the Gregorian calendar.

Strings that are passed to the Parse, TryParse, ParseExact, and TryParseExact methods of DateTime and DateTimeOffset can be parsed by using the "O" or "o" format specifier if they are in one of these formats. In the case of DateTime objects, the parsing overload that you call should also include a styles parameter with a value of DateTimeStyles.RoundtripKind. Note that if you call a parsing method with the custom format string that corresponds to the "O" or "o" format specifier, you won't get the same results as "O" or "o". This is because parsing methods that use a custom format string can't parse the string representation of date and time values that lack a time zone component or use "Z" to indicate UTC.</source>
        <target state="new">The "O" or "o" standard format specifier represents a custom date and time format string using a pattern that preserves time zone information and emits a result string that complies with ISO 8601. For DateTime values, this format specifier is designed to preserve date and time values along with the DateTime.Kind property in text. The formatted string can be parsed back by using the DateTime.Parse(String, IFormatProvider, DateTimeStyles) or DateTime.ParseExact method if the styles parameter is set to DateTimeStyles.RoundtripKind.

The "O" or "o" standard format specifier corresponds to the "yyyy'-'MM'-'dd'T'HH':'mm':'ss'.'fffffffK" custom format string for DateTime values and to the "yyyy'-'MM'-'dd'T'HH':'mm':'ss'.'fffffffzzz" custom format string for DateTimeOffset values. In this string, the pairs of single quotation marks that delimit individual characters, such as the hyphens, the colons, and the letter "T", indicate that the individual character is a literal that cannot be changed. The apostrophes do not appear in the output string.

The "O" or "o" standard format specifier (and the "yyyy'-'MM'-'dd'T'HH':'mm':'ss'.'fffffffK" custom format string) takes advantage of the three ways that ISO 8601 represents time zone information to preserve the Kind property of DateTime values:

    The time zone component of DateTimeKind.Local date and time values is an offset from UTC (for example, +01:00, -07:00). All DateTimeOffset values are also represented in this format.

    The time zone component of DateTimeKind.Utc date and time values uses "Z" (which stands for zero offset) to represent UTC.

    DateTimeKind.Unspecified date and time values have no time zone information.

Because the "O" or "o" standard format specifier conforms to an international standard, the formatting or parsing operation that uses the specifier always uses the invariant culture and the Gregorian calendar.

Strings that are passed to the Parse, TryParse, ParseExact, and TryParseExact methods of DateTime and DateTimeOffset can be parsed by using the "O" or "o" format specifier if they are in one of these formats. In the case of DateTime objects, the parsing overload that you call should also include a styles parameter with a value of DateTimeStyles.RoundtripKind. Note that if you call a parsing method with the custom format string that corresponds to the "O" or "o" format specifier, you won't get the same results as "O" or "o". This is because parsing methods that use a custom format string can't parse the string representation of date and time values that lack a time zone component or use "Z" to indicate UTC.</target>
        <note />
      </trans-unit>
      <trans-unit id="second_1_2_digits">
        <source>second (1-2 digits)</source>
        <target state="new">second (1-2 digits)</target>
        <note />
      </trans-unit>
      <trans-unit id="second_1_2_digits_description">
        <source>The "s" custom format specifier represents the seconds as a number from 0 through 59. The result represents whole seconds that have passed since the last minute. A single-digit second is formatted without a leading zero.

If the "s" format specifier is used without other custom format specifiers, it's interpreted as the "s" standard date and time format specifier.</source>
        <target state="new">The "s" custom format specifier represents the seconds as a number from 0 through 59. The result represents whole seconds that have passed since the last minute. A single-digit second is formatted without a leading zero.

If the "s" format specifier is used without other custom format specifiers, it's interpreted as the "s" standard date and time format specifier.</target>
        <note />
      </trans-unit>
      <trans-unit id="second_2_digits">
        <source>second (2 digits)</source>
        <target state="new">second (2 digits)</target>
        <note />
      </trans-unit>
      <trans-unit id="second_2_digits_description">
        <source>The "ss" custom format specifier (plus any number of additional "s" specifiers) represents the seconds as a number from 00 through 59. The result represents whole seconds that have passed since the last minute. A single-digit second is formatted with a leading zero.</source>
        <target state="new">The "ss" custom format specifier (plus any number of additional "s" specifiers) represents the seconds as a number from 00 through 59. The result represents whole seconds that have passed since the last minute. A single-digit second is formatted with a leading zero.</target>
        <note />
      </trans-unit>
      <trans-unit id="short_date">
        <source>short date</source>
        <target state="new">short date</target>
        <note />
      </trans-unit>
      <trans-unit id="short_date_description">
        <source>The "d" standard format specifier represents a custom date and time format string that is defined by a specific culture's DateTimeFormatInfo.ShortDatePattern property. For example, the custom format string that is returned by the ShortDatePattern property of the invariant culture is "MM/dd/yyyy".</source>
        <target state="new">The "d" standard format specifier represents a custom date and time format string that is defined by a specific culture's DateTimeFormatInfo.ShortDatePattern property. For example, the custom format string that is returned by the ShortDatePattern property of the invariant culture is "MM/dd/yyyy".</target>
        <note />
      </trans-unit>
      <trans-unit id="short_time">
        <source>short time</source>
        <target state="new">short time</target>
        <note />
      </trans-unit>
      <trans-unit id="short_time_description">
        <source>The "t" standard format specifier represents a custom date and time format string that is defined by the current DateTimeFormatInfo.ShortTimePattern property. For example, the custom format string for the invariant culture is "HH:mm".</source>
        <target state="new">The "t" standard format specifier represents a custom date and time format string that is defined by the current DateTimeFormatInfo.ShortTimePattern property. For example, the custom format string for the invariant culture is "HH:mm".</target>
        <note />
      </trans-unit>
      <trans-unit id="sortable_date_time">
        <source>sortable date/time</source>
        <target state="new">sortable date/time</target>
        <note />
      </trans-unit>
      <trans-unit id="sortable_date_time_description">
        <source>The "s" standard format specifier represents a custom date and time format string that is defined by the DateTimeFormatInfo.SortableDateTimePattern property. The pattern reflects a defined standard (ISO 8601), and the property is read-only. Therefore, it is always the same, regardless of the culture used or the format provider supplied. The custom format string is "yyyy'-'MM'-'dd'T'HH':'mm':'ss".

The purpose of the "s" format specifier is to produce result strings that sort consistently in ascending or descending order based on date and time values. As a result, although the "s" standard format specifier represents a date and time value in a consistent format, the formatting operation does not modify the value of the date and time object that is being formatted to reflect its DateTime.Kind property or its DateTimeOffset.Offset value. For example, the result strings produced by formatting the date and time values 2014-11-15T18:32:17+00:00 and 2014-11-15T18:32:17+08:00 are identical.

When this standard format specifier is used, the formatting or parsing operation always uses the invariant culture.</source>
        <target state="new">The "s" standard format specifier represents a custom date and time format string that is defined by the DateTimeFormatInfo.SortableDateTimePattern property. The pattern reflects a defined standard (ISO 8601), and the property is read-only. Therefore, it is always the same, regardless of the culture used or the format provider supplied. The custom format string is "yyyy'-'MM'-'dd'T'HH':'mm':'ss".

The purpose of the "s" format specifier is to produce result strings that sort consistently in ascending or descending order based on date and time values. As a result, although the "s" standard format specifier represents a date and time value in a consistent format, the formatting operation does not modify the value of the date and time object that is being formatted to reflect its DateTime.Kind property or its DateTimeOffset.Offset value. For example, the result strings produced by formatting the date and time values 2014-11-15T18:32:17+00:00 and 2014-11-15T18:32:17+08:00 are identical.

When this standard format specifier is used, the formatting or parsing operation always uses the invariant culture.</target>
        <note />
      </trans-unit>
      <trans-unit id="time_separator">
        <source>time separator</source>
        <target state="new">time separator</target>
        <note />
      </trans-unit>
      <trans-unit id="time_separator_description">
        <source>The ":" custom format specifier represents the time separator, which is used to differentiate hours, minutes, and seconds. The appropriate localized time separator is retrieved from the DateTimeFormatInfo.TimeSeparator property of the current or specified culture.

Note: To change the time separator for a particular date and time string, specify the separator character within a literal string delimiter. For example, the custom format string hh'_'dd'_'ss produces a result string in which "_" (an underscore) is always used as the time separator. To change the time separator for all dates for a culture, either change the value of the DateTimeFormatInfo.TimeSeparator property of the current culture, or instantiate a DateTimeFormatInfo object, assign the character to its TimeSeparator property, and call an overload of the formatting method that includes an IFormatProvider parameter.

If the ":" format specifier is used without other custom format specifiers, it's interpreted as a standard date and time format specifier and throws a FormatException.</source>
        <target state="new">The ":" custom format specifier represents the time separator, which is used to differentiate hours, minutes, and seconds. The appropriate localized time separator is retrieved from the DateTimeFormatInfo.TimeSeparator property of the current or specified culture.

Note: To change the time separator for a particular date and time string, specify the separator character within a literal string delimiter. For example, the custom format string hh'_'dd'_'ss produces a result string in which "_" (an underscore) is always used as the time separator. To change the time separator for all dates for a culture, either change the value of the DateTimeFormatInfo.TimeSeparator property of the current culture, or instantiate a DateTimeFormatInfo object, assign the character to its TimeSeparator property, and call an overload of the formatting method that includes an IFormatProvider parameter.

If the ":" format specifier is used without other custom format specifiers, it's interpreted as a standard date and time format specifier and throws a FormatException.</target>
        <note />
      </trans-unit>
      <trans-unit id="time_zone">
        <source>time zone</source>
        <target state="new">time zone</target>
        <note />
      </trans-unit>
      <trans-unit id="time_zone_description">
        <source>The "K" custom format specifier represents the time zone information of a date and time value. When this format specifier is used with DateTime values, the result string is defined by the value of the DateTime.Kind property:

    For the local time zone (a DateTime.Kind property value of DateTimeKind.Local), this specifier is equivalent to the "zzz" specifier and produces a result string containing the local offset from Coordinated Universal Time (UTC); for example, "-07:00".

    For a UTC time (a DateTime.Kind property value of DateTimeKind.Utc), the result string includes a "Z" character to represent a UTC date.

    For a time from an unspecified time zone (a time whose DateTime.Kind property equals DateTimeKind.Unspecified), the result is equivalent to String.Empty.

For DateTimeOffset values, the "K" format specifier is equivalent to the "zzz" format specifier, and produces a result string containing the DateTimeOffset value's offset from UTC.

If the "K" format specifier is used without other custom format specifiers, it's interpreted as a standard date and time format specifier and throws a FormatException.</source>
        <target state="new">The "K" custom format specifier represents the time zone information of a date and time value. When this format specifier is used with DateTime values, the result string is defined by the value of the DateTime.Kind property:

    For the local time zone (a DateTime.Kind property value of DateTimeKind.Local), this specifier is equivalent to the "zzz" specifier and produces a result string containing the local offset from Coordinated Universal Time (UTC); for example, "-07:00".

    For a UTC time (a DateTime.Kind property value of DateTimeKind.Utc), the result string includes a "Z" character to represent a UTC date.

    For a time from an unspecified time zone (a time whose DateTime.Kind property equals DateTimeKind.Unspecified), the result is equivalent to String.Empty.

For DateTimeOffset values, the "K" format specifier is equivalent to the "zzz" format specifier, and produces a result string containing the DateTimeOffset value's offset from UTC.

If the "K" format specifier is used without other custom format specifiers, it's interpreted as a standard date and time format specifier and throws a FormatException.</target>
        <note />
      </trans-unit>
      <trans-unit id="type_constraint">
        <source>type constraint</source>
        <target state="translated">类型约束</target>
        <note />
      </trans-unit>
      <trans-unit id="type_parameter">
        <source>type parameter</source>
        <target state="translated">类型形参</target>
        <note />
      </trans-unit>
      <trans-unit id="attribute">
        <source>attribute</source>
        <target state="translated">属性</target>
        <note />
      </trans-unit>
      <trans-unit id="Use_auto_property">
        <source>Use auto property</source>
        <target state="translated">使用自动属性</target>
        <note />
      </trans-unit>
      <trans-unit id="Replace_0_and_1_with_property">
        <source>Replace '{0}' and '{1}' with property</source>
        <target state="translated">使用属性替代“{0}”和“{1}”</target>
        <note />
      </trans-unit>
      <trans-unit id="Replace_0_with_property">
        <source>Replace '{0}' with property</source>
        <target state="translated">使用属性替代“{0}”</target>
        <note />
      </trans-unit>
      <trans-unit id="Method_referenced_implicitly">
        <source>Method referenced implicitly</source>
        <target state="translated">隐式引用的方法</target>
        <note />
      </trans-unit>
      <trans-unit id="Generate_type_0">
        <source>Generate type '{0}'</source>
        <target state="translated">生成类型“{0}”</target>
        <note />
      </trans-unit>
      <trans-unit id="Generate_0_1">
        <source>Generate {0} '{1}'</source>
        <target state="translated">生成 {0}“{1}”</target>
        <note />
      </trans-unit>
      <trans-unit id="Change_0_to_1">
        <source>Change '{0}' to '{1}'.</source>
        <target state="translated">将“{0}”更改为“{1}”。</target>
        <note />
      </trans-unit>
      <trans-unit id="Non_invoked_method_cannot_be_replaced_with_property">
        <source>Non-invoked method cannot be replaced with property.</source>
        <target state="translated">无法使用属性替代非被调用方法。</target>
        <note />
      </trans-unit>
      <trans-unit id="Only_methods_with_a_single_argument_which_is_not_an_out_variable_declaration_can_be_replaced_with_a_property">
        <source>Only methods with a single argument, which is not an out variable declaration, can be replaced with a property.</source>
        <target state="translated">只有带一个参数，不是化出变量声明的方法可以使用属性进行替换。</target>
        <note />
      </trans-unit>
      <trans-unit id="Roslyn_HostError">
        <source>Roslyn.HostError</source>
        <target state="translated">Roslyn.HostError</target>
        <note />
      </trans-unit>
      <trans-unit id="An_instance_of_analyzer_0_cannot_be_created_from_1_colon_2">
        <source>An instance of analyzer {0} cannot be created from {1}: {2}.</source>
        <target state="translated">无法从 {1}: {2} 创建分析器实例 {0}。</target>
        <note />
      </trans-unit>
      <trans-unit id="The_assembly_0_does_not_contain_any_analyzers">
        <source>The assembly {0} does not contain any analyzers.</source>
        <target state="translated">程序集 {0} 不包含任何分析器。</target>
        <note />
      </trans-unit>
      <trans-unit id="Unable_to_load_Analyzer_assembly_0_colon_1">
        <source>Unable to load Analyzer assembly {0}: {1}</source>
        <target state="translated">无法加载分析器程序集 {0}: {1}</target>
        <note />
      </trans-unit>
      <trans-unit id="Make_method_synchronous">
        <source>Make method synchronous</source>
        <target state="translated">使方法同步</target>
        <note />
      </trans-unit>
      <trans-unit id="from_0">
        <source>from {0}</source>
        <target state="translated">自 {0}</target>
        <note />
      </trans-unit>
      <trans-unit id="Find_and_install_latest_version">
        <source>Find and install latest version</source>
        <target state="translated">查找并安装最新版本</target>
        <note />
      </trans-unit>
      <trans-unit id="Use_local_version_0">
        <source>Use local version '{0}'</source>
        <target state="translated">使用本地版本“{0}”</target>
        <note />
      </trans-unit>
      <trans-unit id="Use_locally_installed_0_version_1_This_version_used_in_colon_2">
        <source>Use locally installed '{0}' version '{1}'
This version used in: {2}</source>
        <target state="translated">使用本地安装的“{0}”版本“{1}”
此版本用于: {2}</target>
        <note />
      </trans-unit>
      <trans-unit id="Find_and_install_latest_version_of_0">
        <source>Find and install latest version of '{0}'</source>
        <target state="translated">查找并安装最新版本的“{0}”</target>
        <note />
      </trans-unit>
      <trans-unit id="Install_with_package_manager">
        <source>Install with package manager...</source>
        <target state="translated">使用包管理器安装...</target>
        <note />
      </trans-unit>
      <trans-unit id="Install_0_1">
        <source>Install '{0} {1}'</source>
        <target state="translated">安装“{0} {1}”</target>
        <note />
      </trans-unit>
      <trans-unit id="Install_version_0">
        <source>Install version '{0}'</source>
        <target state="translated">安装版本“{0}”</target>
        <note />
      </trans-unit>
      <trans-unit id="Generate_variable_0">
        <source>Generate variable '{0}'</source>
        <target state="translated">生成变量 {0}</target>
        <note />
      </trans-unit>
      <trans-unit id="Classes">
        <source>Classes</source>
        <target state="translated">类</target>
        <note />
      </trans-unit>
      <trans-unit id="Constants">
        <source>Constants</source>
        <target state="translated">常量</target>
        <note />
      </trans-unit>
      <trans-unit id="Delegates">
        <source>Delegates</source>
        <target state="translated">委托</target>
        <note />
      </trans-unit>
      <trans-unit id="Enums">
        <source>Enums</source>
        <target state="translated">枚举</target>
        <note />
      </trans-unit>
      <trans-unit id="Events">
        <source>Events</source>
        <target state="translated">事件</target>
        <note />
      </trans-unit>
      <trans-unit id="Extension_methods">
        <source>Extension methods</source>
        <target state="translated">扩展方法</target>
        <note />
      </trans-unit>
      <trans-unit id="Fields">
        <source>Fields</source>
        <target state="translated">字段</target>
        <note />
      </trans-unit>
      <trans-unit id="Interfaces">
        <source>Interfaces</source>
        <target state="translated">接口</target>
        <note />
      </trans-unit>
      <trans-unit id="Locals">
        <source>Locals</source>
        <target state="translated">局部变量</target>
        <note />
      </trans-unit>
      <trans-unit id="Methods">
        <source>Methods</source>
        <target state="translated">方法</target>
        <note />
      </trans-unit>
      <trans-unit id="Modules">
        <source>Modules</source>
        <target state="translated">模块</target>
        <note />
      </trans-unit>
      <trans-unit id="Namespaces">
        <source>Namespaces</source>
        <target state="translated">命名空间</target>
        <note />
      </trans-unit>
      <trans-unit id="Properties">
        <source>Properties</source>
        <target state="translated">属性</target>
        <note />
      </trans-unit>
      <trans-unit id="Structures">
        <source>Structures</source>
        <target state="translated">结构</target>
        <note />
      </trans-unit>
      <trans-unit id="Parameters_colon">
        <source>Parameters:</source>
        <target state="translated">参数:</target>
        <note />
      </trans-unit>
      <trans-unit id="Variadic_SignatureHelpItem_must_have_at_least_one_parameter">
        <source>Variadic SignatureHelpItem must have at least one parameter.</source>
        <target state="translated">可变参数 SignatureHelpItem 必须有至少一个参数。</target>
        <note />
      </trans-unit>
      <trans-unit id="Replace_0_with_method">
        <source>Replace '{0}' with method</source>
        <target state="translated">将“{0}”替换为方法</target>
        <note />
      </trans-unit>
      <trans-unit id="Replace_0_with_methods">
        <source>Replace '{0}' with methods</source>
        <target state="translated">将“{0}”替换为方法</target>
        <note />
      </trans-unit>
      <trans-unit id="Property_referenced_implicitly">
        <source>Property referenced implicitly</source>
        <target state="translated">隐式引用的属性</target>
        <note />
      </trans-unit>
      <trans-unit id="Property_cannot_safely_be_replaced_with_a_method_call">
        <source>Property cannot safely be replaced with a method call</source>
        <target state="translated">不能将属性安全地替换为方法调用</target>
        <note />
      </trans-unit>
      <trans-unit id="Convert_to_interpolated_string">
        <source>Convert to interpolated string</source>
        <target state="translated">转换为插补字符串</target>
        <note />
      </trans-unit>
      <trans-unit id="Move_type_to_0">
        <source>Move type to {0}</source>
        <target state="translated">将类型移动到 {0}</target>
        <note />
      </trans-unit>
      <trans-unit id="Rename_file_to_0">
        <source>Rename file to {0}</source>
        <target state="translated">将文件重命名为 {0}</target>
        <note />
      </trans-unit>
      <trans-unit id="Rename_type_to_0">
        <source>Rename type to {0}</source>
        <target state="translated">将类型重命名为 {0}</target>
        <note />
      </trans-unit>
      <trans-unit id="Remove_tag">
        <source>Remove tag</source>
        <target state="translated">删除标记</target>
        <note />
      </trans-unit>
      <trans-unit id="Add_missing_param_nodes">
        <source>Add missing param nodes</source>
        <target state="translated">添加缺少的参数节点</target>
        <note />
      </trans-unit>
      <trans-unit id="Make_containing_scope_async">
        <source>Make containing scope async</source>
        <target state="translated">将包含范围改为 Async</target>
        <note />
      </trans-unit>
      <trans-unit id="Make_containing_scope_async_return_Task">
        <source>Make containing scope async (return Task)</source>
        <target state="translated">将包含范围改为 Async (返回“任务”)</target>
        <note />
      </trans-unit>
      <trans-unit id="paren_Unknown_paren">
        <source>(Unknown)</source>
        <target state="translated">(未知)</target>
        <note />
      </trans-unit>
      <trans-unit id="Use_framework_type">
        <source>Use framework type</source>
        <target state="translated">使用框架类型</target>
        <note />
      </trans-unit>
      <trans-unit id="Install_package_0">
        <source>Install package '{0}'</source>
        <target state="translated">安装包“{0}”</target>
        <note />
      </trans-unit>
      <trans-unit id="project_0">
        <source>project {0}</source>
        <target state="translated">项目 {0}</target>
        <note />
      </trans-unit>
      <trans-unit id="Inline_variable_declaration">
        <source>Inline variable declaration</source>
        <target state="translated">内联变量声明</target>
        <note />
      </trans-unit>
      <trans-unit id="Fully_qualify_0">
        <source>Fully qualify '{0}'</source>
        <target state="translated">完全限定“{0}”</target>
        <note />
      </trans-unit>
      <trans-unit id="Remove_reference_to_0">
        <source>Remove reference to '{0}'.</source>
        <target state="translated">删除对“{0}”的引用。</target>
        <note />
      </trans-unit>
      <trans-unit id="Keywords">
        <source>Keywords</source>
        <target state="translated">关键字</target>
        <note />
      </trans-unit>
      <trans-unit id="Snippets">
        <source>Snippets</source>
        <target state="translated">片段</target>
        <note />
      </trans-unit>
      <trans-unit id="All_lowercase">
        <source>All lowercase</source>
        <target state="translated">全部小写</target>
        <note />
      </trans-unit>
      <trans-unit id="All_uppercase">
        <source>All uppercase</source>
        <target state="translated">全部大写</target>
        <note />
      </trans-unit>
      <trans-unit id="First_word_capitalized">
        <source>First word capitalized</source>
        <target state="translated">第一个单词首字母大写</target>
        <note />
      </trans-unit>
      <trans-unit id="Pascal_Case">
        <source>Pascal Case</source>
        <target state="translated">帕斯卡拼写法</target>
        <note />
      </trans-unit>
      <trans-unit id="Variable_declaration_can_be_inlined">
        <source>Variable declaration can be inlined</source>
        <target state="translated">可以内联变量声明</target>
        <note />
      </trans-unit>
      <trans-unit id="Remove_document_0">
        <source>Remove document '{0}'</source>
        <target state="translated">删除文档“{0}”</target>
        <note />
      </trans-unit>
      <trans-unit id="Add_document_0">
        <source>Add document '{0}'</source>
        <target state="translated">添加文档“{0}”</target>
        <note />
      </trans-unit>
      <trans-unit id="Add_argument_name_0">
        <source>Add argument name '{0}'</source>
        <target state="translated">添加参数名“{0}”</target>
        <note />
      </trans-unit>
      <trans-unit id="Take_0">
        <source>Take '{0}'</source>
        <target state="translated">采用“{0}”</target>
        <note />
      </trans-unit>
      <trans-unit id="Take_both">
        <source>Take both</source>
        <target state="translated">二者均采用</target>
        <note />
      </trans-unit>
      <trans-unit id="Take_bottom">
        <source>Take bottom</source>
        <target state="translated">采用底值</target>
        <note />
      </trans-unit>
      <trans-unit id="Take_top">
        <source>Take top</source>
        <target state="translated">采用顶值</target>
        <note />
      </trans-unit>
      <trans-unit id="Remove_unused_variable">
        <source>Remove unused variable</source>
        <target state="translated">删除未使用的变量</target>
        <note />
      </trans-unit>
      <trans-unit id="Convert_to_binary">
        <source>Convert to binary</source>
        <target state="translated">转换为二进制</target>
        <note />
      </trans-unit>
      <trans-unit id="Convert_to_decimal">
        <source>Convert to decimal</source>
        <target state="translated">转换为十进制</target>
        <note />
      </trans-unit>
      <trans-unit id="Convert_to_hex">
        <source>Convert to hex</source>
        <target state="translated">转换为十六进制</target>
        <note />
      </trans-unit>
      <trans-unit id="Separate_thousands">
        <source>Separate thousands</source>
        <target state="translated">分隔千分位</target>
        <note />
      </trans-unit>
      <trans-unit id="Separate_words">
        <source>Separate words</source>
        <target state="translated">分隔单词</target>
        <note />
      </trans-unit>
      <trans-unit id="Separate_nibbles">
        <source>Separate nibbles</source>
        <target state="translated">分隔半字节</target>
        <note />
      </trans-unit>
      <trans-unit id="Remove_separators">
        <source>Remove separators</source>
        <target state="translated">删除分隔符</target>
        <note />
      </trans-unit>
      <trans-unit id="Add_parameter_to_0">
        <source>Add parameter to '{0}'</source>
        <target state="translated">将参数添加到“{0}”</target>
        <note />
      </trans-unit>
      <trans-unit id="Generate_constructor">
        <source>Generate constructor...</source>
        <target state="translated">生成构造函数...</target>
        <note />
      </trans-unit>
      <trans-unit id="Pick_members_to_be_used_as_constructor_parameters">
        <source>Pick members to be used as constructor parameters</source>
        <target state="translated">选择成员用作构造函数参数</target>
        <note />
      </trans-unit>
      <trans-unit id="Pick_members_to_be_used_in_Equals_GetHashCode">
        <source>Pick members to be used in Equals/GetHashCode</source>
        <target state="translated">选择成员用于 Equals/GetHashCode</target>
        <note />
      </trans-unit>
      <trans-unit id="Generate_overrides">
        <source>Generate overrides...</source>
        <target state="translated">生成重写...</target>
        <note />
      </trans-unit>
      <trans-unit id="Pick_members_to_override">
        <source>Pick members to override</source>
        <target state="translated">选择成员进行重写</target>
        <note />
      </trans-unit>
      <trans-unit id="Add_null_check">
        <source>Add null check</source>
        <target state="translated">添加 null 检查</target>
        <note />
      </trans-unit>
      <trans-unit id="Add_string_IsNullOrEmpty_check">
        <source>Add 'string.IsNullOrEmpty' check</source>
        <target state="translated">添加 "string.IsNullOrEmpty" 检查</target>
        <note />
      </trans-unit>
      <trans-unit id="Add_string_IsNullOrWhiteSpace_check">
        <source>Add 'string.IsNullOrWhiteSpace' check</source>
        <target state="translated">添加 "string.IsNullOrWhiteSpace" 检查</target>
        <note />
      </trans-unit>
      <trans-unit id="Initialize_field_0">
        <source>Initialize field '{0}'</source>
        <target state="translated">初始化字段“{0}”</target>
        <note />
      </trans-unit>
      <trans-unit id="Initialize_property_0">
        <source>Initialize property '{0}'</source>
        <target state="translated">初始化属性“{0}”</target>
        <note />
      </trans-unit>
      <trans-unit id="Add_null_checks">
        <source>Add null checks</source>
        <target state="translated">添加 null 检查</target>
        <note />
      </trans-unit>
      <trans-unit id="Generate_operators">
        <source>Generate operators</source>
        <target state="translated">生成运算符</target>
        <note />
      </trans-unit>
      <trans-unit id="Implement_0">
        <source>Implement {0}</source>
        <target state="translated">实现 {0}</target>
        <note />
      </trans-unit>
      <trans-unit id="Use_inferred_member_name">
        <source>Use inferred member name</source>
        <target state="translated">使用推断的成员名称</target>
        <note />
      </trans-unit>
      <trans-unit id="Member_name_can_be_simplified">
        <source>Member name can be simplified</source>
        <target state="translated">可简化成员名称</target>
        <note />
      </trans-unit>
      <trans-unit id="Reported_diagnostic_0_has_a_source_location_in_file_1_which_is_not_part_of_the_compilation_being_analyzed">
        <source>Reported diagnostic '{0}' has a source location in file '{1}', which is not part of the compilation being analyzed.</source>
        <target state="translated">报告的诊断“{0}”的源位置位于文件“{1}”中，后者不是要分析的编译的一部分。</target>
        <note />
      </trans-unit>
      <trans-unit id="Reported_diagnostic_0_has_a_source_location_1_in_file_2_which_is_outside_of_the_given_file">
        <source>Reported diagnostic '{0}' has a source location '{1}' in file '{2}', which is outside of the given file.</source>
        <target state="translated">报告的诊断“{0}”的源位置“{1}”位于文件“{2}”中，后者不是给定文件。</target>
        <note />
      </trans-unit>
      <trans-unit id="in_0_project_1">
        <source>in {0} (project {1})</source>
        <target state="translated">在 {0} (项目 {1})中</target>
        <note />
      </trans-unit>
      <trans-unit id="Add_accessibility_modifiers">
        <source>Add accessibility modifiers</source>
        <target state="translated">添加可访问性修饰符</target>
        <note />
      </trans-unit>
      <trans-unit id="Use_local_function">
        <source>Use local function</source>
        <target state="translated">使用本地函数</target>
        <note />
      </trans-unit>
      <trans-unit id="Move_declaration_near_reference">
        <source>Move declaration near reference</source>
        <target state="translated">将声明移动至引用附近</target>
        <note />
      </trans-unit>
      <trans-unit id="Convert_to_full_property">
        <source>Convert to full property</source>
        <target state="translated">转换为完整属性</target>
        <note />
      </trans-unit>
      <trans-unit id="Generate_constructor_in_0_without_fields">
        <source>Generate constructor in '{0}' (without fields)</source>
        <target state="translated">在“{0}”中生成构造函数(不包含字段)</target>
        <note />
      </trans-unit>
      <trans-unit id="Warning_Method_overrides_symbol_from_metadata">
        <source>Warning: Method overrides symbol from metadata</source>
        <target state="translated">警告: 方法将替代元数据中的符号</target>
        <note />
      </trans-unit>
      <trans-unit id="Use_0">
        <source>Use {0}</source>
        <target state="translated">使用 {0}</target>
        <note />
      </trans-unit>
      <trans-unit id="Switching_between_lambda_and_local_function_will_prevent_the_debug_session_from_continuing">
        <source>Switching between a lambda and a local function will prevent the debug session from continuing.</source>
        <target state="translated">在 lambda 与本地函数之间切换可能会导致无法继续调试会话。</target>
        <note />
      </trans-unit>
      <trans-unit id="Add_argument_name_0_including_trailing_arguments">
        <source>Add argument name '{0}' (including trailing arguments)</source>
        <target state="translated">添加参数名“{0}”(包括尾随参数)</target>
        <note />
      </trans-unit>
      <trans-unit id="local_function">
        <source>local function</source>
        <target state="translated">本地函数</target>
        <note />
      </trans-unit>
      <trans-unit id="indexer_">
        <source>indexer</source>
        <target state="translated">索引器</target>
        <note />
      </trans-unit>
      <trans-unit id="Alias_ambiguous_type_0">
        <source>Alias ambiguous type '{0}'</source>
        <target state="translated">别名多义类型“{0}”</target>
        <note />
      </trans-unit>
      <trans-unit id="Warning_colon_Collection_was_modified_during_iteration">
        <source>Warning: Collection was modified during iteration.</source>
        <target state="translated">警告: 迭代期间已修改集合。</target>
        <note />
      </trans-unit>
      <trans-unit id="Warning_colon_Iteration_variable_crossed_function_boundary">
        <source>Warning: Iteration variable crossed function boundary.</source>
        <target state="translated">警告: 迭代变量跨函数边界。</target>
        <note />
      </trans-unit>
      <trans-unit id="Warning_colon_Collection_may_be_modified_during_iteration">
        <source>Warning: Collection may be modified during iteration.</source>
        <target state="translated">警告: 迭代期间可能修改集合。</target>
        <note />
      </trans-unit>
      <trans-unit id="universal_full_date_time">
        <source>universal full date/time</source>
        <target state="new">universal full date/time</target>
        <note />
      </trans-unit>
      <trans-unit id="universal_full_date_time_description">
        <source>The "U" standard format specifier represents a custom date and time format string that is defined by a specified culture's DateTimeFormatInfo.FullDateTimePattern property. The pattern is the same as the "F" pattern. However, the DateTime value is automatically converted to UTC before it is formatted.</source>
        <target state="new">The "U" standard format specifier represents a custom date and time format string that is defined by a specified culture's DateTimeFormatInfo.FullDateTimePattern property. The pattern is the same as the "F" pattern. However, the DateTime value is automatically converted to UTC before it is formatted.</target>
        <note />
      </trans-unit>
      <trans-unit id="universal_sortable_date_time">
        <source>universal sortable date/time</source>
        <target state="new">universal sortable date/time</target>
        <note />
      </trans-unit>
      <trans-unit id="universal_sortable_date_time_description">
        <source>The "u" standard format specifier represents a custom date and time format string that is defined by the DateTimeFormatInfo.UniversalSortableDateTimePattern property. The pattern reflects a defined standard, and the property is read-only. Therefore, it is always the same, regardless of the culture used or the format provider supplied. The custom format string is "yyyy'-'MM'-'dd HH':'mm':'ss'Z'". When this standard format specifier is used, the formatting or parsing operation always uses the invariant culture.

Although the result string should express a time as Coordinated Universal Time (UTC), no conversion of the original DateTime value is performed during the formatting operation. Therefore, you must convert a DateTime value to UTC by calling the DateTime.ToUniversalTime method before formatting it.</source>
        <target state="new">The "u" standard format specifier represents a custom date and time format string that is defined by the DateTimeFormatInfo.UniversalSortableDateTimePattern property. The pattern reflects a defined standard, and the property is read-only. Therefore, it is always the same, regardless of the culture used or the format provider supplied. The custom format string is "yyyy'-'MM'-'dd HH':'mm':'ss'Z'". When this standard format specifier is used, the formatting or parsing operation always uses the invariant culture.

Although the result string should express a time as Coordinated Universal Time (UTC), no conversion of the original DateTime value is performed during the formatting operation. Therefore, you must convert a DateTime value to UTC by calling the DateTime.ToUniversalTime method before formatting it.</target>
        <note />
      </trans-unit>
      <trans-unit id="updating_usages_in_containing_member">
        <source>updating usages in containing member</source>
        <target state="translated">更新包含成员的用法</target>
        <note />
      </trans-unit>
      <trans-unit id="updating_usages_in_containing_project">
        <source>updating usages in containing project</source>
        <target state="translated">更新包含项目中的用法</target>
        <note />
      </trans-unit>
      <trans-unit id="updating_usages_in_containing_type">
        <source>updating usages in containing type</source>
        <target state="translated">更新包含类型中的用法</target>
        <note />
      </trans-unit>
      <trans-unit id="updating_usages_in_dependent_projects">
        <source>updating usages in dependent projects</source>
        <target state="translated">更新相关项目中的用法</target>
        <note />
      </trans-unit>
      <trans-unit id="using_statement_can_be_simplified">
        <source>'using' statement can be simplified</source>
        <target state="translated">可简化 "using" 语句</target>
        <note />
      </trans-unit>
      <trans-unit id="utc_hour_and_minute_offset">
        <source>utc hour and minute offset</source>
        <target state="new">utc hour and minute offset</target>
        <note />
      </trans-unit>
      <trans-unit id="utc_hour_and_minute_offset_description">
        <source>With DateTime values, the "zzz" custom format specifier represents the signed offset of the local operating system's time zone from UTC, measured in hours and minutes. It doesn't reflect the value of an instance's DateTime.Kind property. For this reason, the "zzz" format specifier is not recommended for use with DateTime values.

With DateTimeOffset values, this format specifier represents the DateTimeOffset value's offset from UTC in hours and minutes.

The offset is always displayed with a leading sign. A plus sign (+) indicates hours ahead of UTC, and a minus sign (-) indicates hours behind UTC. A single-digit offset is formatted with a leading zero.</source>
        <target state="new">With DateTime values, the "zzz" custom format specifier represents the signed offset of the local operating system's time zone from UTC, measured in hours and minutes. It doesn't reflect the value of an instance's DateTime.Kind property. For this reason, the "zzz" format specifier is not recommended for use with DateTime values.

With DateTimeOffset values, this format specifier represents the DateTimeOffset value's offset from UTC in hours and minutes.

The offset is always displayed with a leading sign. A plus sign (+) indicates hours ahead of UTC, and a minus sign (-) indicates hours behind UTC. A single-digit offset is formatted with a leading zero.</target>
        <note />
      </trans-unit>
      <trans-unit id="utc_hour_offset_1_2_digits">
        <source>utc hour offset (1-2 digits)</source>
        <target state="new">utc hour offset (1-2 digits)</target>
        <note />
      </trans-unit>
      <trans-unit id="utc_hour_offset_1_2_digits_description">
        <source>With DateTime values, the "z" custom format specifier represents the signed offset of the local operating system's time zone from Coordinated Universal Time (UTC), measured in hours. It doesn't reflect the value of an instance's DateTime.Kind property. For this reason, the "z" format specifier is not recommended for use with DateTime values.

With DateTimeOffset values, this format specifier represents the DateTimeOffset value's offset from UTC in hours.

The offset is always displayed with a leading sign. A plus sign (+) indicates hours ahead of UTC, and a minus sign (-) indicates hours behind UTC. A single-digit offset is formatted without a leading zero.

If the "z" format specifier is used without other custom format specifiers, it's interpreted as a standard date and time format specifier and throws a FormatException.</source>
        <target state="new">With DateTime values, the "z" custom format specifier represents the signed offset of the local operating system's time zone from Coordinated Universal Time (UTC), measured in hours. It doesn't reflect the value of an instance's DateTime.Kind property. For this reason, the "z" format specifier is not recommended for use with DateTime values.

With DateTimeOffset values, this format specifier represents the DateTimeOffset value's offset from UTC in hours.

The offset is always displayed with a leading sign. A plus sign (+) indicates hours ahead of UTC, and a minus sign (-) indicates hours behind UTC. A single-digit offset is formatted without a leading zero.

If the "z" format specifier is used without other custom format specifiers, it's interpreted as a standard date and time format specifier and throws a FormatException.</target>
        <note />
      </trans-unit>
      <trans-unit id="utc_hour_offset_2_digits">
        <source>utc hour offset (2 digits)</source>
        <target state="new">utc hour offset (2 digits)</target>
        <note />
      </trans-unit>
      <trans-unit id="utc_hour_offset_2_digits_description">
        <source>With DateTime values, the "zz" custom format specifier represents the signed offset of the local operating system's time zone from UTC, measured in hours. It doesn't reflect the value of an instance's DateTime.Kind property. For this reason, the "zz" format specifier is not recommended for use with DateTime values.

With DateTimeOffset values, this format specifier represents the DateTimeOffset value's offset from UTC in hours.

The offset is always displayed with a leading sign. A plus sign (+) indicates hours ahead of UTC, and a minus sign (-) indicates hours behind UTC. A single-digit offset is formatted with a leading zero.</source>
        <target state="new">With DateTime values, the "zz" custom format specifier represents the signed offset of the local operating system's time zone from UTC, measured in hours. It doesn't reflect the value of an instance's DateTime.Kind property. For this reason, the "zz" format specifier is not recommended for use with DateTime values.

With DateTimeOffset values, this format specifier represents the DateTimeOffset value's offset from UTC in hours.

The offset is always displayed with a leading sign. A plus sign (+) indicates hours ahead of UTC, and a minus sign (-) indicates hours behind UTC. A single-digit offset is formatted with a leading zero.</target>
        <note />
      </trans-unit>
      <trans-unit id="year_1_2_digits">
        <source>year (1-2 digits)</source>
        <target state="new">year (1-2 digits)</target>
        <note />
      </trans-unit>
      <trans-unit id="year_1_2_digits_description">
        <source>The "y" custom format specifier represents the year as a one-digit or two-digit number. If the year has more than two digits, only the two low-order digits appear in the result. If the first digit of a two-digit year begins with a zero (for example, 2008), the number is formatted without a leading zero.

If the "y" format specifier is used without other custom format specifiers, it's interpreted as the "y" standard date and time format specifier.</source>
        <target state="new">The "y" custom format specifier represents the year as a one-digit or two-digit number. If the year has more than two digits, only the two low-order digits appear in the result. If the first digit of a two-digit year begins with a zero (for example, 2008), the number is formatted without a leading zero.

If the "y" format specifier is used without other custom format specifiers, it's interpreted as the "y" standard date and time format specifier.</target>
        <note />
      </trans-unit>
      <trans-unit id="year_2_digits">
        <source>year (2 digits)</source>
        <target state="new">year (2 digits)</target>
        <note />
      </trans-unit>
      <trans-unit id="year_2_digits_description">
        <source>The "yy" custom format specifier represents the year as a two-digit number. If the year has more than two digits, only the two low-order digits appear in the result. If the two-digit year has fewer than two significant digits, the number is padded with leading zeros to produce two digits.

In a parsing operation, a two-digit year that is parsed using the "yy" custom format specifier is interpreted based on the Calendar.TwoDigitYearMax property of the format provider's current calendar. The following example parses the string representation of a date that has a two-digit year by using the default Gregorian calendar of the en-US culture, which, in this case, is the current culture. It then changes the current culture's CultureInfo object to use a GregorianCalendar object whose TwoDigitYearMax property has been modified.</source>
        <target state="new">The "yy" custom format specifier represents the year as a two-digit number. If the year has more than two digits, only the two low-order digits appear in the result. If the two-digit year has fewer than two significant digits, the number is padded with leading zeros to produce two digits.

In a parsing operation, a two-digit year that is parsed using the "yy" custom format specifier is interpreted based on the Calendar.TwoDigitYearMax property of the format provider's current calendar. The following example parses the string representation of a date that has a two-digit year by using the default Gregorian calendar of the en-US culture, which, in this case, is the current culture. It then changes the current culture's CultureInfo object to use a GregorianCalendar object whose TwoDigitYearMax property has been modified.</target>
        <note />
      </trans-unit>
      <trans-unit id="year_3_4_digits">
        <source>year (3-4 digits)</source>
        <target state="new">year (3-4 digits)</target>
        <note />
      </trans-unit>
      <trans-unit id="year_3_4_digits_description">
        <source>The "yyy" custom format specifier represents the year with a minimum of three digits. If the year has more than three significant digits, they are included in the result string. If the year has fewer than three digits, the number is padded with leading zeros to produce three digits.</source>
        <target state="new">The "yyy" custom format specifier represents the year with a minimum of three digits. If the year has more than three significant digits, they are included in the result string. If the year has fewer than three digits, the number is padded with leading zeros to produce three digits.</target>
        <note />
      </trans-unit>
      <trans-unit id="year_4_digits">
        <source>year (4 digits)</source>
        <target state="new">year (4 digits)</target>
        <note />
      </trans-unit>
      <trans-unit id="year_4_digits_description">
        <source>The "yyyy" custom format specifier represents the year with a minimum of four digits. If the year has more than four significant digits, they are included in the result string. If the year has fewer than four digits, the number is padded with leading zeros to produce four digits.</source>
        <target state="new">The "yyyy" custom format specifier represents the year with a minimum of four digits. If the year has more than four significant digits, they are included in the result string. If the year has fewer than four digits, the number is padded with leading zeros to produce four digits.</target>
        <note />
      </trans-unit>
      <trans-unit id="year_5_digits">
        <source>year (5 digits)</source>
        <target state="new">year (5 digits)</target>
        <note />
      </trans-unit>
      <trans-unit id="year_5_digits_description">
        <source>The "yyyyy" custom format specifier (plus any number of additional "y" specifiers) represents the year with a minimum of five digits. If the year has more than five significant digits, they are included in the result string. If the year has fewer than five digits, the number is padded with leading zeros to produce five digits.

If there are additional "y" specifiers, the number is padded with as many leading zeros as necessary to produce the number of "y" specifiers.</source>
        <target state="new">The "yyyyy" custom format specifier (plus any number of additional "y" specifiers) represents the year with a minimum of five digits. If the year has more than five significant digits, they are included in the result string. If the year has fewer than five digits, the number is padded with leading zeros to produce five digits.

If there are additional "y" specifiers, the number is padded with as many leading zeros as necessary to produce the number of "y" specifiers.</target>
        <note />
      </trans-unit>
      <trans-unit id="year_month">
        <source>year month</source>
        <target state="new">year month</target>
        <note />
      </trans-unit>
      <trans-unit id="year_month_description">
        <source>The "Y" or "y" standard format specifier represents a custom date and time format string that is defined by the DateTimeFormatInfo.YearMonthPattern property of a specified culture. For example, the custom format string for the invariant culture is "yyyy MMMM".</source>
        <target state="new">The "Y" or "y" standard format specifier represents a custom date and time format string that is defined by the DateTimeFormatInfo.YearMonthPattern property of a specified culture. For example, the custom format string for the invariant culture is "yyyy MMMM".</target>
        <note />
      </trans-unit>
    </body>
  </file>
</xliff><|MERGE_RESOLUTION|>--- conflicted
+++ resolved
@@ -205,8 +205,6 @@
         <target state="translated">转换为结构</target>
         <note />
       </trans-unit>
-<<<<<<< HEAD
-=======
       <trans-unit id="Convert_to_tuple">
         <source>Convert to tuple</source>
         <target state="translated">转换为元组</target>
@@ -232,7 +230,6 @@
         <target state="new">Create and assign remaining as properties</target>
         <note />
       </trans-unit>
->>>>>>> d73229b4
       <trans-unit id="DisposableFieldsShouldBeDisposedDescription">
         <source>A type that implements System.IDisposable declares fields that are of types that also implement IDisposable. The Dispose method of the field is not called by the Dispose method of the declaring type. To fix a violation of this rule, call Dispose on fields that are of types that implement IDisposable if you are responsible for allocating and releasing the unmanaged resources held by the field.</source>
         <target state="translated">实现 System.IDisposable 的类型将声明一些字段，这些字段所属的类型还实现 IDisposable。字段的 Dispose 方法不由声明类型的 Dispose 方法调用。若要修复此规则的违规行为，如果你负责分配和释放该字段持有的非托管资源，请在其所属类型实现 IDisposable 的字段上调用 Dispose。</target>
