﻿// Licensed to the .NET Foundation under one or more agreements.
// The .NET Foundation licenses this file to you under the MIT license.
// See the LICENSE file in the project root for more information.

#nullable enable

using System;
using System.Collections.Generic;
using System.Collections.Immutable;
using System.Diagnostics;
using System.Linq;
using System.Threading;
using System.Threading.Tasks;
using Microsoft.CodeAnalysis.CodeActions;
using Microsoft.CodeAnalysis.CodeGeneration;
using Microsoft.CodeAnalysis.CodeStyle;
using Microsoft.CodeAnalysis.Diagnostics.Analyzers.NamingStyles;
using Microsoft.CodeAnalysis.Editing;
using Microsoft.CodeAnalysis.Operations;
using Microsoft.CodeAnalysis.Options;
using Microsoft.CodeAnalysis.PooledObjects;
using Microsoft.CodeAnalysis.Shared.Extensions;
using Microsoft.CodeAnalysis.Shared.Naming;
using Microsoft.CodeAnalysis.Shared.Utilities;
using Microsoft.CodeAnalysis.Text;
using Roslyn.Utilities;

namespace Microsoft.CodeAnalysis.InitializeParameter
{
    internal abstract partial class AbstractInitializeMemberFromParameterCodeRefactoringProvider<
        TTypeDeclarationSyntax,
        TParameterSyntax,
        TStatementSyntax,
        TExpressionSyntax> : AbstractInitializeParameterCodeRefactoringProvider<
            TTypeDeclarationSyntax,
            TParameterSyntax,
            TStatementSyntax,
            TExpressionSyntax>
        where TTypeDeclarationSyntax : SyntaxNode
        where TParameterSyntax : SyntaxNode
        where TStatementSyntax : SyntaxNode
        where TExpressionSyntax : SyntaxNode
    {
        protected abstract SyntaxNode TryGetLastStatement(IBlockOperation? blockStatementOpt);

        protected abstract Accessibility DetermineDefaultFieldAccessibility(INamedTypeSymbol containingType);

        protected abstract Accessibility DetermineDefaultPropertyAccessibility();

        protected override Task<ImmutableArray<CodeAction>> GetRefactoringsForAllParametersAsync(
            Document document, SyntaxNode functionDeclaration, IMethodSymbol method, IBlockOperation? blockStatementOpt,
            ImmutableArray<SyntaxNode> listOfParameterNodes, TextSpan parameterSpan, CancellationToken cancellationToken)
        {
            return Task.FromResult(ImmutableArray<CodeAction>.Empty);
        }

        protected override async Task<ImmutableArray<CodeAction>> GetRefactoringsForSingleParameterAsync(
            Document document, IParameterSymbol parameter, SyntaxNode constructorDeclaration, IMethodSymbol method,
            IBlockOperation? blockStatementOpt, CancellationToken cancellationToken)
        {
            // Only supported for constructor parameters.
            if (method.MethodKind != MethodKind.Constructor)
                return ImmutableArray<CodeAction>.Empty;

            var typeDeclaration = constructorDeclaration.GetAncestor<TTypeDeclarationSyntax>();
            if (typeDeclaration == null)
                return ImmutableArray<CodeAction>.Empty;

            // See if we're already assigning this parameter to a field/property in this type. If so, there's nothing
            // more for us to do.
            var assignmentStatement = TryFindFieldOrPropertyAssignmentStatement(parameter, blockStatementOpt);
            if (assignmentStatement != null)
                return ImmutableArray<CodeAction>.Empty;

            // Haven't initialized any fields/properties with this parameter.  Offer to assign
            // to an existing matching field/prop if we can find one, or add a new field/prop
            // if we can't.

            var rules = await document.GetNamingRulesAsync(cancellationToken).ConfigureAwait(false);
            var parameterNameParts = IdentifierNameParts.CreateIdentifierNameParts(parameter, rules);
            if (parameterNameParts.BaseName == "")
                return ImmutableArray<CodeAction>.Empty;

            var fieldOrProperty = await TryFindMatchingUninitializedFieldOrPropertySymbolAsync(
                document, parameter, blockStatementOpt, rules, parameterNameParts.BaseNameParts, cancellationToken).ConfigureAwait(false);

            if (fieldOrProperty != null)
            {
                return HandleExistingFieldOrProperty(
                    document, parameter, constructorDeclaration,
                    method, blockStatementOpt, fieldOrProperty);
            }

            return await HandleNoExistingFieldOrPropertyAsync(
                document, parameter, constructorDeclaration,
                method, blockStatementOpt, rules, cancellationToken).ConfigureAwait(false);
        }

        private async Task<ImmutableArray<CodeAction>> HandleNoExistingFieldOrPropertyAsync(
            Document document,
            IParameterSymbol parameter,
            SyntaxNode constructorDeclaration,
            IMethodSymbol method,
            IBlockOperation? blockStatementOpt,
            ImmutableArray<NamingRule> rules,
            CancellationToken cancellationToken)
        {
            // Didn't find a field/prop that this parameter could be assigned to.
            // Offer to create new one and assign to that.
            using var _ = ArrayBuilder<CodeAction>.GetInstance(out var allActions);

            var options = await document.GetOptionsAsync(cancellationToken).ConfigureAwait(false);

            var (fieldAction, propertyAction) = AddSpecificParameterInitializationActions(
                document, parameter, constructorDeclaration, blockStatementOpt, rules, options);

            // Check if the surrounding parameters are assigned to another field in this class.  If so, offer to
            // make this parameter into a field as well.  Otherwise, default to generating a property
            var siblingFieldOrProperty = TryFindSiblingFieldOrProperty(parameter, blockStatementOpt);
            if (siblingFieldOrProperty is IFieldSymbol)
            {
                allActions.Add(fieldAction);
                allActions.Add(propertyAction);
            }
            else
            {
<<<<<<< HEAD
                allActions.Add(propertyAction);
                allActions.Add(fieldAction);
=======
                // Didn't find a field/prop that this parameter could be assigned to.
                // Offer to create new one and assign to that.
                var codeGenService = document.GetLanguageService<ICodeGenerationService>();

                var options = await document.GetOptionsAsync(cancellationToken).ConfigureAwait(false);
                var requireAccessibilityModifiers = options.GetOption(CodeStyleOptions2.RequireAccessibilityModifiers);

                var field = CreateField(requireAccessibilityModifiers, parameter, rules, parameterNameParts.BaseNameParts);
                var property = CreateProperty(requireAccessibilityModifiers, parameter, rules, parameterNameParts.BaseNameParts);

                // Offer to generate either a property or a field.  Currently we place the property
                // suggestion first (to help users with the immutable object+property pattern). But
                // we could consider swapping this if people prefer creating private fields more.
                return ImmutableArray.Create<CodeAction>(
                    new MyCodeAction(string.Format(FeaturesResources.Create_and_initialize_property_0, property.Name),
                        c => AddSymbolInitializationAsync(document, parameter, functionDeclaration, method, blockStatementOpt, property, c)),
                    new MyCodeAction(string.Format(FeaturesResources.Create_and_initialize_field_0, field.Name),
                        c => AddSymbolInitializationAsync(document, parameter, functionDeclaration, method, blockStatementOpt, field, c)));
>>>>>>> fd0bf09b
            }

            var (allFieldsAction, allPropertiesAction) = AddAllParameterInitializationActions(
                document, constructorDeclaration, method, blockStatementOpt, rules, options);

            if (allFieldsAction != null && allPropertiesAction != null)
            {
                if (siblingFieldOrProperty is IFieldSymbol)
                {
                    allActions.Add(allFieldsAction);
                    allActions.Add(allPropertiesAction);
                }
                else
                {
                    allActions.Add(allPropertiesAction);
                    allActions.Add(allFieldsAction);
                }
            }

            return allActions.ToImmutable();
        }

<<<<<<< HEAD
        private (CodeAction? fieldAction, CodeAction? propertyAction) AddAllParameterInitializationActions(
            Document document,
            SyntaxNode constructorDeclaration,
            IMethodSymbol method,
            IBlockOperation? blockStatementOpt,
            ImmutableArray<NamingRule> rules,
            DocumentOptionSet options)
        {
            if (blockStatementOpt == null)
                return default;

            var parameters = GetParametersWithoutAssociatedMembers(blockStatementOpt, rules, method);

            if (parameters.Length < 2)
                return default;

            var fields = parameters.SelectAsArray(p => (ISymbol)CreateField(p, options, rules));
            var properties = parameters.SelectAsArray(p => (ISymbol)CreateProperty(p, options, rules));

            var allFieldsAction = new MyCodeAction(
                FeaturesResources.Create_and_assign_remaining_as_fields,
                c => AddAllSymbolInitializationsAsync(
                    document, constructorDeclaration, blockStatementOpt, parameters, fields, c));
            var allPropertiesAction = new MyCodeAction(
                FeaturesResources.Create_and_assign_remaining_as_properties,
                c => AddAllSymbolInitializationsAsync(
                    document, constructorDeclaration, blockStatementOpt, parameters, properties, c));

            return (allFieldsAction, allPropertiesAction);
        }

        private (CodeAction fieldAction, CodeAction propertyAction) AddSpecificParameterInitializationActions(
            Document document,
=======
        private IFieldSymbol CreateField(
            CodeStyleOption2<AccessibilityModifiersRequired> requireAccessibilityModifiers,
>>>>>>> fd0bf09b
            IParameterSymbol parameter,
            SyntaxNode constructorDeclaration,
            IBlockOperation? blockStatementOpt,
            ImmutableArray<NamingRule> rules,
            DocumentOptionSet options)
        {
            var field = CreateField(parameter, options, rules);
            var property = CreateProperty(parameter, options, rules);
            var fieldAction = new MyCodeAction(
                string.Format(FeaturesResources.Create_and_assign_field_0, field.Name),
                c => AddSingleSymbolInitializationAsync(document, constructorDeclaration, blockStatementOpt, parameter, field, c));
            var propertyAction = new MyCodeAction(
                string.Format(FeaturesResources.Create_and_assign_property_0, property.Name),
                c => AddSingleSymbolInitializationAsync(document, constructorDeclaration, blockStatementOpt, parameter, property, c));

            return (fieldAction, propertyAction);
        }

        private ImmutableArray<IParameterSymbol> GetParametersWithoutAssociatedMembers(
            IBlockOperation? blockStatementOpt,
            ImmutableArray<NamingRule> rules,
            IMethodSymbol method)
        {
            using var _ = ArrayBuilder<IParameterSymbol>.GetInstance(out var result);

            foreach (var parameter in method.Parameters)
            {
                var parameterNameParts = IdentifierNameParts.CreateIdentifierNameParts(parameter, rules);
                if (parameterNameParts.BaseName == "")
                    continue;

                var assignmentOp = TryFindFieldOrPropertyAssignmentStatement(parameter, blockStatementOpt);
                if (assignmentOp != null)
                    continue;

                result.Add(parameter);
            }

            return result.ToImmutable();
        }

        private ImmutableArray<CodeAction> HandleExistingFieldOrProperty(Document document, IParameterSymbol parameter, SyntaxNode functionDeclaration, IMethodSymbol method, IBlockOperation? blockStatementOpt, ISymbol fieldOrProperty)
        {
            // Found a field/property that this parameter should be assigned to.
            // Just offer the simple assignment to it.

            var resource = fieldOrProperty.Kind == SymbolKind.Field
                ? FeaturesResources.Initialize_field_0
                : FeaturesResources.Initialize_property_0;

            var title = string.Format(resource, fieldOrProperty.Name);

            return ImmutableArray.Create<CodeAction>(new MyCodeAction(
                title,
                c => AddSingleSymbolInitializationAsync(
                    document, functionDeclaration, blockStatementOpt, parameter, fieldOrProperty, c)));
        }

        private ISymbol? TryFindSiblingFieldOrProperty(IParameterSymbol parameter, IBlockOperation? blockStatementOpt)
        {
            foreach (var (siblingParam, _) in GetSiblingParameters(parameter))
            {
                TryFindFieldOrPropertyAssignmentStatement(siblingParam, blockStatementOpt, out var sibling);
                if (sibling != null)
                    return sibling;
            }

            return null;
        }

        private IFieldSymbol CreateField(
            IParameterSymbol parameter,
            DocumentOptionSet options,
            ImmutableArray<NamingRule> rules)
        {
            var requireAccessibilityModifiers = options.GetOption(CodeStyleOptions.RequireAccessibilityModifiers);
            var parameterNameParts = IdentifierNameParts.CreateIdentifierNameParts(parameter, rules).BaseNameParts;

            foreach (var rule in rules)
            {
                if (rule.SymbolSpecification.AppliesTo(SymbolKind.Field, Accessibility.Private))
                {
                    var uniqueName = GenerateUniqueName(parameter, parameterNameParts, rule);

                    var accessibilityLevel = Accessibility.Private;
                    if (requireAccessibilityModifiers.Value == AccessibilityModifiersRequired.Never || requireAccessibilityModifiers.Value == AccessibilityModifiersRequired.OmitIfDefault)
                    {
                        var defaultAccessibility = DetermineDefaultFieldAccessibility(parameter.ContainingType);
                        if (defaultAccessibility == Accessibility.Private)
                        {
                            accessibilityLevel = Accessibility.NotApplicable;
                        }
                    }

                    return CodeGenerationSymbolFactory.CreateFieldSymbol(
                        default,
                        accessibilityLevel,
                        DeclarationModifiers.ReadOnly,
                        parameter.Type, uniqueName);
                }
            }

            // We place a special rule in s_builtInRules that matches all fields.  So we should 
            // always find a matching rule.
            throw ExceptionUtilities.Unreachable;
        }

        private static string GenerateUniqueName(IParameterSymbol parameter, ImmutableArray<string> parameterNameParts, NamingRule rule)
        {
            // Determine an appropriate name to call the new field.
            var containingType = parameter.ContainingType;
            var baseName = rule.NamingStyle.CreateName(parameterNameParts);

            // Ensure that the name is unique in the containing type so we
            // don't stomp on an existing member.
            var uniqueName = NameGenerator.GenerateUniqueName(
                baseName, n => containingType.GetMembers(n).IsEmpty);
            return uniqueName;
        }

        private IPropertySymbol CreateProperty(
<<<<<<< HEAD
=======
            CodeStyleOption2<AccessibilityModifiersRequired> requireAccessibilityModifiers,
>>>>>>> fd0bf09b
            IParameterSymbol parameter,
            DocumentOptionSet options,
            ImmutableArray<NamingRule> rules)
        {
            var requireAccessibilityModifiers = options.GetOption(CodeStyleOptions.RequireAccessibilityModifiers);
            var parameterNameParts = IdentifierNameParts.CreateIdentifierNameParts(parameter, rules).BaseNameParts;

            foreach (var rule in rules)
            {
                if (rule.SymbolSpecification.AppliesTo(SymbolKind.Property, Accessibility.Public))
                {
                    var uniqueName = GenerateUniqueName(parameter, parameterNameParts, rule);

                    var accessibilityLevel = Accessibility.Public;
                    if (requireAccessibilityModifiers.Value == AccessibilityModifiersRequired.Never || requireAccessibilityModifiers.Value == AccessibilityModifiersRequired.OmitIfDefault)
                    {
                        var defaultAccessibility = DetermineDefaultPropertyAccessibility();
                        if (defaultAccessibility == Accessibility.Public)
                        {
                            accessibilityLevel = Accessibility.NotApplicable;
                        }
                    }

                    var getMethod = CodeGenerationSymbolFactory.CreateAccessorSymbol(
                        default,
                        Accessibility.Public,
                        default);

                    return CodeGenerationSymbolFactory.CreatePropertySymbol(
                        default,
                        accessibilityLevel,
                        new DeclarationModifiers(),
                        parameter.Type,
                        RefKind.None,
                        explicitInterfaceImplementations: default,
                        name: uniqueName,
                        parameters: default,
                        getMethod: getMethod,
                        setMethod: null);
                }
            }

            // We place a special rule in s_builtInRules that matches all properties.  So we should 
            // always find a matching rule.
            throw ExceptionUtilities.Unreachable;
        }

        private async Task<Document> AddAllSymbolInitializationsAsync(
            Document document,
            SyntaxNode constructorDeclaration,
            IBlockOperation? blockStatementOpt,
            ImmutableArray<IParameterSymbol> parameters,
            ImmutableArray<ISymbol> fieldsOrProperties,
            CancellationToken cancellationToken)
        {
            Debug.Assert(parameters.Length >= 2);
            Debug.Assert(fieldsOrProperties.Length > 0);
            Debug.Assert(parameters.Length == fieldsOrProperties.Length);

            // Process each param+field/prop in order.  Apply the pair to the document getting the updated document.
            // Then find all the current data in that updated document and move onto the next pair.

            var root = await document.GetRequiredSyntaxRootAsync(cancellationToken).ConfigureAwait(false);
            var nodesToTrack = new List<SyntaxNode> { constructorDeclaration };
            if (blockStatementOpt != null)
                nodesToTrack.Add(blockStatementOpt.Syntax);

            var trackedRoot = root.TrackNodes(nodesToTrack);
            var currentDocument = document.WithSyntaxRoot(trackedRoot);

            for (int i = 0; i < parameters.Length; i++)
            {
                var parameter = parameters[i];
                var fieldOrProperty = fieldsOrProperties[i];

                var currentSemanticModel = await currentDocument.GetRequiredSemanticModelAsync(cancellationToken).ConfigureAwait(false);
                var currentCompilation = currentSemanticModel.Compilation;
                var currentRoot = await currentDocument.GetRequiredSyntaxRootAsync(cancellationToken).ConfigureAwait(false);

                var currentConstructorDeclaration = currentRoot.GetCurrentNode(constructorDeclaration);
                if (currentConstructorDeclaration == null)
                    continue;

                IBlockOperation? currentBlockStatementOpt = null;
                if (blockStatementOpt != null)
                {
                    currentBlockStatementOpt = (IBlockOperation?)currentSemanticModel.GetOperation(currentRoot.GetCurrentNode(blockStatementOpt.Syntax));
                    if (currentBlockStatementOpt == null)
                        continue;
                }

                var currentParameter = (IParameterSymbol?)parameter.GetSymbolKey(cancellationToken).Resolve(currentCompilation, cancellationToken: cancellationToken).GetAnySymbol();
                if (currentParameter == null)
                    continue;

                // fieldOrProperty is a new member.  So we don't have to track it to this edit we're making.

                currentDocument = await AddSingleSymbolInitializationAsync(
                    currentDocument,
                    currentConstructorDeclaration,
                    currentBlockStatementOpt,
                    currentParameter,
                    fieldOrProperty,
                    cancellationToken).ConfigureAwait(false);
            }

            return currentDocument;
        }

        private async Task<Document> AddSingleSymbolInitializationAsync(
            Document document,
            SyntaxNode constructorDeclaration,
            IBlockOperation? blockStatementOpt,
            IParameterSymbol parameter,
            ISymbol fieldOrProperty,
            CancellationToken cancellationToken)
        {
            var workspace = document.Project.Solution.Workspace;
            var root = await document.GetSyntaxRootAsync(cancellationToken).ConfigureAwait(false);
            var editor = new SyntaxEditor(root, workspace);
            var generator = editor.Generator;

            if (fieldOrProperty.ContainingType == null)
            {
                // We're generating a new field/property.  Place into the containing type,
                // ideally before/after a relevant existing member.
                // First, look for the right containing type (As a type may be partial). 
                // We want the type-block that this constructor is contained within.
                var typeDeclaration = constructorDeclaration.GetAncestor<TTypeDeclarationSyntax>()!;

                // Now add the field/property to this type.  Use the 'ReplaceNode+callback' form
                // so that nodes will be appropriate tracked and so we can then update the constructor
                // below even after we've replaced the whole type with a new type.
                //
                // Note: We'll pass the appropriate options so that the new field/property 
                // is appropriate placed before/after an existing field/property.  We'll try
                // to preserve the same order for fields/properties that we have for the constructor
                // parameters.
                editor.ReplaceNode(
                    typeDeclaration,
                    (currentTypeDecl, _) =>
                    {
                        if (fieldOrProperty is IPropertySymbol property)
                        {
                            return CodeGenerator.AddPropertyDeclaration(
                                currentTypeDecl, property, workspace,
                                GetAddOptions<IPropertySymbol>(parameter, blockStatementOpt, typeDeclaration, cancellationToken));
                        }
                        else if (fieldOrProperty is IFieldSymbol field)
                        {
                            return CodeGenerator.AddFieldDeclaration(
                                currentTypeDecl, field, workspace,
                                GetAddOptions<IFieldSymbol>(parameter, blockStatementOpt, typeDeclaration, cancellationToken));
                        }
                        else
                        {
                            throw ExceptionUtilities.Unreachable;
                        }
                    });
            }

            // Now that we've added any potential members, create an assignment between it
            // and the parameter.
            var initializationStatement = (TStatementSyntax)generator.ExpressionStatement(
                generator.AssignmentStatement(
                    generator.MemberAccessExpression(
                        generator.ThisExpression(),
                        generator.IdentifierName(fieldOrProperty.Name)),
                    generator.IdentifierName(parameter.Name)));

            // Attempt to place the initialization in a good location in the constructor
            // We'll want to keep initialization statements in the same order as we see
            // parameters for the constructor.
            var statementToAddAfterOpt = TryGetStatementToAddInitializationAfter(parameter, blockStatementOpt);

            InsertStatement(editor, constructorDeclaration, returnsVoid: true, statementToAddAfterOpt, initializationStatement);

            return document.WithSyntaxRoot(editor.GetChangedRoot());
        }

        private CodeGenerationOptions? GetAddOptions<TSymbol>(
            IParameterSymbol parameter, IBlockOperation? blockStatementOpt,
            SyntaxNode typeDeclaration, CancellationToken cancellationToken)
            where TSymbol : ISymbol
        {
            foreach (var (sibling, before) in GetSiblingParameters(parameter))
            {
                var statement = TryFindFieldOrPropertyAssignmentStatement(
                    sibling, blockStatementOpt, out var fieldOrProperty);

                if (statement != null &&
                    fieldOrProperty is TSymbol symbol)
                {
                    var symbolSyntax = symbol.DeclaringSyntaxReferences[0].GetSyntax(cancellationToken);
                    if (symbolSyntax.Ancestors().Contains(typeDeclaration))
                    {
                        if (before)
                        {
                            // Found an existing field/property that corresponds to a preceding parameter.
                            // Place ourselves directly after it.
                            return new CodeGenerationOptions(afterThisLocation: symbolSyntax.GetLocation());
                        }
                        else
                        {
                            // Found an existing field/property that corresponds to a following parameter.
                            // Place ourselves directly before it.
                            return new CodeGenerationOptions(beforeThisLocation: symbolSyntax.GetLocation());
                        }
                    }
                }
            }

            return null;
        }

        private ImmutableArray<(IParameterSymbol parameter, bool before)> GetSiblingParameters(IParameterSymbol parameter)
        {
            using var _ = ArrayBuilder<(IParameterSymbol, bool before)>.GetInstance(out var siblings);

            if (parameter.ContainingSymbol is IMethodSymbol method)
            {
                var parameterIndex = method.Parameters.IndexOf(parameter);

                // look for an existing assignment for a parameter that comes before us.
                // If we find one, we'll add ourselves after that parameter check.
                for (var i = parameterIndex - 1; i >= 0; i--)
                    siblings.Add((method.Parameters[i], before: true));

                // look for an existing check for a parameter that comes before us.
                // If we find one, we'll add ourselves after that parameter check.
                for (var i = parameterIndex + 1; i < method.Parameters.Length; i++)
                    siblings.Add((method.Parameters[i], before: false));
            }

            return siblings.ToImmutable();
        }

        private SyntaxNode? TryGetStatementToAddInitializationAfter(
            IParameterSymbol parameter, IBlockOperation? blockStatementOpt)
        {
            // look for an existing assignment for a parameter that comes before/after us.
            // If we find one, we'll add ourselves before/after that parameter check.
            foreach (var (sibling, before) in GetSiblingParameters(parameter))
            {
                var statement = TryFindFieldOrPropertyAssignmentStatement(sibling, blockStatementOpt);
                if (statement != null)
                {
                    if (before)
                    {
                        return statement.Syntax;
                    }
                    else
                    {
                        var statementIndex = blockStatementOpt!.Operations.IndexOf(statement);
                        return statementIndex > 0 ? blockStatementOpt.Operations[statementIndex - 1].Syntax : null;
                    }
                }
            }

            // We couldn't find a reasonable location for the new initialization statement.
            // Just place ourselves after the last statement in the constructor.
            return TryGetLastStatement(blockStatementOpt);
        }

        private IOperation? TryFindFieldOrPropertyAssignmentStatement(IParameterSymbol parameter, IBlockOperation? blockStatementOpt)
            => TryFindFieldOrPropertyAssignmentStatement(parameter, blockStatementOpt, out _);

        private IOperation? TryFindFieldOrPropertyAssignmentStatement(
            IParameterSymbol parameter, IBlockOperation? blockStatementOpt, out ISymbol? fieldOrProperty)
        {
            if (blockStatementOpt != null)
            {
                var containingType = parameter.ContainingType;
                foreach (var statement in blockStatementOpt.Operations)
                {
                    // look for something of the form:  "this.s = s" or "this.s = s ?? ..."
                    if (IsFieldOrPropertyAssignment(statement, containingType, out var assignmentExpression, out fieldOrProperty) &&
                        IsParameterReferenceOrCoalesceOfParameterReference(assignmentExpression, parameter))
                    {
                        return statement;
                    }
                }
            }

            fieldOrProperty = null;
            return null;
        }

        private static bool IsParameterReferenceOrCoalesceOfParameterReference(
           IAssignmentOperation assignmentExpression, IParameterSymbol parameter)
        {
            if (IsParameterReference(assignmentExpression.Value, parameter))
            {
                // We already have a member initialized with this parameter like:
                //      this.field = parameter
                return true;
            }

            if (UnwrapImplicitConversion(assignmentExpression.Value) is ICoalesceOperation coalesceExpression &&
                IsParameterReference(coalesceExpression.Value, parameter))
            {
                // We already have a member initialized with this parameter like:
                //      this.field = parameter ?? ...
                return true;
            }

            return false;
        }

        private async Task<ISymbol?> TryFindMatchingUninitializedFieldOrPropertySymbolAsync(
            Document document, IParameterSymbol parameter, IBlockOperation? blockStatementOpt, ImmutableArray<NamingRule> rules, ImmutableArray<string> parameterWords, CancellationToken cancellationToken)
        {
            // Look for a field/property that really looks like it corresponds to this parameter.
            // Use a variety of heuristics around the name/type to see if this is a match.

            var containingType = parameter.ContainingType;
            var compilation = await document.Project.GetRequiredCompilationAsync(cancellationToken).ConfigureAwait(false);

            // Walk through the naming rules against this parameter's name to see what
            // name the user would like for it as a member in this type.  Note that we
            // have some fallback rules that use the standard conventions around 
            // properties /fields so that can still find things even if the user has no
            // naming preferences set.

            foreach (var rule in rules)
            {
                var memberName = rule.NamingStyle.CreateName(parameterWords);
                foreach (var memberWithName in containingType.GetMembers(memberName))
                {
                    // We found members in our type with that name.  If it's a writable
                    // field that we could assign this parameter to, and it's not already
                    // been assigned to, then this field is a good candidate for us to
                    // hook up to.
                    if (memberWithName is IFieldSymbol field &&
                        !field.IsConst &&
                        IsImplicitConversion(compilation, source: parameter.Type, destination: field.Type) &&
                        !ContainsMemberAssignment(blockStatementOpt, field))
                    {
                        return field;
                    }

                    // If it's a writable property that we could assign this parameter to, and it's
                    // not already been assigned to, then this property is a good candidate for us to
                    // hook up to.
                    if (memberWithName is IPropertySymbol property &&
                        property.IsWritableInConstructor() &&
                        IsImplicitConversion(compilation, source: parameter.Type, destination: property.Type) &&
                        !ContainsMemberAssignment(blockStatementOpt, property))
                    {
                        return property;
                    }
                }
            }

            // Couldn't find any existing member.  Just return nothing so we can offer to
            // create a member for them.
            return null;
        }

        private bool ContainsMemberAssignment(
            IBlockOperation? blockStatementOpt, ISymbol member)
        {
            if (blockStatementOpt != null)
            {
                foreach (var statement in blockStatementOpt.Operations)
                {
                    if (IsFieldOrPropertyAssignment(statement, member.ContainingType, out var assignmentExpression) &&
                        UnwrapImplicitConversion(assignmentExpression.Target) is IMemberReferenceOperation memberReference &&
                        member.Equals(memberReference.Member))
                    {
                        return true;
                    }
                }
            }

            return false;
        }
    }
}<|MERGE_RESOLUTION|>--- conflicted
+++ resolved
@@ -124,29 +124,8 @@
             }
             else
             {
-<<<<<<< HEAD
                 allActions.Add(propertyAction);
                 allActions.Add(fieldAction);
-=======
-                // Didn't find a field/prop that this parameter could be assigned to.
-                // Offer to create new one and assign to that.
-                var codeGenService = document.GetLanguageService<ICodeGenerationService>();
-
-                var options = await document.GetOptionsAsync(cancellationToken).ConfigureAwait(false);
-                var requireAccessibilityModifiers = options.GetOption(CodeStyleOptions2.RequireAccessibilityModifiers);
-
-                var field = CreateField(requireAccessibilityModifiers, parameter, rules, parameterNameParts.BaseNameParts);
-                var property = CreateProperty(requireAccessibilityModifiers, parameter, rules, parameterNameParts.BaseNameParts);
-
-                // Offer to generate either a property or a field.  Currently we place the property
-                // suggestion first (to help users with the immutable object+property pattern). But
-                // we could consider swapping this if people prefer creating private fields more.
-                return ImmutableArray.Create<CodeAction>(
-                    new MyCodeAction(string.Format(FeaturesResources.Create_and_initialize_property_0, property.Name),
-                        c => AddSymbolInitializationAsync(document, parameter, functionDeclaration, method, blockStatementOpt, property, c)),
-                    new MyCodeAction(string.Format(FeaturesResources.Create_and_initialize_field_0, field.Name),
-                        c => AddSymbolInitializationAsync(document, parameter, functionDeclaration, method, blockStatementOpt, field, c)));
->>>>>>> fd0bf09b
             }
 
             var (allFieldsAction, allPropertiesAction) = AddAllParameterInitializationActions(
@@ -169,7 +148,6 @@
             return allActions.ToImmutable();
         }
 
-<<<<<<< HEAD
         private (CodeAction? fieldAction, CodeAction? propertyAction) AddAllParameterInitializationActions(
             Document document,
             SyntaxNode constructorDeclaration,
@@ -203,10 +181,6 @@
 
         private (CodeAction fieldAction, CodeAction propertyAction) AddSpecificParameterInitializationActions(
             Document document,
-=======
-        private IFieldSymbol CreateField(
-            CodeStyleOption2<AccessibilityModifiersRequired> requireAccessibilityModifiers,
->>>>>>> fd0bf09b
             IParameterSymbol parameter,
             SyntaxNode constructorDeclaration,
             IBlockOperation? blockStatementOpt,
@@ -282,7 +256,7 @@
             DocumentOptionSet options,
             ImmutableArray<NamingRule> rules)
         {
-            var requireAccessibilityModifiers = options.GetOption(CodeStyleOptions.RequireAccessibilityModifiers);
+            var requireAccessibilityModifiers = options.GetOption(CodeStyleOptions2.RequireAccessibilityModifiers);
             var parameterNameParts = IdentifierNameParts.CreateIdentifierNameParts(parameter, rules).BaseNameParts;
 
             foreach (var rule in rules)
@@ -328,15 +302,11 @@
         }
 
         private IPropertySymbol CreateProperty(
-<<<<<<< HEAD
-=======
-            CodeStyleOption2<AccessibilityModifiersRequired> requireAccessibilityModifiers,
->>>>>>> fd0bf09b
             IParameterSymbol parameter,
             DocumentOptionSet options,
             ImmutableArray<NamingRule> rules)
         {
-            var requireAccessibilityModifiers = options.GetOption(CodeStyleOptions.RequireAccessibilityModifiers);
+            var requireAccessibilityModifiers = options.GetOption(CodeStyleOptions2.RequireAccessibilityModifiers);
             var parameterNameParts = IdentifierNameParts.CreateIdentifierNameParts(parameter, rules).BaseNameParts;
 
             foreach (var rule in rules)
