--- conflicted
+++ resolved
@@ -42,11 +42,7 @@
             var syntaxTree = await document.GetSyntaxTreeAsync(cancellationToken).ConfigureAwait(false);
             var root = await document.GetSyntaxRootAsync(cancellationToken).ConfigureAwait(false);
 
-<<<<<<< HEAD
-            var parameterNode = await context.TryGetSelectedNodeAsync<TParameterSyntax>().ConfigureAwait(false);
-=======
             var parameterNode = await context.TryGetRelevantNodeAsync<TParameterSyntax>().ConfigureAwait(false);
->>>>>>> 1113a88f
             if (parameterNode == null)
             {
                 return;
