--- conflicted
+++ resolved
@@ -135,34 +135,14 @@
 
             private void ComputeInitialTags()
             {
-                // Kick off a task to immediately compute the initial set of tags. This work should
-                // not be cancellable (except if we get completely released), even if more events come 
-                // in.  That way we can get the initial set of results for the buffer as quickly as 
-                // possible, without kicking the work  down the road.
-<<<<<<< HEAD
-                if (_workQueue.IsForeground())
-                {
-                    RecomputeTagsForeground(initialTags: true);
-                }
-                else
-                {
-                    RegisterNotification(
-                        () => RecomputeTagsForeground(initialTags: true),
-                        delay: 0,
-                        cancellationToken: GetCancellationToken(initialTags: true));
-                }
-=======
-                var initialTagsCancellationToken = _initialComputationCancellationTokenSource.Token;
-
                 // Note: we always kick this off to the new UI pump instead of computing tags right
                 // on this thread.  The reason for that is that we may be getting created at a time
                 // when the view itself is initializing.  As such the view is not in a state where
                 // we want code touching it.
                 RegisterNotification(
-                    () => RecomputeTagsForeground(cancellationTokenOpt: initialTagsCancellationToken),
+                    () => RecomputeTagsForeground(initialTags: true),
                     delay: 0,
-                    cancellationToken: initialTagsCancellationToken);
->>>>>>> d010af63
+                    cancellationToken: GetCancellationToken(initialTags: true));
             }
 
             private ITaggerEventSource CreateEventSource()
