--- conflicted
+++ resolved
@@ -1286,38 +1286,22 @@
       </trans-unit>
       <trans-unit id="Toggling_block_comment">
         <source>Toggling block comment...</source>
-<<<<<<< HEAD
-        <target state="new">Toggling block comment...</target>
-=======
         <target state="translated">Activation/désactivation du commentaire de bloc...</target>
->>>>>>> 9de7366b
         <note />
       </trans-unit>
       <trans-unit id="Toggle_Block_Comment">
         <source>Toggle Block Comment</source>
-<<<<<<< HEAD
-        <target state="new">Toggle Block Comment</target>
-=======
         <target state="translated">Activer/désactiver le commentaire de bloc</target>
->>>>>>> 9de7366b
         <note />
       </trans-unit>
       <trans-unit id="Toggling_line_comment">
         <source>Toggling line comment...</source>
-<<<<<<< HEAD
-        <target state="new">Toggling line comment...</target>
-=======
         <target state="translated">Activation/désactivation du commentaire de ligne...</target>
->>>>>>> 9de7366b
         <note />
       </trans-unit>
       <trans-unit id="Toggle_Line_Comment">
         <source>Toggle Line Comment</source>
-<<<<<<< HEAD
-        <target state="new">Toggle Line Comment</target>
-=======
         <target state="translated">Activer/désactiver le commentaire de ligne</target>
->>>>>>> 9de7366b
         <note />
       </trans-unit>
     </body>
