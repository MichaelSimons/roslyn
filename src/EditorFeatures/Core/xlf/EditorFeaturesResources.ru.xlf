﻿<?xml version="1.0" encoding="utf-8"?>
<xliff xmlns="urn:oasis:names:tc:xliff:document:1.2" xmlns:xsi="http://www.w3.org/2001/XMLSchema-instance" version="1.2" xsi:schemaLocation="urn:oasis:names:tc:xliff:document:1.2 xliff-core-1.2-transitional.xsd">
  <file datatype="xml" source-language="en" target-language="ru" original="../EditorFeaturesResources.resx">
    <body>
      <trans-unit id="An_inline_rename_session_is_active_for_identifier_0">
        <source>An inline rename session is active for identifier '{0}'. Invoke inline rename again to access additional options. You may continue to edit the identifier being renamed at any time.</source>
        <target state="new">An inline rename session is active for identifier '{0}'. Invoke inline rename again to access additional options. You may continue to edit the identifier being renamed at any time.</target>
        <note>For screenreaders. {0} is the identifier being renamed.</note>
      </trans-unit>
      <trans-unit id="Applying_changes">
        <source>Applying changes</source>
        <target state="translated">Применение изменений</target>
        <note />
      </trans-unit>
      <trans-unit id="Change_configuration">
        <source>Change configuration</source>
        <target state="translated">Изменить конфигурацию</target>
        <note />
      </trans-unit>
      <trans-unit id="Code_cleanup_is_not_configured">
        <source>Code cleanup is not configured</source>
        <target state="translated">Очистка кода не настроена</target>
        <note />
      </trans-unit>
      <trans-unit id="Configure_it_now">
        <source>Configure it now</source>
        <target state="translated">Настройте ее сейчас</target>
        <note />
      </trans-unit>
      <trans-unit id="Do_not_show_this_message_again">
        <source>Do not show this message again</source>
        <target state="translated">Больше не показывать это сообщение</target>
        <note />
      </trans-unit>
      <trans-unit id="Do_you_still_want_to_proceed_This_may_produce_broken_code">
        <source>Do you still want to proceed? This may produce broken code.</source>
        <target state="translated">Вы действительно хотите продолжить? Это может привести к появлению нерабочего кода.</target>
        <note />
      </trans-unit>
      <trans-unit id="Extract_method_encountered_the_following_issues">
        <source>Extract method encountered the following issues:</source>
        <target state="translated">При работе метода извлечения возникли следующие ошибки:</target>
        <note />
      </trans-unit>
      <trans-unit id="Filter_image_element">
        <source>Filter</source>
        <target state="translated">Фильтр</target>
        <note>Caption/tooltip for "Filter" image element displayed in completion popup.</note>
      </trans-unit>
      <trans-unit id="Format_document_performed_additional_cleanup">
        <source>Format Document performed additional cleanup</source>
        <target state="translated">При форматировании документа была выполнена дополнительная очистка</target>
        <note />
      </trans-unit>
      <trans-unit id="Invalid_assembly_name">
        <source>Invalid assembly name</source>
        <target state="translated">Недопустимое имя сборки</target>
        <note />
      </trans-unit>
      <trans-unit id="Invalid_characters_in_assembly_name">
        <source>Invalid characters in assembly name</source>
        <target state="translated">Недопустимые символы в имени сборки</target>
        <note />
      </trans-unit>
      <trans-unit id="Keyword_Control">
        <source>Keyword - Control</source>
        <target state="translated">Ключевое слово — управление</target>
        <note />
      </trans-unit>
<<<<<<< HEAD
      <trans-unit id="Operation_is_not_ready_for_0_yet_see_task_center_for_more_detail">
        <source>Operation is not ready for "{0}" yet. See bottom left corner for more details.</source>
        <target state="translated">Операция еще не готова для "{0}". Дополнительные сведения см. в нижнем левом углу.</target>
        <note />
      </trans-unit>
=======
>>>>>>> 92d0f225
      <trans-unit id="Operator_Overloaded">
        <source>Operator - Overloaded</source>
        <target state="translated">Оператор — перегружен</target>
        <note />
      </trans-unit>
      <trans-unit id="Paste_Tracking">
        <source>Paste Tracking</source>
        <target state="translated">Вставить отслеживание</target>
        <note />
      </trans-unit>
      <trans-unit id="Preprocessor_Text">
        <source>Preprocessor Text</source>
        <target state="translated">Текст препроцессора</target>
        <note />
      </trans-unit>
      <trans-unit id="Punctuation">
        <source>Punctuation</source>
        <target state="translated">Пунктуация</target>
        <note />
      </trans-unit>
      <trans-unit id="Rename_file">
        <source>Rename _file</source>
        <target state="new">Rename _file</target>
        <note />
      </trans-unit>
      <trans-unit id="Rename_file_name_doesnt_match">
        <source>Rename _file (type does not match file name)</source>
        <target state="new">Rename _file (type does not match file name)</target>
        <note />
      </trans-unit>
      <trans-unit id="Rename_file_partial_type">
        <source>Rename _file (not allowed on partial types)</source>
        <target state="new">Rename _file (not allowed on partial types)</target>
        <note>Disabled text status for file rename</note>
      </trans-unit>
      <trans-unit id="String_Escape_Character">
        <source>String - Escape Character</source>
        <target state="translated">Строка — escape-символ</target>
        <note />
      </trans-unit>
      <trans-unit id="Symbol_Static">
        <source>Symbol - Static</source>
        <target state="translated">Символ — статический</target>
        <note />
      </trans-unit>
      <trans-unit id="The_symbol_has_no_base">
        <source>The symbol has no base.</source>
        <target state="translated">У этого символа нет основания.</target>
        <note />
      </trans-unit>
      <trans-unit id="User_Members_Constants">
        <source>User Members - Constants</source>
        <target state="translated">Участники-пользователи — константы</target>
        <note />
      </trans-unit>
      <trans-unit id="User_Members_Enum_Members">
        <source>User Members - Enum Members</source>
        <target state="translated">Участники-пользователи — элементы перечисления</target>
        <note />
      </trans-unit>
      <trans-unit id="User_Members_Events">
        <source>User Members - Events</source>
        <target state="translated">Пользователи-участники — события</target>
        <note />
      </trans-unit>
      <trans-unit id="User_Members_Extension_Methods">
        <source>User Members - Extension Methods</source>
        <target state="translated">Участники-пользователи — методы расширения</target>
        <note />
      </trans-unit>
      <trans-unit id="User_Members_Fields">
        <source>User Members - Fields</source>
        <target state="translated">Участники-пользователи — поля</target>
        <note />
      </trans-unit>
      <trans-unit id="User_Members_Labels">
        <source>User Members - Labels</source>
        <target state="translated">Участники-пользователи — метки</target>
        <note />
      </trans-unit>
      <trans-unit id="User_Members_Locals">
        <source>User Members - Locals</source>
        <target state="translated">Участники-пользователи — локальные</target>
        <note />
      </trans-unit>
      <trans-unit id="User_Members_Methods">
        <source>User Members - Methods</source>
        <target state="translated">Участники-пользователи — методы</target>
        <note />
      </trans-unit>
      <trans-unit id="User_Members_Namespaces">
        <source>User Members - Namespaces</source>
        <target state="translated">Участники-пользователи — пространства имен</target>
        <note />
      </trans-unit>
      <trans-unit id="User_Members_Parameters">
        <source>User Members - Parameters</source>
        <target state="translated">Участники-пользователи — параметры</target>
        <note />
      </trans-unit>
      <trans-unit id="User_Members_Properties">
        <source>User Members - Properties</source>
        <target state="translated">Участники-пользователи — свойства</target>
        <note />
      </trans-unit>
      <trans-unit id="User_Types_Classes">
        <source>User Types - Classes</source>
        <target state="translated">Пользовательские типы — классы</target>
        <note />
      </trans-unit>
      <trans-unit id="User_Types_Delegates">
        <source>User Types - Delegates</source>
        <target state="translated">Пользовательские типы — делегаты</target>
        <note />
      </trans-unit>
      <trans-unit id="User_Types_Enums">
        <source>User Types - Enums</source>
        <target state="translated">Пользовательские типы — перечисления</target>
        <note />
      </trans-unit>
      <trans-unit id="User_Types_Interfaces">
        <source>User Types - Interfaces</source>
        <target state="translated">Пользовательские типы — интерфейсы</target>
        <note />
      </trans-unit>
      <trans-unit id="User_Types_Structures">
        <source>User Types - Structures</source>
        <target state="translated">Пользовательские типы — структуры</target>
        <note />
      </trans-unit>
      <trans-unit id="User_Types_Type_Parameters">
        <source>User Types - Type Parameters</source>
        <target state="translated">Пользовательские типы — параметры типа</target>
        <note />
      </trans-unit>
      <trans-unit id="String_Verbatim">
        <source>String - Verbatim</source>
        <target state="translated">Строка — Verbatim</target>
        <note />
      </trans-unit>
      <trans-unit id="Waiting_for_background_work_to_finish">
        <source>Waiting for background work to finish...</source>
        <target state="new">Waiting for background work to finish...</target>
        <note />
      </trans-unit>
      <trans-unit id="Warning_image_element">
        <source>Warning</source>
        <target state="translated">Предупреждение</target>
        <note>Caption/tooltip for "Warning" image element displayed in completion popup.</note>
      </trans-unit>
      <trans-unit id="XML_Doc_Comments_Attribute_Name">
        <source>XML Doc Comments - Attribute Name</source>
        <target state="translated">Комментарии XML Doc — имена атрибутов</target>
        <note />
      </trans-unit>
      <trans-unit id="XML_Doc_Comments_CData_Section">
        <source>XML Doc Comments - CData Section</source>
        <target state="translated">Комментарии XML Doc — раздел CData</target>
        <note />
      </trans-unit>
      <trans-unit id="XML_Doc_Comments_Text">
        <source>XML Doc Comments - Text</source>
        <target state="translated">Комментарии XML-документа — текст</target>
        <note />
      </trans-unit>
      <trans-unit id="XML_Doc_Comments_Delimiter">
        <source>XML Doc Comments - Delimiter</source>
        <target state="translated">Комментарии XML-документа — разделитель</target>
        <note />
      </trans-unit>
      <trans-unit id="XML_Doc_Comments_Comment">
        <source>XML Doc Comments - Comment</source>
        <target state="translated">Комментарии XML-документа — комментарий</target>
        <note />
      </trans-unit>
      <trans-unit id="User_Types_Modules">
        <source>User Types - Modules</source>
        <target state="translated">Пользовательские типы — модули</target>
        <note />
      </trans-unit>
      <trans-unit id="VB_XML_Literals_Attribute_Name">
        <source>VB XML Literals - Attribute Name</source>
        <target state="translated">Литералы VB XML — имена атрибутов</target>
        <note />
      </trans-unit>
      <trans-unit id="VB_XML_Literals_Attribute_Quotes">
        <source>VB XML Literals - Attribute Quotes</source>
        <target state="translated">Литералы VB XML — кавычки атрибутов</target>
        <note />
      </trans-unit>
      <trans-unit id="VB_XML_Literals_Attribute_Value">
        <source>VB XML Literals - Attribute Value</source>
        <target state="translated">Литералы VB XML — значения атрибутов</target>
        <note />
      </trans-unit>
      <trans-unit id="VB_XML_Literals_CData_Section">
        <source>VB XML Literals - CData Section</source>
        <target state="translated">Литералы VB XML — раздел CData</target>
        <note />
      </trans-unit>
      <trans-unit id="VB_XML_Literals_Comment">
        <source>VB XML Literals - Comment</source>
        <target state="translated">Литералы XML VB — комментарий</target>
        <note />
      </trans-unit>
      <trans-unit id="VB_XML_Literals_Delimiter">
        <source>VB XML Literals - Delimiter</source>
        <target state="translated">Литералы XML VB — разделитель</target>
        <note />
      </trans-unit>
      <trans-unit id="VB_XML_Literals_Embedded_Expression">
        <source>VB XML Literals - Embedded Expression</source>
        <target state="translated">Литералы VB XML — встроенные выражения</target>
        <note />
      </trans-unit>
      <trans-unit id="VB_XML_Literals_Entity_Reference">
        <source>VB XML Literals - Entity Reference</source>
        <target state="translated">Литералы VB XML — ссылки на сущности</target>
        <note />
      </trans-unit>
      <trans-unit id="VB_XML_Literals_Name">
        <source>VB XML Literals - Name</source>
        <target state="translated">Литералы XML VB — имя</target>
        <note />
      </trans-unit>
      <trans-unit id="VB_XML_Literals_Processing_Instruction">
        <source>VB XML Literals - Processing Instruction</source>
        <target state="translated">Литералы VB XML — инструкции по обработке</target>
        <note />
      </trans-unit>
      <trans-unit id="VB_XML_Literals_Text">
        <source>VB XML Literals - Text</source>
        <target state="translated">Литералы XML VB — текст</target>
        <note />
      </trans-unit>
      <trans-unit id="XML_Doc_Comments_Attribute_Quotes">
        <source>XML Doc Comments - Attribute Quotes</source>
        <target state="translated">Комментарии XML Doc — кавычки атрибутов</target>
        <note />
      </trans-unit>
      <trans-unit id="XML_Doc_Comments_Attribute_Value">
        <source>XML Doc Comments - Attribute Value</source>
        <target state="translated">Комментарии XML Doc — значения атрибутов</target>
        <note />
      </trans-unit>
      <trans-unit id="Unnecessary_Code">
        <source>Unnecessary Code</source>
        <target state="translated">Ненужный код</target>
        <note />
      </trans-unit>
      <trans-unit id="Rude_Edit">
        <source>Rude Edit</source>
        <target state="translated">Грубая редакция</target>
        <note />
      </trans-unit>
      <trans-unit id="Rename_will_update_1_reference_in_1_file">
        <source>Rename will update 1 reference in 1 file.</source>
        <target state="translated">При переименовании будет обновлена одна ссылка в одном файле.</target>
        <note />
      </trans-unit>
      <trans-unit id="Rename_will_update_0_references_in_1_file">
        <source>Rename will update {0} references in 1 file.</source>
        <target state="translated">При переименовании будут обновлены ссылки в количестве {0} шт. в одном файле.</target>
        <note />
      </trans-unit>
      <trans-unit id="Rename_will_update_0_references_in_1_files">
        <source>Rename will update {0} references in {1} files.</source>
        <target state="translated">При переименовании будут обновлены ссылки в количестве {0} шт. в следующем числе файлов: {1}.</target>
        <note />
      </trans-unit>
      <trans-unit id="_0_bases">
        <source>'{0}' bases</source>
        <target state="translated">Основания: "{0}"</target>
        <note />
      </trans-unit>
      <trans-unit id="_0_conflict_s_will_be_resolved">
        <source>{0} conflict(s) will be resolved</source>
        <target state="translated">Конфликтов будет разрешено: {0}</target>
        <note />
      </trans-unit>
      <trans-unit id="_0_unresolvable_conflict_s">
        <source>{0} unresolvable conflict(s)</source>
        <target state="translated">{0} неразрешимые конфликты</target>
        <note />
      </trans-unit>
      <trans-unit id="Applying_0">
        <source>Applying "{0}"...</source>
        <target state="translated">Применение "{0}"...</target>
        <note />
      </trans-unit>
      <trans-unit id="Adding_0_to_1_with_content_colon">
        <source>Adding '{0}' to '{1}' with content:</source>
        <target state="translated">Добавление "{0}" к "{1}" с содержимым:</target>
        <note />
      </trans-unit>
      <trans-unit id="Adding_project_0">
        <source>Adding project '{0}'</source>
        <target state="translated">Добавление проекта "{0}"</target>
        <note />
      </trans-unit>
      <trans-unit id="Removing_project_0">
        <source>Removing project '{0}'</source>
        <target state="translated">Удаление проекта "{0}"</target>
        <note />
      </trans-unit>
      <trans-unit id="Changing_project_references_for_0">
        <source>Changing project references for '{0}'</source>
        <target state="translated">Изменение ссылок проекта для "{0}"</target>
        <note />
      </trans-unit>
      <trans-unit id="Adding_reference_0_to_1">
        <source>Adding reference '{0}' to '{1}'</source>
        <target state="translated">Добавление ссылки "{0}" в "{1}"</target>
        <note />
      </trans-unit>
      <trans-unit id="Removing_reference_0_from_1">
        <source>Removing reference '{0}' from '{1}'</source>
        <target state="translated">Удаление ссылки "{0}" из "{1}"</target>
        <note />
      </trans-unit>
      <trans-unit id="Adding_analyzer_reference_0_to_1">
        <source>Adding analyzer reference '{0}' to '{1}'</source>
        <target state="translated">Добавление ссылки анализатора "{0}" к "{1}"</target>
        <note />
      </trans-unit>
      <trans-unit id="Removing_analyzer_reference_0_from_1">
        <source>Removing analyzer reference '{0}' from '{1}'</source>
        <target state="translated">Удаление ссылки анализатора "{0}" из "{1}"</target>
        <note />
      </trans-unit>
      <trans-unit id="XML_End_Tag_Completion">
        <source>XML End Tag Completion</source>
        <target state="translated">Завершение конечных тегов XML</target>
        <note />
      </trans-unit>
      <trans-unit id="Completing_Tag">
        <source>Completing Tag</source>
        <target state="translated">Завершающий тег</target>
        <note />
      </trans-unit>
      <trans-unit id="Encapsulate_Field">
        <source>Encapsulate Field</source>
        <target state="translated">Инкапсулировать поле</target>
        <note />
      </trans-unit>
      <trans-unit id="Applying_Encapsulate_Field_refactoring">
        <source>Applying "Encapsulate Field" refactoring...</source>
        <target state="translated">Применение рефакторинга "инкапсулирования поля" ...</target>
        <note />
      </trans-unit>
      <trans-unit id="Please_select_the_definition_of_the_field_to_encapsulate">
        <source>Please select the definition of the field to encapsulate.</source>
        <target state="translated">Выберите определение поля, которое нужно инкапсулировать.</target>
        <note />
      </trans-unit>
      <trans-unit id="Given_Workspace_doesn_t_support_Undo">
        <source>Given Workspace doesn't support Undo</source>
        <target state="translated">Заданная рабочая область не поддерживает отмену</target>
        <note />
      </trans-unit>
      <trans-unit id="Document_must_be_contained_in_the_workspace_that_created_this_service">
        <source>Document must be contained in the workspace that created this service</source>
        <target state="translated">Документ должен находиться в рабочей области, в которой была создана эта служба.</target>
        <note />
      </trans-unit>
      <trans-unit id="Searching">
        <source>Searching...</source>
        <target state="translated">Идет поиск...</target>
        <note />
      </trans-unit>
      <trans-unit id="Canceled">
        <source>Canceled.</source>
        <target state="translated">Отменено.</target>
        <note />
      </trans-unit>
      <trans-unit id="No_information_found">
        <source>No information found.</source>
        <target state="translated">Информация не найдена.</target>
        <note />
      </trans-unit>
      <trans-unit id="No_usages_found">
        <source>No usages found.</source>
        <target state="translated">Использований не обнаружено.</target>
        <note />
      </trans-unit>
      <trans-unit id="Implements_">
        <source>Implements</source>
        <target state="translated">Реализует</target>
        <note />
      </trans-unit>
      <trans-unit id="Implemented_By">
        <source>Implemented By</source>
        <target state="translated">Реализуется</target>
        <note />
      </trans-unit>
      <trans-unit id="Overrides_">
        <source>Overrides</source>
        <target state="translated">Переопределяет</target>
        <note />
      </trans-unit>
      <trans-unit id="Overridden_By">
        <source>Overridden By</source>
        <target state="translated">Переопределяется</target>
        <note />
      </trans-unit>
      <trans-unit id="Directly_Called_In">
        <source>Directly Called In</source>
        <target state="translated">Прямой вызов</target>
        <note />
      </trans-unit>
      <trans-unit id="Indirectly_Called_In">
        <source>Indirectly Called In</source>
        <target state="translated">Неявный вызов</target>
        <note />
      </trans-unit>
      <trans-unit id="Called_In">
        <source>Called In</source>
        <target state="translated">Вызов</target>
        <note />
      </trans-unit>
      <trans-unit id="Referenced_In">
        <source>Referenced In</source>
        <target state="translated">Имеются ссылки в</target>
        <note />
      </trans-unit>
      <trans-unit id="No_references_found">
        <source>No references found.</source>
        <target state="translated">Ссылки не найдены.</target>
        <note />
      </trans-unit>
      <trans-unit id="No_derived_types_found">
        <source>No derived types found.</source>
        <target state="translated">Производных типов не найдено.</target>
        <note />
      </trans-unit>
      <trans-unit id="No_implementations_found">
        <source>No implementations found.</source>
        <target state="translated">Реализаций не найдено.</target>
        <note />
      </trans-unit>
      <trans-unit id="_0_Line_1">
        <source>{0} - (Line {1})</source>
        <target state="translated">{0} — (Строка {1})</target>
        <note />
      </trans-unit>
      <trans-unit id="Class_Parts">
        <source>Class Parts</source>
        <target state="translated">Части класса</target>
        <note />
      </trans-unit>
      <trans-unit id="Struct_Parts">
        <source>Struct Parts</source>
        <target state="translated">Части структуры</target>
        <note />
      </trans-unit>
      <trans-unit id="Interface_Parts">
        <source>Interface Parts</source>
        <target state="translated">Части интерфейса</target>
        <note />
      </trans-unit>
      <trans-unit id="Type_Parts">
        <source>Type Parts</source>
        <target state="translated">Части типа</target>
        <note />
      </trans-unit>
      <trans-unit id="Inherits_">
        <source>Inherits</source>
        <target state="translated">Наследует</target>
        <note />
      </trans-unit>
      <trans-unit id="Inherited_By">
        <source>Inherited By</source>
        <target state="translated">Наследуется</target>
        <note />
      </trans-unit>
      <trans-unit id="Already_tracking_document_with_identical_key">
        <source>Already tracking document with identical key</source>
        <target state="translated">Документ с идентичным ключом уже отслеживается.</target>
        <note />
      </trans-unit>
      <trans-unit id="document_is_not_currently_being_tracked">
        <source>document is not currently being tracked</source>
        <target state="translated">Документ в настоящее время не отслеживается.</target>
        <note />
      </trans-unit>
      <trans-unit id="Computing_Rename_information">
        <source>Computing Rename information...</source>
        <target state="translated">Вычисление информации переименования...</target>
        <note />
      </trans-unit>
      <trans-unit id="Updating_files">
        <source>Updating files...</source>
        <target state="translated">Идет обновление файлов...</target>
        <note />
      </trans-unit>
      <trans-unit id="Rename_operation_was_cancelled_or_is_not_valid">
        <source>Rename operation was cancelled or is not valid</source>
        <target state="translated">Операция переименования была отменена или является недопустимой.</target>
        <note />
      </trans-unit>
      <trans-unit id="Rename_Symbol">
        <source>Rename Symbol</source>
        <target state="translated">Переименовать символ</target>
        <note />
      </trans-unit>
      <trans-unit id="Text_Buffer_Change">
        <source>Text Buffer Change</source>
        <target state="translated">Изменение буфера текста</target>
        <note />
      </trans-unit>
      <trans-unit id="Rename_operation_was_not_properly_completed_Some_file_might_not_have_been_updated">
        <source>Rename operation was not properly completed. Some file might not have been updated.</source>
        <target state="translated">Операция переименования завершена неправильно. Некоторые файлы должны быть обновлены.</target>
        <note />
      </trans-unit>
      <trans-unit id="Rename_0_to_1">
        <source>Rename '{0}' to '{1}'</source>
        <target state="translated">Переименовать "{0}" в "{1}"</target>
        <note />
      </trans-unit>
      <trans-unit id="Preview_Warning">
        <source>Preview Warning</source>
        <target state="translated">Предварительный просмотр предупреждения</target>
        <note />
      </trans-unit>
      <trans-unit id="from_metadata">
        <source>from metadata</source>
        <target state="translated">из метаданных</target>
        <note />
      </trans-unit>
      <trans-unit id="Automatic_Line_Ender">
        <source>Automatic Line Ender</source>
        <target state="translated">Автоматическое окончание строки</target>
        <note />
      </trans-unit>
      <trans-unit id="Automatically_completing">
        <source>Automatically completing...</source>
        <target state="translated">Автоматическое завершение...</target>
        <note />
      </trans-unit>
      <trans-unit id="Automatic_Pair_Completion">
        <source>Automatic Pair Completion</source>
        <target state="translated">Автоматическое завершение пары</target>
        <note />
      </trans-unit>
      <trans-unit id="An_active_inline_rename_session_is_still_active_Complete_it_before_starting_a_new_one">
        <source>An active inline rename session is still active. Complete it before starting a new one.</source>
        <target state="translated">Встроенный сеанс переименования еще активен. Завершите его прежде, чем начинать новый.</target>
        <note />
      </trans-unit>
      <trans-unit id="The_buffer_is_not_part_of_a_workspace">
        <source>The buffer is not part of a workspace.</source>
        <target state="translated">Этот буфер не является частью рабочей области.</target>
        <note />
      </trans-unit>
      <trans-unit id="The_token_is_not_contained_in_the_workspace">
        <source>The token is not contained in the workspace.</source>
        <target state="translated">Этот токен не помещен в рабочую область.</target>
        <note />
      </trans-unit>
      <trans-unit id="You_must_rename_an_identifier">
        <source>You must rename an identifier.</source>
        <target state="translated">Необходимо переименовать идентификатор.</target>
        <note />
      </trans-unit>
      <trans-unit id="You_cannot_rename_this_element">
        <source>You cannot rename this element.</source>
        <target state="translated">Этот элемент переименовать нельзя.</target>
        <note />
      </trans-unit>
      <trans-unit id="Please_resolve_errors_in_your_code_before_renaming_this_element">
        <source>Please resolve errors in your code before renaming this element.</source>
        <target state="translated">Устраните ошибки в коде, прежде чем переименовать этот элемент.</target>
        <note />
      </trans-unit>
      <trans-unit id="You_cannot_rename_operators">
        <source>You cannot rename operators.</source>
        <target state="translated">Нельзя переименовать операторы.</target>
        <note />
      </trans-unit>
      <trans-unit id="You_cannot_rename_elements_that_are_defined_in_metadata">
        <source>You cannot rename elements that are defined in metadata.</source>
        <target state="translated">Нельзя переименовать элементы, определенные в метаданных.</target>
        <note />
      </trans-unit>
      <trans-unit id="You_cannot_rename_elements_from_previous_submissions">
        <source>You cannot rename elements from previous submissions.</source>
        <target state="translated">Нельзя переименовать элементы из предыдущих отправок.</target>
        <note />
      </trans-unit>
      <trans-unit id="Navigation_Bars">
        <source>Navigation Bars</source>
        <target state="translated">Панели навигации</target>
        <note />
      </trans-unit>
      <trans-unit id="Refreshing_navigation_bars">
        <source>Refreshing navigation bars...</source>
        <target state="translated">Идет обновление панелей переходов...</target>
        <note />
      </trans-unit>
      <trans-unit id="Format_Token">
        <source>Format Token</source>
        <target state="translated">Токен формата</target>
        <note />
      </trans-unit>
      <trans-unit id="Smart_Indenting">
        <source>Smart Indenting</source>
        <target state="translated">Интеллектуальные отступы</target>
        <note />
      </trans-unit>
      <trans-unit id="Find_References">
        <source>Find References</source>
        <target state="translated">Найти ссылки</target>
        <note />
      </trans-unit>
      <trans-unit id="Finding_references">
        <source>Finding references...</source>
        <target state="translated">Поиск ссылок...</target>
        <note />
      </trans-unit>
      <trans-unit id="Finding_references_of_0">
        <source>Finding references of "{0}"...</source>
        <target state="translated">Поиск ссылок на "{0}"...</target>
        <note />
      </trans-unit>
      <trans-unit id="Comment_Selection">
        <source>Comment Selection</source>
        <target state="translated">Закомментировать выделенный фрагмент</target>
        <note />
      </trans-unit>
      <trans-unit id="Uncomment_Selection">
        <source>Uncomment Selection</source>
        <target state="translated">Раскомментировать выделенный фрагмент</target>
        <note />
      </trans-unit>
      <trans-unit id="Commenting_currently_selected_text">
        <source>Commenting currently selected text...</source>
        <target state="translated">Комментирование выбранного текста...</target>
        <note />
      </trans-unit>
      <trans-unit id="Uncommenting_currently_selected_text">
        <source>Uncommenting currently selected text...</source>
        <target state="translated">Раскомментирование выбранного текста...</target>
        <note />
      </trans-unit>
      <trans-unit id="Insert_new_line">
        <source>Insert new line</source>
        <target state="translated">Вставить новую строку</target>
        <note />
      </trans-unit>
      <trans-unit id="Documentation_Comment">
        <source>Documentation Comment</source>
        <target state="translated">Комментарий к документации</target>
        <note />
      </trans-unit>
      <trans-unit id="Inserting_documentation_comment">
        <source>Inserting documentation comment...</source>
        <target state="translated">Вставка комментария документации...</target>
        <note />
      </trans-unit>
      <trans-unit id="Extract_Method">
        <source>Extract Method</source>
        <target state="translated">Извлечение метода</target>
        <note />
      </trans-unit>
      <trans-unit id="Applying_Extract_Method_refactoring">
        <source>Applying "Extract Method" refactoring...</source>
        <target state="translated">Применение рефакторинга "метода извлечения"...</target>
        <note />
      </trans-unit>
      <trans-unit id="Format_Document">
        <source>Format Document</source>
        <target state="translated">Форматировать документ</target>
        <note />
      </trans-unit>
      <trans-unit id="Formatting_document">
        <source>Formatting document...</source>
        <target state="translated">Идет форматирование документа...</target>
        <note />
      </trans-unit>
      <trans-unit id="Formatting">
        <source>Formatting</source>
        <target state="translated">Форматирование</target>
        <note />
      </trans-unit>
      <trans-unit id="Format_Selection">
        <source>Format Selection</source>
        <target state="translated">Форматировать выделенный фрагмент</target>
        <note />
      </trans-unit>
      <trans-unit id="Formatting_currently_selected_text">
        <source>Formatting currently selected text...</source>
        <target state="translated">Идет форматирование выбранного текста...</target>
        <note />
      </trans-unit>
      <trans-unit id="Cannot_navigate_to_the_symbol_under_the_caret">
        <source>Cannot navigate to the symbol under the caret.</source>
        <target state="translated">Не удается перейти к символу, на котором находится курсор.</target>
        <note />
      </trans-unit>
      <trans-unit id="Go_to_Definition">
        <source>Go to Definition</source>
        <target state="translated">Перейти к определению</target>
        <note />
      </trans-unit>
      <trans-unit id="Navigating_to_definition">
        <source>Navigating to definition...</source>
        <target state="translated">Переход к определению...</target>
        <note />
      </trans-unit>
      <trans-unit id="Organize_Document">
        <source>Organize Document</source>
        <target state="translated">Упорядочить документ</target>
        <note />
      </trans-unit>
      <trans-unit id="Organizing_document">
        <source>Organizing document...</source>
        <target state="translated">Идет упорядочивание документа...</target>
        <note />
      </trans-unit>
      <trans-unit id="Highlighted_Definition">
        <source>Highlighted Definition</source>
        <target state="translated">Выделенное определение</target>
        <note />
      </trans-unit>
      <trans-unit id="The_new_name_is_not_a_valid_identifier">
        <source>The new name is not a valid identifier.</source>
        <target state="translated">Новое имя не является допустимым идентификатором.</target>
        <note />
      </trans-unit>
      <trans-unit id="Inline_Rename_Fixup">
        <source>Inline Rename Fixup</source>
        <target state="translated">Исправление встроенного переименования</target>
        <note />
      </trans-unit>
      <trans-unit id="Inline_Rename_Resolved_Conflict">
        <source>Inline Rename Resolved Conflict</source>
        <target state="translated">Разрешенный конфликт встроенного переименования</target>
        <note />
      </trans-unit>
      <trans-unit id="Inline_Rename">
        <source>Inline Rename</source>
        <target state="translated">Встроенное переименование</target>
        <note />
      </trans-unit>
      <trans-unit id="Rename">
        <source>Rename</source>
        <target state="translated">Переименование</target>
        <note />
      </trans-unit>
      <trans-unit id="Start_Rename">
        <source>Start Rename</source>
        <target state="translated">Начать переименование</target>
        <note />
      </trans-unit>
      <trans-unit id="Display_conflict_resolutions">
        <source>Display conflict resolutions</source>
        <target state="translated">Отобразить разрешение конфликтов</target>
        <note />
      </trans-unit>
      <trans-unit id="Finding_token_to_rename">
        <source>Finding token to rename...</source>
        <target state="translated">Поиск токена для переименования...</target>
        <note />
      </trans-unit>
      <trans-unit id="Conflict">
        <source>Conflict</source>
        <target state="translated">Конфликт</target>
        <note />
      </trans-unit>
      <trans-unit id="Text_Navigation">
        <source>Text Navigation</source>
        <target state="translated">Навигация по тексту</target>
        <note />
      </trans-unit>
      <trans-unit id="Finding_word_extent">
        <source>Finding word extent...</source>
        <target state="translated">Поиск экстента слова...</target>
        <note />
      </trans-unit>
      <trans-unit id="Finding_enclosing_span">
        <source>Finding enclosing span...</source>
        <target state="translated">Поиск вмещающего диапазона...</target>
        <note />
      </trans-unit>
      <trans-unit id="Finding_span_of_next_sibling">
        <source>Finding span of next sibling...</source>
        <target state="translated">Поиск диапазона следующего одноуровневого элемента...</target>
        <note />
      </trans-unit>
      <trans-unit id="Finding_span_of_previous_sibling">
        <source>Finding span of previous sibling...</source>
        <target state="translated">Поиск диапазона предыдущего одноуровневого элемента...</target>
        <note />
      </trans-unit>
      <trans-unit id="Rename_colon_0">
        <source>Rename: {0}</source>
        <target state="translated">Переименовать: {0}</target>
        <note />
      </trans-unit>
      <trans-unit id="Light_bulb_session_is_already_dismissed">
        <source>Light bulb session is already dismissed.</source>
        <target state="translated">Сеанс лампочки уже закрыт.</target>
        <note />
      </trans-unit>
      <trans-unit id="Automatic_Pair_Completion_End_Point_Marker_Color">
        <source>Automatic Pair Completion End Point Marker Color</source>
        <target state="translated">Цвет маркера конечной точки автоматического завершения пары.</target>
        <note />
      </trans-unit>
      <trans-unit id="Renaming_anonymous_type_members_is_not_yet_supported">
        <source>Renaming anonymous type members is not yet supported.</source>
        <target state="translated">Переименование членов анонимного типа еще не поддерживается.</target>
        <note />
      </trans-unit>
      <trans-unit id="Engine_must_be_attached_to_an_Interactive_Window">
        <source>Engine must be attached to an Interactive Window.</source>
        <target state="translated">Модуль должен быть подключен к интерактивному окну.</target>
        <note />
      </trans-unit>
      <trans-unit id="Changes_the_current_prompt_settings">
        <source>Changes the current prompt settings.</source>
        <target state="translated">Изменения текущих настроек командной строки.</target>
        <note />
      </trans-unit>
      <trans-unit id="Unexpected_text_colon_0">
        <source>Unexpected text: '{0}'</source>
        <target state="translated">Непредвиденный текст: "{0}"</target>
        <note />
      </trans-unit>
      <trans-unit id="The_triggerSpan_is_not_included_in_the_given_workspace">
        <source>The triggerSpan is not included in the given workspace.</source>
        <target state="translated">Этот triggerSpan не входит в данную рабочую область.</target>
        <note />
      </trans-unit>
      <trans-unit id="This_session_has_already_been_dismissed">
        <source>This session has already been dismissed.</source>
        <target state="translated">Этот сеанс уже закрыт.</target>
        <note />
      </trans-unit>
      <trans-unit id="The_transaction_is_already_complete">
        <source>The transaction is already complete.</source>
        <target state="translated">Транзакция уже выполнена.</target>
        <note />
      </trans-unit>
      <trans-unit id="Not_a_source_error_line_column_unavailable">
        <source>Not a source error, line/column unavailable</source>
        <target state="translated">Не ошибка источника, строка или столбец недоступны</target>
        <note />
      </trans-unit>
      <trans-unit id="Can_t_compare_positions_from_different_text_snapshots">
        <source>Can't compare positions from different text snapshots</source>
        <target state="translated">Не удается сравнить позиции из различных снимков текста</target>
        <note />
      </trans-unit>
      <trans-unit id="XML_Doc_Comments_Entity_Reference">
        <source>XML Doc Comments - Entity Reference</source>
        <target state="translated">Комментарии XML Doc — ссылки на сущности</target>
        <note />
      </trans-unit>
      <trans-unit id="XML_Doc_Comments_Name">
        <source>XML Doc Comments - Name</source>
        <target state="translated">Комментарии XML-документа — имя</target>
        <note />
      </trans-unit>
      <trans-unit id="XML_Doc_Comments_Processing_Instruction">
        <source>XML Doc Comments - Processing Instruction</source>
        <target state="translated">Комментарии XML Doc — инструкции по обработке</target>
        <note />
      </trans-unit>
      <trans-unit id="Active_Statement">
        <source>Active Statement</source>
        <target state="translated">Активный оператор</target>
        <note />
      </trans-unit>
      <trans-unit id="Loading_Peek_information">
        <source>Loading Peek information...</source>
        <target state="translated">Загрузка информации обзора...</target>
        <note />
      </trans-unit>
      <trans-unit id="Peek">
        <source>Peek</source>
        <target state="translated">Обзор</target>
        <note />
      </trans-unit>
      <trans-unit id="symbol_cannot_be_a_namespace">
        <source>'symbol' cannot be a namespace.</source>
        <target state="translated">'"символ" не может быть пространством имен.</target>
        <note />
      </trans-unit>
      <trans-unit id="Apply1">
        <source>_Apply</source>
        <target state="translated">_Применить</target>
        <note />
      </trans-unit>
      <trans-unit id="Include_overload_s">
        <source>Include _overload(s)</source>
        <target state="translated">Включить _перегрузки</target>
        <note />
      </trans-unit>
      <trans-unit id="Include_comments">
        <source>Include _comments</source>
        <target state="translated">Включить _комментарии</target>
        <note />
      </trans-unit>
      <trans-unit id="Include_strings">
        <source>Include _strings</source>
        <target state="translated">Включить _строки</target>
        <note />
      </trans-unit>
      <trans-unit id="Apply2">
        <source>Apply</source>
        <target state="translated">Применить</target>
        <note />
      </trans-unit>
      <trans-unit id="Change_Signature">
        <source>Change Signature</source>
        <target state="translated">Изменить сигнатуру</target>
        <note />
      </trans-unit>
      <trans-unit id="Preview_Changes_0">
        <source>Preview Changes - {0}</source>
        <target state="translated">Просмотреть изменения — {0}</target>
        <note />
      </trans-unit>
      <trans-unit id="Preview_Code_Changes_colon">
        <source>Preview Code Changes:</source>
        <target state="translated">Просмотр изменений кода:</target>
        <note />
      </trans-unit>
      <trans-unit id="Preview_Changes">
        <source>Preview Changes</source>
        <target state="translated">Просмотреть изменения</target>
        <note />
      </trans-unit>
      <trans-unit id="Format_Paste">
        <source>Format Paste</source>
        <target state="translated">Форматировать при вставке</target>
        <note />
      </trans-unit>
      <trans-unit id="Formatting_pasted_text">
        <source>Formatting pasted text...</source>
        <target state="translated">Идет форматирование вставленного текста...</target>
        <note />
      </trans-unit>
      <trans-unit id="The_definition_of_the_object_is_hidden">
        <source>The definition of the object is hidden.</source>
        <target state="translated">Определение объекта скрыто.</target>
        <note />
      </trans-unit>
      <trans-unit id="Automatic_Formatting">
        <source>Automatic Formatting</source>
        <target state="translated">Автоматическое форматирование</target>
        <note />
      </trans-unit>
      <trans-unit id="We_can_fix_the_error_by_not_making_struct_out_ref_parameter_s_Do_you_want_to_proceed">
        <source>We can fix the error by not making struct "out/ref" parameter(s).
Do you want to proceed?</source>
        <target state="translated">Можно устранить ошибку без создания параметров "out/ref" структуры. 
Вы хотите продолжить?</target>
        <note />
      </trans-unit>
      <trans-unit id="Change_Signature_colon">
        <source>Change Signature:</source>
        <target state="translated">Изменить сигнатуру:</target>
        <note />
      </trans-unit>
      <trans-unit id="Rename_0_to_1_colon">
        <source>Rename '{0}' to '{1}':</source>
        <target state="translated">Переименование "{0}" в "{1}":</target>
        <note />
      </trans-unit>
      <trans-unit id="Encapsulate_Field_colon">
        <source>Encapsulate Field:</source>
        <target state="translated">Инкапсулировать поле:</target>
        <note />
      </trans-unit>
      <trans-unit id="Call_Hierarchy">
        <source>Call Hierarchy</source>
        <target state="translated">Иерархия вызовов</target>
        <note />
      </trans-unit>
      <trans-unit id="Calls_To_0">
        <source>Calls To '{0}'</source>
        <target state="translated">Вызовы к "{0}"</target>
        <note />
      </trans-unit>
      <trans-unit id="Calls_To_Base_Member_0">
        <source>Calls To Base Member '{0}'</source>
        <target state="translated">Вызовы базового члена "{0}"</target>
        <note />
      </trans-unit>
      <trans-unit id="Calls_To_Interface_Implementation_0">
        <source>Calls To Interface Implementation '{0}'</source>
        <target state="translated">Вызовы реализации интерфейса "{0}"</target>
        <note />
      </trans-unit>
      <trans-unit id="Computing_Call_Hierarchy_Information">
        <source>Computing Call Hierarchy Information</source>
        <target state="translated">Вычисление сведений об иерархии вызовов</target>
        <note />
      </trans-unit>
      <trans-unit id="Implements_0">
        <source>Implements '{0}'</source>
        <target state="translated">Реализует "{0}"</target>
        <note />
      </trans-unit>
      <trans-unit id="Initializers">
        <source>Initializers</source>
        <target state="translated">Инициализаторы</target>
        <note />
      </trans-unit>
      <trans-unit id="References_To_Field_0">
        <source>References To Field '{0}'</source>
        <target state="translated">Ссылки на поле "{0}"</target>
        <note />
      </trans-unit>
      <trans-unit id="Calls_To_Overrides">
        <source>Calls To Overrides</source>
        <target state="translated">Вызовы переопределений</target>
        <note />
      </trans-unit>
      <trans-unit id="Preview_changes1">
        <source>_Preview changes</source>
        <target state="translated">_Изменения в предварительной версии</target>
        <note />
      </trans-unit>
      <trans-unit id="Apply3">
        <source>Apply</source>
        <target state="translated">Применить</target>
        <note />
      </trans-unit>
      <trans-unit id="Cancel">
        <source>Cancel</source>
        <target state="translated">Отмена</target>
        <note />
      </trans-unit>
      <trans-unit id="Changes">
        <source>Changes</source>
        <target state="translated">Изменения</target>
        <note />
      </trans-unit>
      <trans-unit id="Preview_changes2">
        <source>Preview changes</source>
        <target state="translated">Предварительный просмотр изменений</target>
        <note />
      </trans-unit>
      <trans-unit id="IntelliSense">
        <source>IntelliSense</source>
        <target state="translated">IntelliSense</target>
        <note />
      </trans-unit>
      <trans-unit id="IntelliSense_Commit_Formatting">
        <source>IntelliSense Commit Formatting</source>
        <target state="translated">Форматирование при фиксации IntelliSense</target>
        <note />
      </trans-unit>
      <trans-unit id="Rename_Tracking">
        <source>Rename Tracking</source>
        <target state="translated">Отслеживание переименования</target>
        <note />
      </trans-unit>
      <trans-unit id="Removing_0_from_1_with_content_colon">
        <source>Removing '{0}' from '{1}' with content:</source>
        <target state="translated">Идет удаление "{0}" из "{1}" с содержимым:</target>
        <note />
      </trans-unit>
      <trans-unit id="_0_does_not_support_the_1_operation_However_it_may_contain_nested_2_s_see_2_3_that_support_this_operation">
        <source>'{0}' does not support the '{1}' operation. However, it may contain nested '{2}'s (see '{2}.{3}') that support this operation.</source>
        <target state="translated">'"{0}" не поддерживает операцию "{1}", но может содержать вложенные "{2}" (см. "{2}.{3}"), которые поддерживают эту операцию.</target>
        <note />
      </trans-unit>
      <trans-unit id="Brace_Completion">
        <source>Brace Completion</source>
        <target state="translated">Завершение скобок</target>
        <note />
      </trans-unit>
      <trans-unit id="Fix_all_occurrences_in">
        <source>Fix all occurrences in</source>
        <target state="translated">Исправить все случаи в</target>
        <note />
      </trans-unit>
      <trans-unit id="Cannot_apply_operation_while_a_rename_session_is_active">
        <source>Cannot apply operation while a rename session is active.</source>
        <target state="translated">Невозможно применить операцию при активном сеансе переименования.</target>
        <note />
      </trans-unit>
      <trans-unit id="The_rename_tracking_session_was_cancelled_and_is_no_longer_available">
        <source>The rename tracking session was cancelled and is no longer available.</source>
        <target state="translated">Сеанс отслеживания переименования отменен и больше не доступен.</target>
        <note />
      </trans-unit>
      <trans-unit id="Highlighted_Written_Reference">
        <source>Highlighted Written Reference</source>
        <target state="translated">Выделенная записанная ссылка</target>
        <note />
      </trans-unit>
      <trans-unit id="Cursor_must_be_on_a_member_name">
        <source>Cursor must be on a member name.</source>
        <target state="translated">Курсор должен находиться на имени элемента.</target>
        <note />
      </trans-unit>
      <trans-unit id="Brace_Matching">
        <source>Brace Matching</source>
        <target state="translated">Соответствие скобок</target>
        <note />
      </trans-unit>
      <trans-unit id="Locating_implementations">
        <source>Locating implementations...</source>
        <target state="translated">Поиск реализаций...</target>
        <note />
      </trans-unit>
      <trans-unit id="Go_To_Implementation">
        <source>Go To Implementation</source>
        <target state="translated">Перейти к реализации</target>
        <note />
      </trans-unit>
      <trans-unit id="The_symbol_has_no_implementations">
        <source>The symbol has no implementations.</source>
        <target state="translated">Этот символ не имеет реализации.</target>
        <note />
      </trans-unit>
      <trans-unit id="New_name_colon_0">
        <source>New name: {0}</source>
        <target state="translated">Новое имя: {0}</target>
        <note />
      </trans-unit>
      <trans-unit id="Modify_any_highlighted_location_to_begin_renaming">
        <source>Modify any highlighted location to begin renaming.</source>
        <target state="translated">Измените любое выделенное место, чтобы начать переименование.</target>
        <note />
      </trans-unit>
      <trans-unit id="Paste">
        <source>Paste</source>
        <target state="translated">Вставить</target>
        <note />
      </trans-unit>
      <trans-unit id="Navigating">
        <source>Navigating...</source>
        <target state="translated">Идет переход...</target>
        <note />
      </trans-unit>
      <trans-unit id="Suggestion_ellipses">
        <source>Suggestion ellipses (…)</source>
        <target state="translated">Предложение с многоточием (…)</target>
        <note />
      </trans-unit>
      <trans-unit id="_0_references">
        <source>'{0}' references</source>
        <target state="translated">'Ссылки "{0}"</target>
        <note />
      </trans-unit>
      <trans-unit id="_0_implementations">
        <source>'{0}' implementations</source>
        <target state="translated">'Реализации "{0}"</target>
        <note />
      </trans-unit>
      <trans-unit id="_0_declarations">
        <source>'{0}' declarations</source>
        <target state="translated">'Объявления "{0}"</target>
        <note />
      </trans-unit>
      <trans-unit id="Inline_Rename_Conflict">
        <source>Inline Rename Conflict</source>
        <target state="translated">Конфликт встроенного переименования</target>
        <note />
      </trans-unit>
      <trans-unit id="Inline_Rename_Field_Background_and_Border">
        <source>Inline Rename Field Background and Border</source>
        <target state="translated">Цвет фона и цвет границы поля "Встроенное переименование"</target>
        <note />
      </trans-unit>
      <trans-unit id="Inline_Rename_Field_Text">
        <source>Inline Rename Field Text</source>
        <target state="translated">Текст поля "Встроенное переименование"</target>
        <note />
      </trans-unit>
      <trans-unit id="Block_Comment_Editing">
        <source>Block Comment Editing</source>
        <target state="translated">Изменение блочных комментариев</target>
        <note />
      </trans-unit>
      <trans-unit id="Comment_Uncomment_Selection">
        <source>Comment/Uncomment Selection</source>
        <target state="translated">Закомментировать/раскомментировать выбранный фрагмент</target>
        <note />
      </trans-unit>
      <trans-unit id="Code_Completion">
        <source>Code Completion</source>
        <target state="translated">Завершение кода</target>
        <note />
      </trans-unit>
      <trans-unit id="Execute_In_Interactive">
        <source>Execute In Interactive</source>
        <target state="translated">Выполнять в интерактивном режиме</target>
        <note />
      </trans-unit>
      <trans-unit id="Extract_Interface">
        <source>Extract Interface</source>
        <target state="translated">Извлечь интерфейс</target>
        <note />
      </trans-unit>
      <trans-unit id="Go_To_Adjacent_Member">
        <source>Go To Adjacent Member</source>
        <target state="translated">Перейти к смежному элементу</target>
        <note />
      </trans-unit>
      <trans-unit id="Interactive">
        <source>Interactive</source>
        <target state="translated">Интерактивный режим</target>
        <note />
      </trans-unit>
      <trans-unit id="Paste_in_Interactive">
        <source>Paste in Interactive</source>
        <target state="translated">Вставить в интерактивном режиме</target>
        <note />
      </trans-unit>
      <trans-unit id="Navigate_To_Highlight_Reference">
        <source>Navigate To Highlighted Reference</source>
        <target state="translated">Перейти к выделенной ссылке</target>
        <note />
      </trans-unit>
      <trans-unit id="Outlining">
        <source>Outlining</source>
        <target state="translated">Структура</target>
        <note />
      </trans-unit>
      <trans-unit id="Rename_Tracking_Cancellation">
        <source>Rename Tracking Cancellation</source>
        <target state="translated">Отмена отслеживания переименования</target>
        <note />
      </trans-unit>
      <trans-unit id="Signature_Help">
        <source>Signature Help</source>
        <target state="translated">Справка по сигнатурам</target>
        <note />
      </trans-unit>
      <trans-unit id="Smart_Token_Formatter">
        <source>Smart Token Formatter</source>
        <target state="translated">Средство форматирования смарт-токена</target>
        <note />
      </trans-unit>
      <trans-unit id="Toggling_block_comment">
        <source>Toggling block comment...</source>
        <target state="translated">Переключение комментария блока...</target>
        <note />
      </trans-unit>
      <trans-unit id="Toggle_Block_Comment">
        <source>Toggle Block Comment</source>
        <target state="translated">Переключить комментарий блока</target>
        <note />
      </trans-unit>
      <trans-unit id="Toggling_line_comment">
        <source>Toggling line comment...</source>
        <target state="translated">Переключение комментария строки...</target>
        <note />
      </trans-unit>
      <trans-unit id="Toggle_Line_Comment">
        <source>Toggle Line Comment</source>
        <target state="translated">Переключить комментарий строки</target>
        <note />
      </trans-unit>
    </body>
  </file>
</xliff><|MERGE_RESOLUTION|>--- conflicted
+++ resolved
@@ -67,14 +67,6 @@
         <target state="translated">Ключевое слово — управление</target>
         <note />
       </trans-unit>
-<<<<<<< HEAD
-      <trans-unit id="Operation_is_not_ready_for_0_yet_see_task_center_for_more_detail">
-        <source>Operation is not ready for "{0}" yet. See bottom left corner for more details.</source>
-        <target state="translated">Операция еще не готова для "{0}". Дополнительные сведения см. в нижнем левом углу.</target>
-        <note />
-      </trans-unit>
-=======
->>>>>>> 92d0f225
       <trans-unit id="Operator_Overloaded">
         <source>Operator - Overloaded</source>
         <target state="translated">Оператор — перегружен</target>
