--- conflicted
+++ resolved
@@ -41,11 +41,7 @@
             var monikers = ImmutableArray.Create(moniker);
 
             var first = true;
-<<<<<<< HEAD
-            await foreach (var referenceItem in monikerUsagesService.FindReferencesByMoniker(definitionItem, monikers, context.CancellationToken))
-=======
-            await foreach (var referenceItem in monikerUsagesService.FindReferencesByMonikerAsync(definitionItem, monikers, cancellationToken))
->>>>>>> 87e2b1e9
+            await foreach (var referenceItem in monikerUsagesService.FindReferencesByMonikerAsync(definitionItem, monikers, context.CancellationToken))
             {
                 if (first)
                 {
