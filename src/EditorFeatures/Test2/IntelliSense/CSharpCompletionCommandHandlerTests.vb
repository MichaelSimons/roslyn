--- conflicted
+++ resolved
@@ -2596,7 +2596,6 @@
         End Function
 
         <WpfFact, Trait(Traits.Feature, Traits.Features.Completion)>
-<<<<<<< HEAD
         Public Async Function MovingCaretToStartSoftSelects() As Task
             Using state = TestState.CreateCSharpTestState(
                               <Document>
@@ -2730,7 +2729,7 @@
                 Return _task
             End Function
         End Class
-=======
+
         Public Async Function Filters_EmptyList1() As Task
             Using state = TestState.CreateCSharpTestState(
                 <Document><![CDATA[
@@ -2864,6 +2863,6 @@
 
             End Using
         End Function
->>>>>>> f23bbb5c
+
     End Class
 End Namespace