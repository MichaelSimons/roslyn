--- conflicted
+++ resolved
@@ -5243,11 +5243,7 @@
                 state.SendInvokeCompletionList()
                 Await state.WaitForUIRenderedAsync()
 
-<<<<<<< HEAD
-                state.AssertCompletionItemsDoNotContainAny(displayText:={"Bar"})
-=======
                 Await state.AssertCompletionItemsDoNotContainAny(displayText:={"Bar"})
->>>>>>> a108e429
                 state.AssertCompletionItemExpander(isAvailable:=True, isSelected:=False)
 
                 ' select expander
@@ -5263,11 +5259,7 @@
                 Await state.WaitForAsynchronousOperationsAsync()
                 Await state.WaitForUIRenderedAsync()
 
-<<<<<<< HEAD
-                state.AssertCompletionItemsDoNotContainAny(displayText:={"Bar"})
-=======
                 Await state.AssertCompletionItemsDoNotContainAny(displayText:={"Bar"})
->>>>>>> a108e429
                 state.AssertCompletionItemExpander(isAvailable:=True, isSelected:=False)
 
                 ' select expander again
@@ -5317,11 +5309,7 @@
                 Await state.WaitForAsynchronousOperationsAsync()
                 Await state.WaitForUIRenderedAsync()
 
-<<<<<<< HEAD
-                state.AssertCompletionItemsDoNotContainAny(displayText:={"Bar"})
-=======
                 Await state.AssertCompletionItemsDoNotContainAny(displayText:={"Bar"})
->>>>>>> a108e429
                 state.AssertCompletionItemExpander(isAvailable:=True, isSelected:=False)
 
                 ' select expander
@@ -5337,11 +5325,7 @@
                 Await state.WaitForAsynchronousOperationsAsync()
                 Await state.WaitForUIRenderedAsync()
 
-<<<<<<< HEAD
-                state.AssertCompletionItemsDoNotContainAny(displayText:={"Bar"})
-=======
                 Await state.AssertCompletionItemsDoNotContainAny(displayText:={"Bar"})
->>>>>>> a108e429
                 state.AssertCompletionItemExpander(isAvailable:=True, isSelected:=False)
             End Using
         End Function
@@ -5377,11 +5361,7 @@
                 state.SendInvokeCompletionList()
                 Await state.WaitForUIRenderedAsync()
 
-<<<<<<< HEAD
-                state.AssertCompletionItemsDoNotContainAny(displayText:={"Bar"})
-=======
                 Await state.AssertCompletionItemsDoNotContainAny(displayText:={"Bar"})
->>>>>>> a108e429
                 state.AssertCompletionItemExpander(isAvailable:=True, isSelected:=False)
 
                 ' select expander
@@ -5424,11 +5404,7 @@
                 state.SendInvokeCompletionList()
                 Await state.WaitForUIRenderedAsync()
 
-<<<<<<< HEAD
-                state.AssertCompletionItemsDoNotContainAny(displayText:={"Bar"})
-=======
                 Await state.AssertCompletionItemsDoNotContainAny(displayText:={"Bar"})
->>>>>>> a108e429
                 state.AssertCompletionItemExpander(isAvailable:=True, isSelected:=False)
 
                 ' set timeout to 0 (always timeout)
@@ -5801,8 +5777,6 @@
             End Using
         End Function
 
-<<<<<<< HEAD
-=======
         <WpfTheory, Trait(Traits.Feature, Traits.Features.Completion)>
         <MemberData(NameOf(AllCompletionImplementations))>
         Public Async Function CompletingWithSpaceInMethodParametersWithNoInstanceToInsert(completionImplementation As CompletionImplementation) As Task
@@ -5824,7 +5798,6 @@
             End Using
         End Function
 
->>>>>>> a108e429
         <WorkItem(35163, "https://github.com/dotnet/roslyn/issues/35163")>
         <MemberData(NameOf(AllCompletionImplementations))>
         <WpfTheory, Trait(Traits.Feature, Traits.Features.Completion)>
