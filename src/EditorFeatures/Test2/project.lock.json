--- conflicted
+++ resolved
@@ -831,34 +831,29 @@
   "libraries": {
     "BasicUndo/0.9.3": {
       "sha512": "AnnzwzYG/LRSOtUKXlJmnuQHa624kX9Snwmh5hfSuP66n98BnfrfvZ5qz5OUN0ag/xAbCok7sccVU/iXoR1dcQ==",
-      "type": "Package",
-      "files": [
+      "type": "package",
+      "files": [
+        "BasicUndo.0.9.3.nupkg.sha512",
         "BasicUndo.nuspec",
-        "[Content_Types].xml",
-        "_rels/.rels",
-        "lib/net45/BasicUndo.dll",
-        "package/services/metadata/core-properties/80b3be58a22e42e985aa3997dace46ad.psmdcp"
+        "lib/net45/BasicUndo.dll"
       ]
     },
     "Microsoft.CodeAnalysis.Test.Resources.Proprietary/1.2.0-beta1-20160105-04": {
       "sha512": "QIkINpihvcij/pZhZdLmSTt4wMgjSwvRjXavvcR86lIRXi7pk4+mNgjFF5FXiR8B4WEmttdb5diyVZq7ZP4unw==",
-      "type": "Package",
-      "files": [
+      "type": "package",
+      "files": [
+        "Microsoft.CodeAnalysis.Test.Resources.Proprietary.1.2.0-beta1-20160105-04.nupkg.sha512",
         "Microsoft.CodeAnalysis.Test.Resources.Proprietary.nuspec",
-        "[Content_Types].xml",
-        "_rels/.rels",
-        "lib/net45/Microsoft.CodeAnalysis.Test.Resources.Proprietary.dll",
-        "package/services/metadata/core-properties/275c92add53e4a7fa1029dcdf1d6499a.psmdcp"
+        "lib/net45/Microsoft.CodeAnalysis.Test.Resources.Proprietary.dll"
       ]
     },
     "Microsoft.Composition/1.0.27": {
       "sha512": "pwu80Ohe7SBzZ6i69LVdzowp6V+LaVRzd5F7A6QlD42vQkX0oT7KXKWWPlM/S00w1gnMQMRnEdbtOV12z6rXdQ==",
-      "type": "Package",
+      "type": "package",
       "files": [
         "License-Stable.rtf",
+        "Microsoft.Composition.1.0.27.nupkg.sha512",
         "Microsoft.Composition.nuspec",
-        "[Content_Types].xml",
-        "_rels/.rels",
         "lib/portable-net45+win8+wp8+wpa81/System.Composition.AttributedModel.XML",
         "lib/portable-net45+win8+wp8+wpa81/System.Composition.AttributedModel.dll",
         "lib/portable-net45+win8+wp8+wpa81/System.Composition.Convention.dll",
@@ -868,8 +863,7 @@
         "lib/portable-net45+win8+wp8+wpa81/System.Composition.Runtime.XML",
         "lib/portable-net45+win8+wp8+wpa81/System.Composition.Runtime.dll",
         "lib/portable-net45+win8+wp8+wpa81/System.Composition.TypedParts.XML",
-        "lib/portable-net45+win8+wp8+wpa81/System.Composition.TypedParts.dll",
-        "package/services/metadata/core-properties/12e2c94035674b25b911285cc26e3260.psmdcp"
+        "lib/portable-net45+win8+wp8+wpa81/System.Composition.TypedParts.dll"
       ]
     },
     "Microsoft.CSharp/4.0.0": {
@@ -913,27 +907,23 @@
     },
     "Microsoft.DiaSymReader/1.0.7": {
       "sha512": "4tPrkKu02w87HEvoubBGm7Hqjps69DucsBWQvGezwvDV5RJt+eZqdmdC/jNH1qn6hIem9JpJnLBK0abBzhErOg==",
-      "type": "Package",
-      "files": [
+      "type": "package",
+      "files": [
+        "Microsoft.DiaSymReader.1.0.7.nupkg.sha512",
         "Microsoft.DiaSymReader.nuspec",
-        "[Content_Types].xml",
-        "_rels/.rels",
         "lib/net20/Microsoft.DiaSymReader.dll",
         "lib/net20/Microsoft.DiaSymReader.xml",
         "lib/portable-net45+win8/Microsoft.DiaSymReader.dll",
-        "lib/portable-net45+win8/Microsoft.DiaSymReader.xml",
-        "package/services/metadata/core-properties/8754926735b64532b55b0acd21f93808.psmdcp"
+        "lib/portable-net45+win8/Microsoft.DiaSymReader.xml"
       ]
     },
     "Microsoft.DiaSymReader.Native/1.3.3": {
       "sha512": "mjATkm+L2UlP35gO/ExNutLDfgX4iiwz1l/8sYVoeGHp5WnkEDu0NfIEsC4Oy/pCYeRw0/6SGB+kArJVNNvENQ==",
-      "type": "Package",
-      "files": [
+      "type": "package",
+      "files": [
+        "Microsoft.DiaSymReader.Native.1.3.3.nupkg.sha512",
         "Microsoft.DiaSymReader.Native.nuspec",
-        "[Content_Types].xml",
-        "_rels/.rels",
         "build/Microsoft.DiaSymReader.Native.props",
-        "package/services/metadata/core-properties/fdc58d35421849398d4c224d791a4bc4.psmdcp",
         "runtimes/win-x64/native/Microsoft.DiaSymReader.Native.amd64.dll",
         "runtimes/win-x86/native/Microsoft.DiaSymReader.Native.x86.dll",
         "runtimes/win/native/Microsoft.DiaSymReader.Native.amd64.dll",
@@ -944,11 +934,10 @@
     },
     "Microsoft.NETCore.Portable.Compatibility/1.0.1-beta-23504": {
       "sha512": "/12zABXWCTHNRBN6bNHxoqvmnJ1UKVaDSOR1BsAM+sv2aXjGMEM7bcDecvT/1zMKilWDmJpiPJJNCxjdZPQRTA==",
-      "type": "Package",
-      "files": [
+      "type": "package",
+      "files": [
+        "Microsoft.NETCore.Portable.Compatibility.1.0.1-beta-23504.nupkg.sha512",
         "Microsoft.NETCore.Portable.Compatibility.nuspec",
-        "[Content_Types].xml",
-        "_rels/.rels",
         "lib/dnxcore50/System.ComponentModel.DataAnnotations.dll",
         "lib/dnxcore50/System.Core.dll",
         "lib/dnxcore50/System.Net.dll",
@@ -977,7 +966,6 @@
         "lib/win8/_._",
         "lib/wp80/_._",
         "lib/wpa81/_._",
-        "package/services/metadata/core-properties/59347eb927634aa588ffb5e7d86d33e5.psmdcp",
         "ref/dotnet/System.ComponentModel.DataAnnotations.dll",
         "ref/dotnet/System.Core.dll",
         "ref/dotnet/System.Net.dll",
@@ -1025,17 +1013,15 @@
     },
     "Microsoft.VisualBasic/10.0.0": {
       "sha512": "5BEm2/HAVd97whRlCChU7rmSh/9cwGlZ/NTNe3Jl07zuPWfKQq5TUvVNUmdvmEe8QRecJLZ4/e7WF1i1O8V42g==",
-      "type": "Package",
-      "files": [
+      "type": "package",
+      "files": [
+        "Microsoft.VisualBasic.10.0.0.nupkg.sha512",
         "Microsoft.VisualBasic.nuspec",
-        "[Content_Types].xml",
-        "_rels/.rels",
         "lib/dotnet/Microsoft.VisualBasic.dll",
         "lib/net45/_._",
         "lib/netcore50/Microsoft.VisualBasic.dll",
         "lib/win8/_._",
         "lib/wpa81/_._",
-        "package/services/metadata/core-properties/5dbd3a7042354092a8b352b655cf4376.psmdcp",
         "ref/dotnet/Microsoft.VisualBasic.dll",
         "ref/dotnet/Microsoft.VisualBasic.xml",
         "ref/dotnet/de/Microsoft.VisualBasic.xml",
@@ -1056,46 +1042,40 @@
     },
     "Microsoft.VisualStudio.Composition/14.0.50715-pre": {
       "sha512": "iW0ZItSqec+q0wmUHbFCDb/kxdKqa5LaoLYRso7sbnnx8DZst/WGc86ooxBg+P6imWVV69a5ABUAE14EIkDzHw==",
-      "type": "Package",
-      "files": [
+      "type": "package",
+      "files": [
+        "Microsoft.VisualStudio.Composition.14.0.50715-pre.nupkg.sha512",
         "Microsoft.VisualStudio.Composition.nuspec",
-        "[Content_Types].xml",
-        "_rels/.rels",
         "lib/net45/Microsoft.VisualStudio.Composition.dll",
         "lib/net45/Microsoft.VisualStudio.Composition.xml",
         "lib/net451/Microsoft.VisualStudio.Composition.Configuration.dll",
         "lib/net451/Microsoft.VisualStudio.Composition.Configuration.xml",
         "lib/net451/Microsoft.VisualStudio.Composition.dll",
-        "lib/net451/Microsoft.VisualStudio.Composition.xml",
-        "package/services/metadata/core-properties/49476b50df234fd0aa965545b1ff4537.psmdcp"
+        "lib/net451/Microsoft.VisualStudio.Composition.xml"
       ]
     },
     "Microsoft.VisualStudio.Validation/14.0.50702": {
       "sha512": "+fqBUMqpfk8b1BwegIalBHoNzfnJUWFI/qrOGD6xEfhEH+732zZGlzO3Kuci+wiVX1NCD6HW5jZDEePVejGHcg==",
-      "type": "Package",
-      "files": [
+      "type": "package",
+      "files": [
+        "Microsoft.VisualStudio.Validation.14.0.50702.nupkg.sha512",
         "Microsoft.VisualStudio.Validation.nuspec",
-        "[Content_Types].xml",
-        "_rels/.rels",
         "lib/net45/Microsoft.VisualStudio.Validation.dll",
-        "lib/net45/Microsoft.VisualStudio.Validation.xml",
-        "package/services/metadata/core-properties/bc0320ca467749b1ac7a79765ec3e8cb.psmdcp"
+        "lib/net45/Microsoft.VisualStudio.Validation.xml"
       ]
     },
     "Moq/4.2.1402.2112": {
       "sha512": "/TWoXE2OIjJjSvcxER7HMoZwpgETSGlKbLZiME7sVVoPMoqgLvDyjSISveTyHxNoDXd18cZlM8aHdS9ZOAbjMw==",
-      "type": "Package",
-      "files": [
+      "type": "package",
+      "files": [
+        "Moq.4.2.1402.2112.nupkg.sha512",
         "Moq.nuspec",
-        "[Content_Types].xml",
-        "_rels/.rels",
         "lib/net35/Moq.dll",
         "lib/net35/Moq.xml",
         "lib/net40/Moq.dll",
         "lib/net40/Moq.xml",
         "lib/sl4/Moq.Silverlight.dll",
-        "lib/sl4/Moq.Silverlight.xml",
-        "package/services/metadata/core-properties/98e2d674c8ec4e5fbda07a9e01280647.psmdcp"
+        "lib/sl4/Moq.Silverlight.xml"
       ]
     },
     "runtime.win7.System.Diagnostics.Process/4.1.0-beta-23504": {
@@ -1115,11 +1095,10 @@
     },
     "System.AppContext/4.0.0": {
       "sha512": "gUoYgAWDC3+xhKeU5KSLbYDhTdBYk9GssrMSCcWUADzOglW+s0AmwVhOUGt2tL5xUl7ZXoYTPdA88zCgKrlG0A==",
-      "type": "Package",
-      "files": [
+      "type": "package",
+      "files": [
+        "System.AppContext.4.0.0.nupkg.sha512",
         "System.AppContext.nuspec",
-        "[Content_Types].xml",
-        "_rels/.rels",
         "lib/DNXCore50/System.AppContext.dll",
         "lib/MonoAndroid10/_._",
         "lib/MonoTouch10/_._",
@@ -1127,7 +1106,6 @@
         "lib/netcore50/System.AppContext.dll",
         "lib/xamarinios10/_._",
         "lib/xamarinmac20/_._",
-        "package/services/metadata/core-properties/3b390478e0cd42eb8818bbab19299738.psmdcp",
         "ref/MonoAndroid10/_._",
         "ref/MonoTouch10/_._",
         "ref/dotnet/System.AppContext.dll",
@@ -1148,11 +1126,10 @@
     },
     "System.Collections/4.0.10": {
       "sha512": "ux6ilcZZjV/Gp7JEZpe+2V1eTueq6NuoGRM3eZCFuPM25hLVVgCRuea6STW8hvqreIOE59irJk5/ovpA5xQipw==",
-      "type": "Package",
-      "files": [
+      "type": "package",
+      "files": [
+        "System.Collections.4.0.10.nupkg.sha512",
         "System.Collections.nuspec",
-        "[Content_Types].xml",
-        "_rels/.rels",
         "lib/DNXCore50/System.Collections.dll",
         "lib/MonoAndroid10/_._",
         "lib/MonoTouch10/_._",
@@ -1160,7 +1137,6 @@
         "lib/netcore50/System.Collections.dll",
         "lib/xamarinios10/_._",
         "lib/xamarinmac20/_._",
-        "package/services/metadata/core-properties/b4f8061406e54dbda8f11b23186be11a.psmdcp",
         "ref/MonoAndroid10/_._",
         "ref/MonoTouch10/_._",
         "ref/dotnet/System.Collections.dll",
@@ -1182,25 +1158,22 @@
     },
     "System.Collections.Immutable/1.1.37": {
       "sha512": "fTpqwZYBzoklTT+XjTRK8KxvmrGkYHzBiylCcKyQcxiOM8k+QvhNBxRvFHDWzy4OEP5f8/9n+xQ9mEgEXY+muA==",
-      "type": "Package",
-      "files": [
+      "type": "package",
+      "files": [
+        "System.Collections.Immutable.1.1.37.nupkg.sha512",
         "System.Collections.Immutable.nuspec",
-        "[Content_Types].xml",
-        "_rels/.rels",
         "lib/dotnet/System.Collections.Immutable.dll",
         "lib/dotnet/System.Collections.Immutable.xml",
         "lib/portable-net45+win8+wp8+wpa81/System.Collections.Immutable.dll",
-        "lib/portable-net45+win8+wp8+wpa81/System.Collections.Immutable.xml",
-        "package/services/metadata/core-properties/a02fdeabe1114a24bba55860b8703852.psmdcp"
+        "lib/portable-net45+win8+wp8+wpa81/System.Collections.Immutable.xml"
       ]
     },
     "System.Diagnostics.Debug/4.0.10": {
       "sha512": "pi2KthuvI2LWV2c2V+fwReDsDiKpNl040h6DcwFOb59SafsPT/V1fCy0z66OKwysurJkBMmp5j5CBe3Um+ub0g==",
-      "type": "Package",
-      "files": [
+      "type": "package",
+      "files": [
+        "System.Diagnostics.Debug.4.0.10.nupkg.sha512",
         "System.Diagnostics.Debug.nuspec",
-        "[Content_Types].xml",
-        "_rels/.rels",
         "lib/DNXCore50/System.Diagnostics.Debug.dll",
         "lib/MonoAndroid10/_._",
         "lib/MonoTouch10/_._",
@@ -1208,7 +1181,6 @@
         "lib/netcore50/System.Diagnostics.Debug.dll",
         "lib/xamarinios10/_._",
         "lib/xamarinmac20/_._",
-        "package/services/metadata/core-properties/bfb05c26051f4a5f9015321db9cb045c.psmdcp",
         "ref/MonoAndroid10/_._",
         "ref/MonoTouch10/_._",
         "ref/dotnet/System.Diagnostics.Debug.dll",
@@ -1273,11 +1245,10 @@
     },
     "System.Diagnostics.StackTrace/4.0.0": {
       "sha512": "PItgenqpRiMqErvQONBlfDwctKpWVrcDSW5pppNZPJ6Bpiyz+KjsWoSiaqs5dt03HEbBTMNCrZb8KCkh7YfXmw==",
-      "type": "Package",
-      "files": [
+      "type": "package",
+      "files": [
+        "System.Diagnostics.StackTrace.4.0.0.nupkg.sha512",
         "System.Diagnostics.StackTrace.nuspec",
-        "[Content_Types].xml",
-        "_rels/.rels",
         "lib/DNXCore50/System.Diagnostics.StackTrace.dll",
         "lib/MonoAndroid10/_._",
         "lib/MonoTouch10/_._",
@@ -1285,7 +1256,6 @@
         "lib/netcore50/System.Diagnostics.StackTrace.dll",
         "lib/xamarinios10/_._",
         "lib/xamarinmac20/_._",
-        "package/services/metadata/core-properties/5c7ca489a36944d895c628fced7e9107.psmdcp",
         "ref/MonoAndroid10/_._",
         "ref/MonoTouch10/_._",
         "ref/dotnet/System.Diagnostics.StackTrace.dll",
@@ -1307,18 +1277,16 @@
     },
     "System.Diagnostics.Tools/4.0.0": {
       "sha512": "uw5Qi2u5Cgtv4xv3+8DeB63iaprPcaEHfpeJqlJiLjIVy6v0La4ahJ6VW9oPbJNIjcavd24LKq0ctT9ssuQXsw==",
-      "type": "Package",
-      "files": [
+      "type": "package",
+      "files": [
+        "System.Diagnostics.Tools.4.0.0.nupkg.sha512",
         "System.Diagnostics.Tools.nuspec",
-        "[Content_Types].xml",
-        "_rels/.rels",
         "lib/DNXCore50/System.Diagnostics.Tools.dll",
         "lib/net45/_._",
         "lib/netcore50/System.Diagnostics.Tools.dll",
         "lib/win8/_._",
         "lib/wp80/_._",
         "lib/wpa81/_._",
-        "package/services/metadata/core-properties/20f622a1ae5b4e3992fc226d88d36d59.psmdcp",
         "ref/dotnet/System.Diagnostics.Tools.dll",
         "ref/dotnet/System.Diagnostics.Tools.xml",
         "ref/dotnet/de/System.Diagnostics.Tools.xml",
@@ -1374,11 +1342,10 @@
     },
     "System.Globalization/4.0.10": {
       "sha512": "kzRtbbCNAxdafFBDogcM36ehA3th8c1PGiz8QRkZn8O5yMBorDHSK8/TGJPYOaCS5zdsGk0u9qXHnW91nqy7fw==",
-      "type": "Package",
-      "files": [
+      "type": "package",
+      "files": [
+        "System.Globalization.4.0.10.nupkg.sha512",
         "System.Globalization.nuspec",
-        "[Content_Types].xml",
-        "_rels/.rels",
         "lib/DNXCore50/System.Globalization.dll",
         "lib/MonoAndroid10/_._",
         "lib/MonoTouch10/_._",
@@ -1386,7 +1353,6 @@
         "lib/netcore50/System.Globalization.dll",
         "lib/xamarinios10/_._",
         "lib/xamarinmac20/_._",
-        "package/services/metadata/core-properties/93bcad242a4e4ad7afd0b53244748763.psmdcp",
         "ref/MonoAndroid10/_._",
         "ref/MonoTouch10/_._",
         "ref/dotnet/System.Globalization.dll",
@@ -1408,11 +1374,10 @@
     },
     "System.IO/4.0.10": {
       "sha512": "kghf1CeYT+W2lw8a50/GxFz5HR9t6RkL4BvjxtTp1NxtEFWywnMA9W8FH/KYXiDNThcw9u/GOViDON4iJFGXIQ==",
-      "type": "Package",
-      "files": [
+      "type": "package",
+      "files": [
+        "System.IO.4.0.10.nupkg.sha512",
         "System.IO.nuspec",
-        "[Content_Types].xml",
-        "_rels/.rels",
         "lib/DNXCore50/System.IO.dll",
         "lib/MonoAndroid10/_._",
         "lib/MonoTouch10/_._",
@@ -1420,7 +1385,6 @@
         "lib/netcore50/System.IO.dll",
         "lib/xamarinios10/_._",
         "lib/xamarinmac20/_._",
-        "package/services/metadata/core-properties/db72fd58a86b4d13a6d2858ebec46705.psmdcp",
         "ref/MonoAndroid10/_._",
         "ref/MonoTouch10/_._",
         "ref/dotnet/System.IO.dll",
@@ -1442,11 +1406,10 @@
     },
     "System.IO.FileSystem/4.0.0": {
       "sha512": "eo05SPWfG+54UA0wxgRIYOuOslq+2QrJLXZaJDDsfLXG15OLguaItW39NYZTqUb4DeGOkU4R0wpOLOW4ynMUDQ==",
-      "type": "Package",
-      "files": [
+      "type": "package",
+      "files": [
+        "System.IO.FileSystem.4.0.0.nupkg.sha512",
         "System.IO.FileSystem.nuspec",
-        "[Content_Types].xml",
-        "_rels/.rels",
         "lib/DNXCore50/System.IO.FileSystem.dll",
         "lib/MonoAndroid10/_._",
         "lib/MonoTouch10/_._",
@@ -1454,7 +1417,6 @@
         "lib/netcore50/System.IO.FileSystem.dll",
         "lib/xamarinios10/_._",
         "lib/xamarinmac20/_._",
-        "package/services/metadata/core-properties/0405bad2bcdd403884f42a0a79534bc1.psmdcp",
         "ref/MonoAndroid10/_._",
         "ref/MonoTouch10/_._",
         "ref/dotnet/System.IO.FileSystem.dll",
@@ -1475,18 +1437,16 @@
     },
     "System.IO.FileSystem.Primitives/4.0.0": {
       "sha512": "7pJUvYi/Yq3A5nagqCCiOw3+aJp3xXc/Cjr8dnJDnER3/6kX3LEencfqmXUcPl9+7OvRNyPMNhqsLAcMK6K/KA==",
-      "type": "Package",
-      "files": [
+      "type": "package",
+      "files": [
+        "System.IO.FileSystem.Primitives.4.0.0.nupkg.sha512",
         "System.IO.FileSystem.Primitives.nuspec",
-        "[Content_Types].xml",
-        "_rels/.rels",
         "lib/MonoAndroid10/_._",
         "lib/MonoTouch10/_._",
         "lib/dotnet/System.IO.FileSystem.Primitives.dll",
         "lib/net46/System.IO.FileSystem.Primitives.dll",
         "lib/xamarinios10/_._",
         "lib/xamarinmac20/_._",
-        "package/services/metadata/core-properties/2cf3542156f0426483f92b9e37d8d381.psmdcp",
         "ref/MonoAndroid10/_._",
         "ref/MonoTouch10/_._",
         "ref/dotnet/System.IO.FileSystem.Primitives.dll",
@@ -1507,18 +1467,16 @@
     },
     "System.Linq/4.0.0": {
       "sha512": "r6Hlc+ytE6m/9UBr+nNRRdoJEWjoeQiT3L3lXYFDHoXk3VYsRBCDNXrawcexw7KPLaH0zamQLiAb6avhZ50cGg==",
-      "type": "Package",
-      "files": [
+      "type": "package",
+      "files": [
+        "System.Linq.4.0.0.nupkg.sha512",
         "System.Linq.nuspec",
-        "[Content_Types].xml",
-        "_rels/.rels",
         "lib/dotnet/System.Linq.dll",
         "lib/net45/_._",
         "lib/netcore50/System.Linq.dll",
         "lib/win8/_._",
         "lib/wp80/_._",
         "lib/wpa81/_._",
-        "package/services/metadata/core-properties/6fcde56ce4094f6a8fff4b28267da532.psmdcp",
         "ref/dotnet/System.Linq.dll",
         "ref/dotnet/System.Linq.xml",
         "ref/dotnet/de/System.Linq.xml",
@@ -1540,11 +1498,10 @@
     },
     "System.Linq.Expressions/4.0.10": {
       "sha512": "qhFkPqRsTfXBaacjQhxwwwUoU7TEtwlBIULj7nG7i4qAkvivil31VvOvDKppCSui5yGw0/325ZeNaMYRvTotXw==",
-      "type": "Package",
-      "files": [
+      "type": "package",
+      "files": [
+        "System.Linq.Expressions.4.0.10.nupkg.sha512",
         "System.Linq.Expressions.nuspec",
-        "[Content_Types].xml",
-        "_rels/.rels",
         "lib/DNXCore50/System.Linq.Expressions.dll",
         "lib/MonoAndroid10/_._",
         "lib/MonoTouch10/_._",
@@ -1552,7 +1509,6 @@
         "lib/netcore50/System.Linq.Expressions.dll",
         "lib/xamarinios10/_._",
         "lib/xamarinmac20/_._",
-        "package/services/metadata/core-properties/4e3c061f7c0a427fa5b65bd3d84e9bc3.psmdcp",
         "ref/MonoAndroid10/_._",
         "ref/MonoTouch10/_._",
         "ref/dotnet/System.Linq.Expressions.dll",
@@ -1575,11 +1531,10 @@
     },
     "System.Reflection/4.0.10": {
       "sha512": "WZ+4lEE4gqGx6mrqLhSiW4oi6QLPWwdNjzhhTONmhELOrW8Cw9phlO9tltgvRUuQUqYtBiliFwhO5S5fCJElVw==",
-      "type": "Package",
-      "files": [
+      "type": "package",
+      "files": [
+        "System.Reflection.4.0.10.nupkg.sha512",
         "System.Reflection.nuspec",
-        "[Content_Types].xml",
-        "_rels/.rels",
         "lib/DNXCore50/System.Reflection.dll",
         "lib/MonoAndroid10/_._",
         "lib/MonoTouch10/_._",
@@ -1587,7 +1542,6 @@
         "lib/netcore50/System.Reflection.dll",
         "lib/xamarinios10/_._",
         "lib/xamarinmac20/_._",
-        "package/services/metadata/core-properties/84d992ce164945bfa10835e447244fb1.psmdcp",
         "ref/MonoAndroid10/_._",
         "ref/MonoTouch10/_._",
         "ref/dotnet/System.Reflection.dll",
@@ -1609,18 +1563,16 @@
     },
     "System.Reflection.Extensions/4.0.0": {
       "sha512": "dbYaZWCyFAu1TGYUqR2n+Q+1casSHPR2vVW0WVNkXpZbrd2BXcZ7cpvpu9C98CTHtNmyfMWCLpCclDqly23t6A==",
-      "type": "Package",
-      "files": [
+      "type": "package",
+      "files": [
+        "System.Reflection.Extensions.4.0.0.nupkg.sha512",
         "System.Reflection.Extensions.nuspec",
-        "[Content_Types].xml",
-        "_rels/.rels",
         "lib/DNXCore50/System.Reflection.Extensions.dll",
         "lib/net45/_._",
         "lib/netcore50/System.Reflection.Extensions.dll",
         "lib/win8/_._",
         "lib/wp80/_._",
         "lib/wpa81/_._",
-        "package/services/metadata/core-properties/0bcc335e1ef540948aef9032aca08bb2.psmdcp",
         "ref/dotnet/System.Reflection.Extensions.dll",
         "ref/dotnet/System.Reflection.Extensions.xml",
         "ref/dotnet/de/System.Reflection.Extensions.xml",
@@ -1643,40 +1595,30 @@
     },
     "System.Reflection.Metadata/1.2.0-rc2-23826": {
       "sha512": "iaq5zpluF7mUMd5hFyhmZGyCSzF6glZjvNI2VAhLFQEp8sGA/tROj6NoZL42q6HhoHxi1XyGeoIXPi5hyw0+5w==",
-      "type": "Package",
-      "files": [
+      "type": "package",
+      "files": [
+        "System.Reflection.Metadata.1.2.0-rc2-23826.nupkg.sha512",
         "System.Reflection.Metadata.nuspec",
         "ThirdPartyNotices.txt",
-        "[Content_Types].xml",
-        "_rels/.rels",
         "dotnet_library_license.txt",
         "lib/dotnet5.2/System.Reflection.Metadata.dll",
         "lib/dotnet5.2/System.Reflection.Metadata.xml",
         "lib/portable-net45+win8/System.Reflection.Metadata.dll",
-        "lib/portable-net45+win8/System.Reflection.Metadata.xml",
-<<<<<<< HEAD
-        "package/services/metadata/core-properties/9aa921f066b94690988804574c5d2231.psmdcp"
-=======
-        "package/services/metadata/core-properties/26ea3eeed81e48b5a161d7b4bfaa534d.psmdcp",
-        "System.Reflection.Metadata.nuspec",
-        "ThirdPartyNotices.txt"
->>>>>>> c0d5bdc0
+        "lib/portable-net45+win8/System.Reflection.Metadata.xml"
       ]
     },
     "System.Resources.ResourceManager/4.0.0": {
       "sha512": "qmqeZ4BJgjfU+G2JbrZt4Dk1LsMxO4t+f/9HarNY6w8pBgweO6jT+cknUH7c3qIrGvyUqraBhU45Eo6UtA0fAw==",
-      "type": "Package",
-      "files": [
+      "type": "package",
+      "files": [
+        "System.Resources.ResourceManager.4.0.0.nupkg.sha512",
         "System.Resources.ResourceManager.nuspec",
-        "[Content_Types].xml",
-        "_rels/.rels",
         "lib/DNXCore50/System.Resources.ResourceManager.dll",
         "lib/net45/_._",
         "lib/netcore50/System.Resources.ResourceManager.dll",
         "lib/win8/_._",
         "lib/wp80/_._",
         "lib/wpa81/_._",
-        "package/services/metadata/core-properties/657a73ee3f09479c9fedb9538ade8eac.psmdcp",
         "ref/dotnet/System.Resources.ResourceManager.dll",
         "ref/dotnet/System.Resources.ResourceManager.xml",
         "ref/dotnet/de/System.Resources.ResourceManager.xml",
@@ -1699,11 +1641,10 @@
     },
     "System.Runtime/4.0.20": {
       "sha512": "X7N/9Bz7jVPorqdVFO86ns1sX6MlQM+WTxELtx+Z4VG45x9+LKmWH0GRqjgKprUnVuwmfB9EJ9DQng14Z7/zwg==",
-      "type": "Package",
-      "files": [
+      "type": "package",
+      "files": [
+        "System.Runtime.4.0.20.nupkg.sha512",
         "System.Runtime.nuspec",
-        "[Content_Types].xml",
-        "_rels/.rels",
         "lib/DNXCore50/System.Runtime.dll",
         "lib/MonoAndroid10/_._",
         "lib/MonoTouch10/_._",
@@ -1711,7 +1652,6 @@
         "lib/netcore50/System.Runtime.dll",
         "lib/xamarinios10/_._",
         "lib/xamarinmac20/_._",
-        "package/services/metadata/core-properties/d1ded52f75da4446b1c962f9292aa3ef.psmdcp",
         "ref/MonoAndroid10/_._",
         "ref/MonoTouch10/_._",
         "ref/dotnet/System.Runtime.dll",
@@ -1733,11 +1673,10 @@
     },
     "System.Runtime.Extensions/4.0.10": {
       "sha512": "5dsEwf3Iml7d5OZeT20iyOjT+r+okWpN7xI2v+R4cgd3WSj4DeRPTvPFjDpacbVW4skCAZ8B9hxXJYgkCFKJ1A==",
-      "type": "Package",
-      "files": [
+      "type": "package",
+      "files": [
+        "System.Runtime.Extensions.4.0.10.nupkg.sha512",
         "System.Runtime.Extensions.nuspec",
-        "[Content_Types].xml",
-        "_rels/.rels",
         "lib/DNXCore50/System.Runtime.Extensions.dll",
         "lib/MonoAndroid10/_._",
         "lib/MonoTouch10/_._",
@@ -1745,7 +1684,6 @@
         "lib/netcore50/System.Runtime.Extensions.dll",
         "lib/xamarinios10/_._",
         "lib/xamarinmac20/_._",
-        "package/services/metadata/core-properties/c7fee76a13d04c7ea49fb1a24c184f37.psmdcp",
         "ref/MonoAndroid10/_._",
         "ref/MonoTouch10/_._",
         "ref/dotnet/System.Runtime.Extensions.dll",
@@ -1767,11 +1705,10 @@
     },
     "System.Runtime.Handles/4.0.0": {
       "sha512": "638VhpRq63tVcQ6HDb3um3R/J2BtR1Sa96toHo6PcJGPXEPEsleCuqhBgX2gFCz0y0qkutANwW6VPPY5wQu1XQ==",
-      "type": "Package",
-      "files": [
+      "type": "package",
+      "files": [
+        "System.Runtime.Handles.4.0.0.nupkg.sha512",
         "System.Runtime.Handles.nuspec",
-        "[Content_Types].xml",
-        "_rels/.rels",
         "lib/DNXCore50/System.Runtime.Handles.dll",
         "lib/MonoAndroid10/_._",
         "lib/MonoTouch10/_._",
@@ -1779,7 +1716,6 @@
         "lib/netcore50/System.Runtime.Handles.dll",
         "lib/xamarinios10/_._",
         "lib/xamarinmac20/_._",
-        "package/services/metadata/core-properties/da57aa32ff2441d1acfe85bee4f101ab.psmdcp",
         "ref/MonoAndroid10/_._",
         "ref/MonoTouch10/_._",
         "ref/dotnet/System.Runtime.Handles.dll",
@@ -1801,11 +1737,10 @@
     },
     "System.Runtime.InteropServices/4.0.20": {
       "sha512": "ZgDyBYfEnjWoz/viS6VOswA6XOkDSH2DzgbpczbW50RywhnCgTl+w3JEvtAiOGyIh8cyx1NJq80jsNBSUr8Pig==",
-      "type": "Package",
-      "files": [
+      "type": "package",
+      "files": [
+        "System.Runtime.InteropServices.4.0.20.nupkg.sha512",
         "System.Runtime.InteropServices.nuspec",
-        "[Content_Types].xml",
-        "_rels/.rels",
         "lib/DNXCore50/System.Runtime.InteropServices.dll",
         "lib/MonoAndroid10/_._",
         "lib/MonoTouch10/_._",
@@ -1813,7 +1748,6 @@
         "lib/netcore50/System.Runtime.InteropServices.dll",
         "lib/xamarinios10/_._",
         "lib/xamarinmac20/_._",
-        "package/services/metadata/core-properties/78e7f61876374acba2a95834f272d262.psmdcp",
         "ref/MonoAndroid10/_._",
         "ref/MonoTouch10/_._",
         "ref/dotnet/System.Runtime.InteropServices.dll",
@@ -1835,12 +1769,11 @@
     },
     "System.Text.Encoding/4.0.0": {
       "sha512": "AMxFNOXpA6Ab8swULbXuJmoT2K5w6TnV3ObF5wsmEcIHQUJghoZtDVfVHb08O2wW15mOSI1i9Wg0Dx0pY13o8g==",
-      "type": "Package",
+      "type": "package",
       "files": [
         "License.rtf",
+        "System.Text.Encoding.4.0.0.nupkg.sha512",
         "System.Text.Encoding.nuspec",
-        "[Content_Types].xml",
-        "_rels/.rels",
         "lib/MonoAndroid10/_._",
         "lib/MonoTouch10/_._",
         "lib/net45/_._",
@@ -1849,7 +1782,6 @@
         "lib/wpa81/_._",
         "lib/xamarinios10/_._",
         "lib/xamarinmac20/_._",
-        "package/services/metadata/core-properties/8740abce9d6a472db9f21ed43f2fb149.psmdcp",
         "ref/MonoAndroid10/_._",
         "ref/MonoTouch10/_._",
         "ref/dotnet/System.Text.Encoding.dll",
@@ -1884,11 +1816,10 @@
     },
     "System.Threading/4.0.10": {
       "sha512": "0w6pRxIEE7wuiOJeKabkDgeIKmqf4ER1VNrs6qFwHnooEE78yHwi/bKkg5Jo8/pzGLm0xQJw0nEmPXt1QBAIUA==",
-      "type": "Package",
-      "files": [
+      "type": "package",
+      "files": [
+        "System.Threading.4.0.10.nupkg.sha512",
         "System.Threading.nuspec",
-        "[Content_Types].xml",
-        "_rels/.rels",
         "lib/DNXCore50/System.Threading.dll",
         "lib/MonoAndroid10/_._",
         "lib/MonoTouch10/_._",
@@ -1896,7 +1827,6 @@
         "lib/netcore50/System.Threading.dll",
         "lib/xamarinios10/_._",
         "lib/xamarinmac20/_._",
-        "package/services/metadata/core-properties/c17c3791d8fa4efbb8aded2ca8c71fbe.psmdcp",
         "ref/MonoAndroid10/_._",
         "ref/MonoTouch10/_._",
         "ref/dotnet/System.Threading.dll",
@@ -1918,11 +1848,10 @@
     },
     "System.Threading.Tasks/4.0.10": {
       "sha512": "NOwJGDfk79jR0bnzosbXLVD/PdI8KzBeESoa3CofEM5v9R5EBfcI0Jyf18stx+0IYV9okmDIDxVtxq9TbnR9bQ==",
-      "type": "Package",
-      "files": [
+      "type": "package",
+      "files": [
+        "System.Threading.Tasks.4.0.10.nupkg.sha512",
         "System.Threading.Tasks.nuspec",
-        "[Content_Types].xml",
-        "_rels/.rels",
         "lib/DNXCore50/System.Threading.Tasks.dll",
         "lib/MonoAndroid10/_._",
         "lib/MonoTouch10/_._",
@@ -1930,7 +1859,6 @@
         "lib/netcore50/System.Threading.Tasks.dll",
         "lib/xamarinios10/_._",
         "lib/xamarinmac20/_._",
-        "package/services/metadata/core-properties/a4ed35f8764a4b68bb39ec8d13b3e730.psmdcp",
         "ref/MonoAndroid10/_._",
         "ref/MonoTouch10/_._",
         "ref/dotnet/System.Threading.Tasks.dll",
@@ -1952,50 +1880,42 @@
     },
     "xunit/2.1.0": {
       "sha512": "u/7VQSOSXa7kSG4iK6Lcn7RqKZQ3hk7cnyMNVMpXHSP0RI5VQEtc44hvkG3LyWOVsx1dhUDD3rPAHAxyOUDQJw==",
-      "type": "Package",
-      "files": [
-        "[Content_Types].xml",
-        "_rels/.rels",
-        "package/services/metadata/core-properties/645916a897f44189a642f33e571d5b90.psmdcp",
+      "type": "package",
+      "files": [
+        "xunit.2.1.0.nupkg.sha512",
         "xunit.nuspec"
       ]
     },
     "xunit.abstractions/2.0.0": {
       "sha512": "NAdxKQRzuLnCZ0g++x6i87/8rMBpQoRiRlRNLAqfODm2zJPbteHRoSER3DXfxnqrHXyBJT8rFaZ8uveBeQyaMA==",
-      "type": "Package",
-      "files": [
-        "[Content_Types].xml",
-        "_rels/.rels",
+      "type": "package",
+      "files": [
         "lib/net35/xunit.abstractions.dll",
         "lib/net35/xunit.abstractions.xml",
         "lib/portable-net45+win+wpa81+wp80+monotouch+monoandroid+Xamarin.iOS/xunit.abstractions.dll",
         "lib/portable-net45+win+wpa81+wp80+monotouch+monoandroid+Xamarin.iOS/xunit.abstractions.xml",
-        "package/services/metadata/core-properties/24083640fee244bf9de77f4c35d40a72.psmdcp",
+        "xunit.abstractions.2.0.0.nupkg.sha512",
         "xunit.abstractions.nuspec"
       ]
     },
     "xunit.assert/2.1.0": {
       "sha512": "Hhhw+YaTe+BGhbr57dxVE+6VJk8BfThqFFii1XIsSZ4qx+SSCixprJC10JkiLRVSTfWyT8W/4nAf6NQgIrmBxA==",
-      "type": "Package",
-      "files": [
-        "[Content_Types].xml",
-        "_rels/.rels",
+      "type": "package",
+      "files": [
         "lib/dotnet/xunit.assert.dll",
         "lib/dotnet/xunit.assert.pdb",
         "lib/dotnet/xunit.assert.xml",
         "lib/portable-net45+win8+wp8+wpa81/xunit.assert.dll",
         "lib/portable-net45+win8+wp8+wpa81/xunit.assert.pdb",
         "lib/portable-net45+win8+wp8+wpa81/xunit.assert.xml",
-        "package/services/metadata/core-properties/4f538d979dfc48ed9b4c20e5a69d87b1.psmdcp",
+        "xunit.assert.2.1.0.nupkg.sha512",
         "xunit.assert.nuspec"
       ]
     },
     "xunit.core/2.1.0": {
       "sha512": "jlbYdPbnkPIRwJllcT/tQZCNsSElVDEymdpJfH79uTUrPARkELVYw9o/zhAjKZXmeikGqGK5C2Yny4gTNoEu0Q==",
-      "type": "Package",
-      "files": [
-        "[Content_Types].xml",
-        "_rels/.rels",
+      "type": "package",
+      "files": [
         "build/_desktop/xunit.execution.desktop.dll",
         "build/dnx451/_._",
         "build/monoandroid/_._",
@@ -2007,16 +1927,14 @@
         "build/wp8/_._",
         "build/wpa81/xunit.core.props",
         "build/xamarinios/_._",
-        "package/services/metadata/core-properties/cce23a490b7f4272adfe9aa57c4e1ca3.psmdcp",
+        "xunit.core.2.1.0.nupkg.sha512",
         "xunit.core.nuspec"
       ]
     },
     "xunit.extensibility.core/2.1.0": {
       "sha512": "ANWM3WxeaeHjACLRlmrv+xOc0WAcr3cvIiJE+gqbdzTv1NCH4p1VDyT+8WmmdCc9db0WFiJLaDy4YTYsL1wWXw==",
-      "type": "Package",
-      "files": [
-        "[Content_Types].xml",
-        "_rels/.rels",
+      "type": "package",
+      "files": [
         "lib/dotnet/xunit.core.dll",
         "lib/dotnet/xunit.core.dll.tdnet",
         "lib/dotnet/xunit.core.pdb",
@@ -2029,16 +1947,14 @@
         "lib/portable-net45+win8+wp8+wpa81/xunit.core.xml",
         "lib/portable-net45+win8+wp8+wpa81/xunit.runner.tdnet.dll",
         "lib/portable-net45+win8+wp8+wpa81/xunit.runner.utility.desktop.dll",
-        "package/services/metadata/core-properties/5218831c5b01422bb82b23cafd6488b3.psmdcp",
+        "xunit.extensibility.core.2.1.0.nupkg.sha512",
         "xunit.extensibility.core.nuspec"
       ]
     },
     "xunit.extensibility.execution/2.1.0": {
       "sha512": "tAoNafoVknKa3sZJPMvtZRnhOSk3gasEGeceSm7w/gyGwsR/OXFxndWJB1xSHeoy33d3Z6jFqn4A3j+pWCF0Ew==",
-      "type": "Package",
-      "files": [
-        "[Content_Types].xml",
-        "_rels/.rels",
+      "type": "package",
+      "files": [
         "lib/dnx451/xunit.execution.dotnet.dll",
         "lib/dnx451/xunit.execution.dotnet.pdb",
         "lib/dnx451/xunit.execution.dotnet.xml",
@@ -2069,17 +1985,14 @@
         "lib/xamarinios/xunit.execution.dotnet.dll",
         "lib/xamarinios/xunit.execution.dotnet.pdb",
         "lib/xamarinios/xunit.execution.dotnet.xml",
-        "package/services/metadata/core-properties/9f5f1211ea9a4e748cecce63d1c73e30.psmdcp",
+        "xunit.extensibility.execution.2.1.0.nupkg.sha512",
         "xunit.extensibility.execution.nuspec"
       ]
     },
     "xunit.runner.console/2.1.0": {
       "sha512": "dryP6nBDWD2aH6OUidwoPQLebelnfA6DDKUs9PxJ6iPDbT9t5eSKyjqLSas/nQFEJZwXXWVnbImrgK/IgiyOdQ==",
-      "type": "Package",
-      "files": [
-        "[Content_Types].xml",
-        "_rels/.rels",
-        "package/services/metadata/core-properties/3ff6ecc00c3b4e6c93baf7de3f0b9697.psmdcp",
+      "type": "package",
+      "files": [
         "tools/HTML.xslt",
         "tools/NUnitXml.xslt",
         "tools/xUnit1.xslt",
@@ -2090,6 +2003,7 @@
         "tools/xunit.console.x86.exe.config",
         "tools/xunit.runner.reporters.desktop.dll",
         "tools/xunit.runner.utility.desktop.dll",
+        "xunit.runner.console.2.1.0.nupkg.sha512",
         "xunit.runner.console.nuspec"
       ]
     }
