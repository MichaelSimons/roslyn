﻿// Copyright (c) Microsoft.  All Rights Reserved.  Licensed under the Apache License, Version 2.0.  See License.txt in the project root for license information.

using System;
using System.Collections.Generic;
using System.Collections.Immutable;
using System.Composition;
using System.Linq;
using System.Threading;
using System.Threading.Tasks;
using Microsoft.CodeAnalysis.CSharp;
using Microsoft.CodeAnalysis.CSharp.Extensions;
using Microsoft.CodeAnalysis.CSharp.Syntax;
using Microsoft.CodeAnalysis.CSharp.Utilities;
using Microsoft.CodeAnalysis.Editor.CSharp.Formatting.Indentation;
using Microsoft.CodeAnalysis.Editor.Implementation.Formatting.Indentation;
using Microsoft.CodeAnalysis.Editor.Shared.Options;
using Microsoft.CodeAnalysis.Editor.Shared.Utilities;
using Microsoft.CodeAnalysis.Formatting;
using Microsoft.CodeAnalysis.Formatting.Rules;
using Microsoft.CodeAnalysis.Host.Mef;
using Microsoft.CodeAnalysis.LanguageServices;
using Microsoft.CodeAnalysis.Options;
using Microsoft.CodeAnalysis.Shared.Extensions;
using Microsoft.CodeAnalysis.Text;
using Roslyn.Utilities;

namespace Microsoft.CodeAnalysis.Editor.CSharp.Formatting
{
    [ExportLanguageService(typeof(IEditorFormattingService), LanguageNames.CSharp), Shared]
    internal partial class CSharpEditorFormattingService : IEditorFormattingService
    {
        // All the characters that might potentially trigger formatting when typed
        private readonly char[] _supportedChars = ";{}#nte:)".ToCharArray();

        public CSharpEditorFormattingService()
        {
        }

        public bool SupportsFormatDocument => true;
        public bool SupportsFormatOnPaste => true;
        public bool SupportsFormatSelection => true;
        public bool SupportsFormatOnReturn => true;

        public bool SupportsFormattingOnTypedCharacter(Document document, char ch)
        {
            // Performance: This method checks several options to determine if we should do smart
            // indent, none of which are controlled by editorconfig. Instead of calling 
            // document.GetOptionsAsync we can use the Workspace's global options and thus save the
            // work of attempting to read in the editorconfig file.
            var options = document.Project.Solution.Workspace.Options;

            var smartIndentOn = options.GetOption(FormattingOptions.SmartIndent, LanguageNames.CSharp) == FormattingOptions.IndentStyle.Smart;

            // We consider the proper placement of a close curly when it is typed at the start of the
            // line to be a smart-indentation operation.  As such, even if "format on typing" is off,
            // if "smart indent" is on, we'll still format this.  (However, we won't touch anything
            // else in the block this close curly belongs to.).
            //
            // TODO(cyrusn): Should we expose an option for this?  Personally, i don't think so.
            // If a user doesn't want this behavior, they can turn off 'smart indent' and control
            // everything themselves.  
            if (ch == '}' && smartIndentOn)
            {
                return true;
            }

            // If format-on-typing is not on, then we don't support formatting on any other characters.
            var autoFormattingOnTyping = options.GetOption(FeatureOnOffOptions.AutoFormattingOnTyping, LanguageNames.CSharp);
            if (!autoFormattingOnTyping)
            {
                return false;
            }

            if (ch == '}' && !options.GetOption(FeatureOnOffOptions.AutoFormattingOnCloseBrace, LanguageNames.CSharp))
            {
                return false;
            }

            if (ch == ';' && !options.GetOption(FeatureOnOffOptions.AutoFormattingOnSemicolon, LanguageNames.CSharp))
            {
                return false;
            }

            // don't auto format after these keys if smart indenting is not on.
            if ((ch == '#' || ch == 'n') && !smartIndentOn)
            {
                return false;
            }

            return _supportedChars.Contains(ch);
        }

        public async Task<IList<TextChange>> GetFormattingChangesAsync(Document document, TextSpan? textSpan, CancellationToken cancellationToken)
        {
            var root = await document.GetSyntaxRootAsync(cancellationToken).ConfigureAwait(false);
            var options = await document.GetOptionsAsync(cancellationToken).ConfigureAwait(false);

            var span = textSpan ?? new TextSpan(0, root.FullSpan.Length);
            var formattingSpan = CommonFormattingHelpers.GetFormattingSpan(root, span);
<<<<<<< HEAD
            return await Formatter.GetFormattedTextChangesAsync(root,
=======
            return Formatter.GetFormattedTextChanges(root,
>>>>>>> 6c4cddba
                SpecializedCollections.SingletonEnumerable(formattingSpan),
                document.Project.Solution.Workspace, options, cancellationToken).ConfigureAwait(false);
        }

        public async Task<IList<TextChange>> GetFormattingChangesOnPasteAsync(Document document, TextSpan textSpan, CancellationToken cancellationToken)
        {
            var root = await document.GetSyntaxRootAsync(cancellationToken).ConfigureAwait(false);
            var options = await document.GetOptionsAsync(cancellationToken).ConfigureAwait(false);

            var formattingSpan = CommonFormattingHelpers.GetFormattingSpan(root, textSpan);
            var service = document.GetLanguageService<ISyntaxFormattingService>();
            if (service == null)
            {
                return SpecializedCollections.EmptyList<TextChange>();
            }

            var rules = new List<IFormattingRule>() { new PasteFormattingRule() };
            rules.AddRange(service.GetDefaultFormattingRules());

            return await Formatter.GetFormattedTextChangesAsync(root, SpecializedCollections.SingletonEnumerable(formattingSpan), document.Project.Solution.Workspace, options, rules, cancellationToken).ConfigureAwait(false);
        }

        private IEnumerable<IFormattingRule> GetFormattingRules(Document document, int position, SyntaxToken tokenBeforeCaret)
        {
            var workspace = document.Project.Solution.Workspace;
            var formattingRuleFactory = workspace.Services.GetService<IHostDependentFormattingRuleFactoryService>();
            return formattingRuleFactory.CreateRule(document, position).Concat(GetTypingRules(document, tokenBeforeCaret)).Concat(Formatter.GetDefaultFormattingRules(document));
        }

        public async Task<IList<TextChange>> GetFormattingChangesOnReturnAsync(Document document, int caretPosition, CancellationToken cancellationToken)
        {
            var options = await document.GetOptionsAsync(cancellationToken).ConfigureAwait(false);
            if (!options.GetOption(FeatureOnOffOptions.AutoFormattingOnReturn))
            {
                return null;
            }

            // first, find the token user just typed.
            SyntaxToken token = await GetTokenBeforeTheCaretAsync(document, caretPosition, cancellationToken).ConfigureAwait(false);
            if (token.IsMissing)
            {
                return null;
            }

            var formattingRules = this.GetFormattingRules(document, caretPosition, token);

            string text = null;
            if (IsInvalidToken(token, ref text))
            {
                return null;
            }

            // Check to see if the token is ')' and also the parent is a using statement. If not, bail
            if (TokenShouldNotFormatOnReturn(token))
            {
                return null;
            }

            // if formatting range fails, do format token one at least
            var changes = await FormatRangeAsync(document, token, formattingRules, cancellationToken).ConfigureAwait(false);
            if (changes.Count > 0)
            {
                return changes;
            }

            // if we can't, do normal smart indentation
            return await FormatTokenAsync(document, token, formattingRules, cancellationToken).ConfigureAwait(false);
        }

        private static bool TokenShouldNotFormatOnReturn(SyntaxToken token)
        {
            return !token.IsKind(SyntaxKind.CloseParenToken) || !token.Parent.IsKind(SyntaxKind.UsingStatement);
        }

        private static async Task<bool> TokenShouldNotFormatOnTypeCharAsync(
            SyntaxToken token, CancellationToken cancellationToken)
        {
            // If the token is a )  we only want to format if it's the close paren
            // of a using statement.  That way if we have nested usings, the inner
            // using will align with the outer one when the user types the close paren.
            if (token.IsKind(SyntaxKind.CloseParenToken) && !token.Parent.IsKind(SyntaxKind.UsingStatement))
            {
                return true;
            }

            // If the token is a :  we only want to format if it's a labeled statement
            // or case.  When the colon is typed we'll want ot immediately have those
            // statements snap to their appropriate indentation level.
            if (token.IsKind(SyntaxKind.ColonToken) && !(token.Parent.IsKind(SyntaxKind.LabeledStatement) || token.Parent is SwitchLabelSyntax))
            {
                return true;
            }

            // Only format an { if it is the first token on a line.  We don't want to 
            // mess with it if it's inside a line.
            if (token.IsKind(SyntaxKind.OpenBraceToken))
            {
                var text = await token.SyntaxTree.GetTextAsync(cancellationToken).ConfigureAwait(false);
                if (!token.IsFirstTokenOnLine(text))
                {
                    return true;
                }
            }

            return false;
        }

        public async Task<IList<TextChange>> GetFormattingChangesAsync(Document document, char typedChar, int caretPosition, CancellationToken cancellationToken)
        {
            // first, find the token user just typed.
            var token = await GetTokenBeforeTheCaretAsync(document, caretPosition, cancellationToken).ConfigureAwait(false);
            if (token.IsMissing ||
                !ValidSingleOrMultiCharactersTokenKind(typedChar, token.Kind()) ||
                token.IsKind(SyntaxKind.EndOfFileToken, SyntaxKind.None))
            {
                return null;
            }

            var root = await document.GetSyntaxRootAsync(cancellationToken).ConfigureAwait(false);
            var formattingRules = this.GetFormattingRules(document, caretPosition, token);

            var service = document.GetLanguageService<ISyntaxFactsService>();
            if (service != null && service.IsInNonUserCode(token.SyntaxTree, caretPosition, cancellationToken))
            {
                return null;
            }

            var shouldNotFormat = await TokenShouldNotFormatOnTypeCharAsync(token, cancellationToken).ConfigureAwait(false);
            if (shouldNotFormat)
            {
                return null;
            }

            // don't attempt to format on close brace if autoformat on close brace feature is off, instead just smart indent
            var options = await document.GetOptionsAsync(cancellationToken).ConfigureAwait(false);

            var autoFormattingCloseBraceOff =
                !options.GetOption(FeatureOnOffOptions.AutoFormattingOnCloseBrace) ||
                !options.GetOption(FeatureOnOffOptions.AutoFormattingOnTyping);

            bool smartIndentOnly = token.IsKind(SyntaxKind.CloseBraceToken) && autoFormattingCloseBraceOff;

            if (smartIndentOnly)
            {
                // if we're only doing smart indent, then ignore all edits to this token that occur before
                // the span of the token. They're irrelevant and may screw up other code the user doesn't 
                // want touched.
                var tokenEdits = await FormatTokenAsync(document, token, formattingRules, cancellationToken).ConfigureAwait(false);
                var filteredEdits = tokenEdits.Where(t => t.Span.Start >= token.FullSpan.Start).ToList();
                return filteredEdits;
            }

            // if formatting range fails, do format token one at least
            var changes = await FormatRangeAsync(document, token, formattingRules, cancellationToken).ConfigureAwait(false);
            if (changes.Count > 0)
            {
                return changes;
            }

            return await FormatTokenAsync(document, token, formattingRules, cancellationToken).ConfigureAwait(false);
        }

        private static async Task<SyntaxToken> GetTokenBeforeTheCaretAsync(Document document, int caretPosition, CancellationToken cancellationToken)
        {
            var tree = await document.GetSyntaxTreeAsync(cancellationToken).ConfigureAwait(false);

            var position = Math.Max(0, caretPosition - 1);
            var root = await tree.GetRootAsync(cancellationToken).ConfigureAwait(false);
            var token = root.FindToken(position, findInsideTrivia: true);
            return token;
        }

        private async Task<IList<TextChange>> FormatTokenAsync(Document document, SyntaxToken token, IEnumerable<IFormattingRule> formattingRules, CancellationToken cancellationToken)
        {
            var root = await document.GetSyntaxRootAsync(cancellationToken).ConfigureAwait(false);
            var options = await document.GetOptionsAsync(cancellationToken).ConfigureAwait(false);
            var formatter = CreateSmartTokenFormatter(options, formattingRules, root);
            var changes = await formatter.FormatTokenAsync(document.Project.Solution.Workspace, token, cancellationToken).ConfigureAwait(false);
            return changes;
        }

        private ISmartTokenFormatter CreateSmartTokenFormatter(OptionSet optionSet, IEnumerable<IFormattingRule> formattingRules, SyntaxNode root)
        {
            return new SmartTokenFormatter(optionSet, formattingRules, (CompilationUnitSyntax)root);
        }

        private async Task<IList<TextChange>> FormatRangeAsync(
            Document document, SyntaxToken endToken, IEnumerable<IFormattingRule> formattingRules,
            CancellationToken cancellationToken)
        {
            if (!IsEndToken(endToken))
            {
                return SpecializedCollections.EmptyList<TextChange>();
            }

            var tokenRange = FormattingRangeHelper.FindAppropriateRange(endToken);
            if (tokenRange == null || tokenRange.Value.Item1.Equals(tokenRange.Value.Item2))
            {
                return SpecializedCollections.EmptyList<TextChange>();
            }

            if (IsInvalidTokenKind(tokenRange.Value.Item1) || IsInvalidTokenKind(tokenRange.Value.Item2))
            {
                return SpecializedCollections.EmptyList<TextChange>();
            }

            var root = await document.GetSyntaxRootAsync(cancellationToken).ConfigureAwait(false);
            var options = await document.GetOptionsAsync(cancellationToken).ConfigureAwait(false);

            var formatter = new SmartTokenFormatter(options, formattingRules, (CompilationUnitSyntax)root);

            var changes = formatter.FormatRange(document.Project.Solution.Workspace, tokenRange.Value.Item1, tokenRange.Value.Item2, cancellationToken);
            return changes;
        }

        private IEnumerable<IFormattingRule> GetTypingRules(Document document, SyntaxToken tokenBeforeCaret)
        {
            // Typing introduces several challenges around formatting.  
            // Historically we've shipped several triggers that cause formatting to happen directly while typing.
            // These include formatting of blocks when '}' is typed, formatting of statements when a ';' is typed, formatting of ```case```s when ':' typed, and many other cases.  
            // However, formatting during typing can potentially cause problems.  This is because the surrounding code may not be complete, 
            // or may otherwise have syntax errors, and thus edits could have unintended consequences.
            // 
            // Because of this, we introduce an extra rule into the set of formatting rules whose purpose is to actually make formatting *more* 
            // conservative and *less* willing willing to make edits to the tree. 
            // The primary effect this rule has is to assume that more code is on a single line (and thus should stay that way) 
            // despite what the tree actually looks like.
            // 
            // It's ok that this is only during formatting that is caused by an edit because that formatting happens 
            // implicitly and thus has to be more careful, whereas an explicit format-document call only happens on-demand 
            // and can be more aggressive about what it's doing.
            // 
            // 
            // For example, say you have the following code.
            // 
            // ```c#
            // class C
            // {
            //   int P { get {    return
            // }
            // ```
            // 
            // Hitting ';' after 'return' should ideally only affect the 'return statement' and change it to:
            // 
            // ```c#
            // class C
            // {
            //   int P { get { return;
            // }
            // ```
            // 
            // During a normal format-document call, this is not what would happen. 
            // Specifically, because the parser will consume the '}' into the accessor, 
            // it will think the accessor spans multiple lines, and thus should not stay on a single line.  This will produce:
            // 
            // ```c#
            // class C
            // {
            //   int P
            //   {
            //     get
            //     {
            //       return;
            //     }
            // ```
            // 
            // Because it's ok for this to format in that fashion if format-document is invoked, 
            // but should not happen during typing, we insert a specialized rule *only* during typing to try to control this.  
            // During normal formatting we add 'keep on single line' suppression rules for blocks we find that are on a single line.  
            // But that won't work since this span is not on a single line:
            // 
            // ```c#
            // class C
            // {
            //   int P { get [|{    return;
            // }|]
            // ```
            // 
            // So, during typing, if we see any parent block is incomplete, we'll assume that 
            // all our parent blocks are incomplete and we will place the suppression span like so:
            // 
            // ```c#
            // class C
            // {
            //   int P { get [|{     return;|]
            // }
            // ```
            // 
            // This will have the desired effect of keeping these tokens on the same line, but only during typing scenarios.  
            if (tokenBeforeCaret.Kind() == SyntaxKind.CloseBraceToken ||
                tokenBeforeCaret.Kind() == SyntaxKind.EndOfFileToken)
            {
                return SpecializedCollections.EmptyEnumerable<IFormattingRule>();
            }

            return SpecializedCollections.SingletonEnumerable(TypingFormattingRule.Instance);
        }

        private bool IsEndToken(SyntaxToken endToken)
        {
            if (endToken.IsKind(SyntaxKind.OpenBraceToken))
            {
                return false;
            }

            return true;
        }

        private bool ValidSingleOrMultiCharactersTokenKind(char typedChar, SyntaxKind kind)
        {
            // We'll autoformat on n, t, e, only if they are the last character of the below
            // keywords.  
            switch (typedChar)
            {
                case ('n'):
                    return kind == SyntaxKind.RegionKeyword || kind == SyntaxKind.EndRegionKeyword;
                case ('t'):
                    return kind == SyntaxKind.SelectKeyword;
                case ('e'):
                    return kind == SyntaxKind.WhereKeyword;
                default:
                    return true;
            }
        }

        private bool IsInvalidToken(char typedChar, SyntaxToken token)
        {
            string text = null;
            if (IsInvalidToken(token, ref text))
            {
                return true;
            }

            return text[0] != typedChar;
        }

        private bool IsInvalidToken(SyntaxToken token, ref string text)
        {
            if (IsInvalidTokenKind(token))
            {
                return true;
            }

            text = token.ToString();
            if (text.Length != 1)
            {
                return true;
            }

            return false;
        }

        private bool IsInvalidTokenKind(SyntaxToken token)
        {
            // invalid token to be formatted
            return token.IsKind(SyntaxKind.None) ||
                   token.IsKind(SyntaxKind.EndOfDirectiveToken) ||
                   token.IsKind(SyntaxKind.EndOfFileToken);
        }
    }
}<|MERGE_RESOLUTION|>--- conflicted
+++ resolved
@@ -97,11 +97,7 @@
 
             var span = textSpan ?? new TextSpan(0, root.FullSpan.Length);
             var formattingSpan = CommonFormattingHelpers.GetFormattingSpan(root, span);
-<<<<<<< HEAD
             return await Formatter.GetFormattedTextChangesAsync(root,
-=======
-            return Formatter.GetFormattedTextChanges(root,
->>>>>>> 6c4cddba
                 SpecializedCollections.SingletonEnumerable(formattingSpan),
                 document.Project.Solution.Workspace, options, cancellationToken).ConfigureAwait(false);
         }
