--- conflicted
+++ resolved
@@ -20,13 +20,8 @@
         [ImportingConstructor]
         public EncapsulateFieldCommandHandler(
             ITextBufferUndoManagerProvider undoManager,
-<<<<<<< HEAD
             IAsynchronousOperationListenerProvider listenerProvider)
-            : base(waitIndicator, undoManager, listenerProvider)
-=======
-            [ImportMany] IEnumerable<Lazy<IAsynchronousOperationListener, FeatureMetadata>> asyncListeners)
-            : base(undoManager, asyncListeners)
->>>>>>> db02128e
+            : base(undoManager, listenerProvider)
         {
         }
     }
