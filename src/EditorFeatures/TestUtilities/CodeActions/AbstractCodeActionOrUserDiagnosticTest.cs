--- conflicted
+++ resolved
@@ -432,13 +432,6 @@
             var fixedRoot = await document.GetSyntaxRootAsync();
             var actualText = fixedRoot.ToFullString();
 
-<<<<<<< HEAD
-#if IGNORE_TRIVIA
-            TokenUtilities.AssertTokensEqual(expectedText, actualText, GetLanguage());
-#else
-            Assert.Equal(expectedText, actualText);
-#endif
-=======
             // To help when a user just writes a test (and supplied no 'expectedText') just print
             // out the entire 'actualText' (without any trimming).  in the case that we have both,
             // call the normal Assert helper which will print out a good trimmed diff. 
@@ -450,7 +443,6 @@
             {
                 Assert.Equal(expectedText, actualText);
             }
->>>>>>> 161765c2
 
             TestAnnotations(conflictSpans, ConflictAnnotation.Kind);
             TestAnnotations(renameSpans, RenameAnnotation.Kind);
