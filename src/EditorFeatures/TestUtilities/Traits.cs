--- conflicted
+++ resolved
@@ -40,11 +40,8 @@
             public const string CodeActionsAddNew = "CodeActions.AddNew";
             public const string CodeActionsAddOverload = "CodeActions.AddOverloads";
             public const string CodeActionsAddParameter = "CodeActions.AddParameter";
-<<<<<<< HEAD
+            public const string CodeActionsAddParenthesesAroundConditionalExpressionInInterpolatedString = "CodeActions.AddParenthesesAroundConditionalExpressionInInterpolatedString";
             public const string CodeActionsAliasAmbiguousType = "CodeActions.AliasAmbiguousType";
-=======
-            public const string CodeActionsAddParenthesesAroundConditionalExpressionInInterpolatedString = "CodeActions.AddParenthesesAroundConditionalExpressionInInterpolatedString";
->>>>>>> e123a420
             public const string CodeActionsChangeToAsync = "CodeActions.ChangeToAsync";
             public const string CodeActionsChangeToIEnumerable = "CodeActions.ChangeToIEnumerable";
             public const string CodeActionsChangeToYield = "CodeActions.ChangeToYield";
