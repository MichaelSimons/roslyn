﻿// Copyright (c) Microsoft.  All Rights Reserved.  Licensed under the Apache License, Version 2.0.  See License.txt in the project root for license information.

using System.Linq;
using System.Threading.Tasks;
using Microsoft.CodeAnalysis.CodeFixes;
using Microsoft.CodeAnalysis.CSharp;
using Microsoft.CodeAnalysis.CSharp.UpgradeProject;
using Microsoft.CodeAnalysis.Diagnostics;
using Microsoft.CodeAnalysis.Test.Utilities;
using Microsoft.CodeAnalysis.UnitTests;
using Xunit;

namespace Microsoft.CodeAnalysis.Editor.CSharp.UnitTests.Diagnostics.Async
{
    [Trait(Traits.Feature, Traits.Features.CodeActionsUpgradeProject)]
    public partial class UpgradeProjectTests : AbstractCSharpDiagnosticProviderBasedUserDiagnosticTest
    {
        internal override (DiagnosticAnalyzer, CodeFixProvider) CreateDiagnosticProviderAndFixer(Workspace workspace)
            => (null, new CSharpUpgradeProjectCodeFixProvider());

        private async Task TestLanguageVersionUpgradedAsync(
            string initialMarkup,
            LanguageVersion expected,
            ParseOptions parseOptions,
            int index = 0)
        {
            var parameters = new TestParameters(parseOptions: parseOptions, index: index);
            using (var workspace = CreateWorkspaceFromOptions(initialMarkup, parameters))
            {
                var (_, action) = await GetCodeActionsAsync(workspace, parameters);
                var operations = await VerifyActionAndGetOperationsAsync(action, default);

                var appliedChanges = ApplyOperationsAndGetSolution(workspace, operations);
                var oldSolution = appliedChanges.Item1;
                var newSolution = appliedChanges.Item2;
                Assert.All(newSolution.Projects.Where(p => p.Language == LanguageNames.CSharp),
                    p => Assert.Equal(expected, ((CSharpParseOptions)p.ParseOptions).SpecifiedLanguageVersion));

                // Verify no document changes when upgrade project
                var changedDocs = SolutionUtilities.GetTextChangedDocuments(oldSolution, newSolution);
                Assert.Empty(changedDocs);
            }

            await TestAsync(initialMarkup, initialMarkup, parseOptions); // no change to markup
        }

        [Fact]
        public async Task UpgradeProjectFromCSharp6ToCSharp7()
        {
            await TestLanguageVersionUpgradedAsync(
@"
class Program
{
    void A()
    {
        var x = [|(1, 2)|];
    }
}",
                LanguageVersion.CSharp7,
                new CSharpParseOptions(LanguageVersion.CSharp6));
        }

        [Fact]
        public async Task UpgradeProjectFromCSharp5ToCSharp6()
        {
            await TestLanguageVersionUpgradedAsync(
@"
class Program
{
    void A()
    {
        var x = [|nameof(A)|];
    }
}",
                LanguageVersion.CSharp6,
                new CSharpParseOptions(LanguageVersion.CSharp5));
        }

        [Fact]
        public async Task UpgradeProjectFromCSharp4ToCSharp5()
        {
            await TestLanguageVersionUpgradedAsync(
@"
class Program
{
    void A()
    {
        Func<int, Task<int>> f = [|async|] x => x;
    }
}",
                LanguageVersion.CSharp5,
                new CSharpParseOptions(LanguageVersion.CSharp4));
        }

        [Fact]
        public async Task UpgradeProjectFromCSharp7ToLatest()
        {
            await TestLanguageVersionUpgradedAsync(
$@"
class Program
{{
#error version:[|{LanguageVersion.Latest.MapSpecifiedToEffectiveVersion().ToDisplayString()}|]
}}",
                LanguageVersion.Latest.MapSpecifiedToEffectiveVersion(),
                new CSharpParseOptions(LanguageVersion.CSharp7));
        }

        [Fact]
        public async Task UpgradeProjectFromCSharp7To7_1_TriggeredByInferredTupleNames()
        {
            await TestLanguageVersionUpgradedAsync(
@"
class Program
{
    void M()
    {
        int b = 2;
        var t = (1, b);
        System.Console.Write(t.[|b|]);
    }
}

namespace System
{
    public struct ValueTuple<T1, T2>
    {
        public T1 Item1;
        public T2 Item2;

        public ValueTuple(T1 item1, T2 item2)
        {
            this.Item1 = item1;
            this.Item2 = item2;
        }
    }
}
",
                LanguageVersion.CSharp7_1,
                new CSharpParseOptions(LanguageVersion.CSharp7));
        }

        [Fact]
        public async Task UpgradeProjectFromCSharp7_1ToLatest()
        {
            await TestLanguageVersionUpgradedAsync(
$@"
class Program
{{
#error version:[|{LanguageVersion.Latest.MapSpecifiedToEffectiveVersion().ToDisplayString()}|]
}}",
                LanguageVersion.Latest.MapSpecifiedToEffectiveVersion(),
                new CSharpParseOptions(LanguageVersion.CSharp7_1));
        }

        [Fact]
        public async Task UpgradeProjectFromCSharp7ToCSharp7_1()
        {
            await TestLanguageVersionUpgradedAsync(
@"
class Program
{
#error [|version:7.1|]
}",
                LanguageVersion.CSharp7_1,
                new CSharpParseOptions(LanguageVersion.CSharp7));
        }

        [Fact]
        public async Task UpgradeProjectWithNonTrailingNamedArgumentToCSharp7_2()
        {
            await TestLanguageVersionUpgradedAsync(
@"
class Program
{
    void M()
    {
        [|M2(a: 1, 2);|]
    }
}",
                LanguageVersion.CSharp7_2,
                new CSharpParseOptions(LanguageVersion.CSharp7_1));
        }

        [Fact]
        public async Task UpgradeProjectFromCSharp7ToCSharp7_1_B()
        {
            await TestLanguageVersionUpgradedAsync(
@"public class Base { }
public class Derived : Base { }
public class Program
{
    public static void M<T>(T x) where T: Base
    {
        System.Console.Write(x is [|Derived|] b0);
    }
}
",
                LanguageVersion.CSharp7_1,
                new CSharpParseOptions(LanguageVersion.CSharp7));
        }

        #region C# 8.0
        [Fact]
        public async Task UpgradeProjectFromCSharp7_3ToLatest()
        {
            await TestLanguageVersionUpgradedAsync(
$@"
class Program
{{
#error version:[|{LanguageVersion.Latest.MapSpecifiedToEffectiveVersion().ToDisplayString()}|]
}}",
                LanguageVersion.Latest.MapSpecifiedToEffectiveVersion(),
                new CSharpParseOptions(LanguageVersion.CSharp7_3));
        }
        #endregion C# 8.0

        #region C# 7.3
        [Fact]
        public async Task UpgradeProjectFromCSharp7_2ToLatest()
        {
            await TestLanguageVersionUpgradedAsync(
$@"
class Program
{{
#error version:[|{LanguageVersion.Latest.MapSpecifiedToEffectiveVersion().ToDisplayString()}|]
}}",
                LanguageVersion.Latest.MapSpecifiedToEffectiveVersion(),
                new CSharpParseOptions(LanguageVersion.CSharp7_2));
        }

        [Fact]
        public async Task UpgradeProjectFromCSharp7_2To7_3_TriggeredByAttributeOnBackingField()
        {
            await TestLanguageVersionUpgradedAsync(
@"
class A : System.Attribute { }
class Program
{
    [|[field: A]|]
    int P { get; set; }
}",
                LanguageVersion.CSharp7_3,
                new CSharpParseOptions(LanguageVersion.CSharp7_2));
        }

        [Fact]
        public async Task UpgradeProjectFromCSharp7_2To7_3_EnumConstraint()
        {
            await TestLanguageVersionUpgradedAsync(
@"public class X<T> where T : [|System.Enum|]
{
}
",
                LanguageVersion.CSharp7_3,
                new CSharpParseOptions(LanguageVersion.CSharp7_2));
        }

        [Fact]
        public async Task UpgradeProjectFromCSharp7_2To7_3_DelegateConstraint()
        {
            await TestLanguageVersionUpgradedAsync(
@"public class X<T> where T : [|System.Delegate|]
{
}
",
                LanguageVersion.CSharp7_3,
                new CSharpParseOptions(LanguageVersion.CSharp7_2));
        }

        [Fact]
        public async Task UpgradeProjectFromCSharp7_2To7_3_MulticastDelegateConstraint()
        {
            await TestLanguageVersionUpgradedAsync(
@"public class X<T> where T : [|System.MulticastDelegate|]
{
}
",
                LanguageVersion.CSharp7_3,
                new CSharpParseOptions(LanguageVersion.CSharp7_2));
        }
        #endregion C# 7.3

<<<<<<< HEAD
        [Fact(Skip = "https://github.com/dotnet/roslyn/issues/26115")]
=======
        #region C# 8.0
        [Fact]
        public async Task UpgradeProjectFromCSharp7_3ToLatest()
        {
            await TestLanguageVersionUpgradedAsync(
$@"
class Program
{{
#error version:[|{LanguageVersion.Latest.MapSpecifiedToEffectiveVersion().ToDisplayString()}|]
}}",
                LanguageVersion.Latest.MapSpecifiedToEffectiveVersion(),
                new CSharpParseOptions(LanguageVersion.CSharp7_3));
        }

        [Fact]
        public async Task UpgradeProjectFromCSharp7_3To8_0()
        {
            await TestLanguageVersionUpgradedAsync(
$@"
class Program
{{
#error version:[|{LanguageVersion.CSharp8.ToDisplayString()}|]
}}",
                LanguageVersion.Latest.MapSpecifiedToEffectiveVersion(),
                new CSharpParseOptions(LanguageVersion.CSharp7_3));
        }
        #endregion

        [Fact]
>>>>>>> 23415876
        public async Task UpgradeAllProjectsToCSharp7()
        {
            await TestLanguageVersionUpgradedAsync(
@"<Workspace>
    <Project Language=""C#"" LanguageVersion=""6"">
        <Document>
class C
{
    void A()
    {
        var x = [|(1, 2)|];
    }
}
        </Document>
    </Project>
    <Project Language=""C#"" LanguageVersion=""6"">
    </Project>
    <Project Language=""C#"" LanguageVersion=""7"">
    </Project>
    <Project Language=""Visual Basic"">
    </Project>
</Workspace>",
                LanguageVersion.CSharp7,
                parseOptions: null,
                index: 1);
        }

        [Fact(Skip = "https://github.com/dotnet/roslyn/issues/26115")]
        public async Task ListAllSuggestions()
        {
            await TestExactActionSetOfferedAsync(

@"<Workspace>
    <Project Language=""C#"" LanguageVersion=""6"">
        <Document>
class C
{
    void A()
    {
        var x = [|(1, 2)|];
    }
}
        </Document>
    </Project>
    <Project Language=""C#"" LanguageVersion=""7"">
    </Project>
    <Project Language=""C#"" LanguageVersion=""Default"">
    </Project>
</Workspace>",
                new[] {
                    string.Format(CSharpFeaturesResources.Upgrade_this_project_to_csharp_language_version_0, "7.0")
                });
        }

        [Fact]
        public async Task ListAllSuggestions_CSharp8()
        {
            await TestExactActionSetOfferedAsync(

@"<Workspace>
    <Project Language=""C#"" LanguageVersion=""6"">
        <Document>
class C
{
    void A()
    {
#error version:[|8|]
    }
}
        </Document>
    </Project>
    <Project Language=""C#"" LanguageVersion=""7"">
    </Project>
    <Project Language=""C#"" LanguageVersion=""Default"">
    </Project>
</Workspace>",
                new[] {
                    string.Format(CSharpFeaturesResources.Upgrade_this_project_to_csharp_language_version_0, "8.0"),
                    string.Format(CSharpFeaturesResources.Upgrade_all_csharp_projects_to_language_version_0, "8.0")
    });
        }

        [Fact]
        public async Task FixAllProjectsNotOffered()
        {
            await TestExactActionSetOfferedAsync(

@"<Workspace>
    <Project Language=""C#"" LanguageVersion=""6"">
        <Document>
class C
{
    void A()
    {
        var x = [|(1, 2)|];
    }
}
        </Document>
    </Project>
    <Project Language=""Visual Basic"">
    </Project>
</Workspace>",
                new[] {
                    string.Format(CSharpFeaturesResources.Upgrade_this_project_to_csharp_language_version_0, "7.0")
                    });
        }

        [Fact]
        public async Task OnlyOfferFixAllProjectsToCSharp7WhenApplicable()
        {
            await TestExactActionSetOfferedAsync(

@"<Workspace>
    <Project Language=""C#"" LanguageVersion=""6"">
        <Document>
class C
{
    void A()
    {
        var x = [|(1, 2)|];
    }
}
        </Document>
    </Project>
    <Project Language=""C#"" LanguageVersion=""7"">
    </Project>
    <Project Language=""Visual Basic"">
    </Project>
</Workspace>",
                new[] {
                    string.Format(CSharpFeaturesResources.Upgrade_this_project_to_csharp_language_version_0, "7.0")
                    });
        }

        [Fact(Skip = "https://github.com/dotnet/roslyn/issues/26115")]
        public async Task OnlyOfferFixAllProjectsToDefaultWhenApplicable()
        {
            string defaultEffectiveVersion = LanguageVersion.Default.MapSpecifiedToEffectiveVersion().ToDisplayString();
            await TestExactActionSetOfferedAsync(

$@"<Workspace>
    <Project Language=""C#"" LanguageVersion=""6"">
        <Document>
class C
{{
    void A()
    {{
#error version:[|{defaultEffectiveVersion}|]
    }}
}}
        </Document>
    </Project>
    <Project Language=""C#"" LanguageVersion=""Default"">
    </Project>
    <Project Language=""Visual Basic"">
    </Project>
</Workspace>",
                new[] {
                    string.Format(CSharpFeaturesResources.Upgrade_this_project_to_csharp_language_version_0, defaultEffectiveVersion),
                    string.Format(CSharpFeaturesResources.Upgrade_all_csharp_projects_to_language_version_0, defaultEffectiveVersion)
                    });
        }

        [Fact]
        public async Task UpgradeProjectWithUnmanagedConstraintTo7_3_Type()
        {
            await TestLanguageVersionUpgradedAsync(
@"
class Test<T> where T : [|unmanaged|]
{
}",
                LanguageVersion.CSharp7_3,
                new CSharpParseOptions(LanguageVersion.CSharp7));
        }

        [Fact]
        public async Task UpgradeProjectWithUnmanagedConstraintTo7_3_Type_AlreadyDefined()
        {
            await TestExactActionSetOfferedAsync(
@"<Workspace>
    <Project Language=""C#"" LanguageVersion=""7"">
        <Document>
interface unmanaged { }
class Test&lt;T&gt; where T : [|unmanaged|]
{
}
        </Document>
    </Project>
</Workspace>",
                expectedActionSet: Enumerable.Empty<string>());
        }

        [Fact]
        public async Task UpgradeProjectWithUnmanagedConstraintTo7_3_Method()
        {
            await TestLanguageVersionUpgradedAsync(
@"
class Test
{
    public void M<T>() where T : [|unmanaged|] { }
}",
                LanguageVersion.CSharp7_3,
                new CSharpParseOptions(LanguageVersion.CSharp7));
        }

        [Fact]
        public async Task UpgradeProjectWithUnmanagedConstraintTo7_3_Method_AlreadyDefined()
        {
            await TestExactActionSetOfferedAsync(
@"<Workspace>
    <Project Language=""C#"" LanguageVersion=""7"">
        <Document>
interface unmanaged { }
class Test
{
    public void M&lt;T&gt;() where T : [|unmanaged|] { }
}
        </Document>
    </Project>
</Workspace>",
                expectedActionSet: Enumerable.Empty<string>());
        }

        [Fact]
        public async Task UpgradeProjectWithUnmanagedConstraintTo7_3_Delegate()
        {
            await TestLanguageVersionUpgradedAsync(
@"delegate void D<T>() where T : [|unmanaged|];",
                LanguageVersion.CSharp7_3,
                new CSharpParseOptions(LanguageVersion.CSharp7));
        }

        [Fact]
        public async Task UpgradeProjectWithUnmanagedConstraintTo7_3_Delegate_AlreadyDefined()
        {
            await TestExactActionSetOfferedAsync(
@"<Workspace>
    <Project Language=""C#"" LanguageVersion=""7"">
        <Document>
interface unmanaged { }
delegate void D&lt;T&gt;() where T : [| unmanaged |];
        </Document>
    </Project>
</Workspace>",
                expectedActionSet: Enumerable.Empty<string>());
        }

        [Fact]
        public async Task UpgradeProjectWithUnmanagedConstraintTo7_3_LocalFunction()
        {
            await TestLanguageVersionUpgradedAsync(
@"
class Test
{
    public void N()
    {
        void M<T>() where T : [|unmanaged|] { }
    }
}",
                LanguageVersion.CSharp7_3,
                new CSharpParseOptions(LanguageVersion.CSharp7));
        }

        [Fact]
        public async Task UpgradeProjectWithUnmanagedConstraintTo7_3_LocalFunction_AlreadyDefined()
        {
            await TestExactActionSetOfferedAsync(
@"<Workspace>
    <Project Language=""C#"" LanguageVersion=""7"">
        <Document>
interface unmanaged { }
class Test
{
    public void N()
    {
        void M&lt;T&gt;() where T : [|unmanaged|] { }
    }
}
        </Document>
    </Project>
</Workspace>",
                expectedActionSet: Enumerable.Empty<string>());
        }
    }
}<|MERGE_RESOLUTION|>--- conflicted
+++ resolved
@@ -199,6 +199,72 @@
                 new CSharpParseOptions(LanguageVersion.CSharp7));
         }
 
+        #region C# 7.3
+        [Fact]
+        public async Task UpgradeProjectFromCSharp7_2ToLatest()
+        {
+            await TestLanguageVersionUpgradedAsync(
+$@"
+class Program
+{{
+#error version:[|{LanguageVersion.Latest.MapSpecifiedToEffectiveVersion().ToDisplayString()}|]
+}}",
+                LanguageVersion.Latest.MapSpecifiedToEffectiveVersion(),
+                new CSharpParseOptions(LanguageVersion.CSharp7_2));
+        }
+
+        [Fact]
+        public async Task UpgradeProjectFromCSharp7_2To7_3_TriggeredByAttributeOnBackingField()
+        {
+            await TestLanguageVersionUpgradedAsync(
+@"
+class A : System.Attribute { }
+class Program
+{
+    [|[field: A]|]
+    int P { get; set; }
+}",
+                LanguageVersion.CSharp7_3,
+                new CSharpParseOptions(LanguageVersion.CSharp7_2));
+        }
+
+        [Fact]
+        public async Task UpgradeProjectFromCSharp7_2To7_3_EnumConstraint()
+        {
+            await TestLanguageVersionUpgradedAsync(
+@"public class X<T> where T : [|System.Enum|]
+{
+}
+",
+                LanguageVersion.CSharp7_3,
+                new CSharpParseOptions(LanguageVersion.CSharp7_2));
+        }
+
+        [Fact]
+        public async Task UpgradeProjectFromCSharp7_2To7_3_DelegateConstraint()
+        {
+            await TestLanguageVersionUpgradedAsync(
+@"public class X<T> where T : [|System.Delegate|]
+{
+}
+",
+                LanguageVersion.CSharp7_3,
+                new CSharpParseOptions(LanguageVersion.CSharp7_2));
+        }
+
+        [Fact]
+        public async Task UpgradeProjectFromCSharp7_2To7_3_MulticastDelegateConstraint()
+        {
+            await TestLanguageVersionUpgradedAsync(
+@"public class X<T> where T : [|System.MulticastDelegate|]
+{
+}
+",
+                LanguageVersion.CSharp7_3,
+                new CSharpParseOptions(LanguageVersion.CSharp7_2));
+        }
+        #endregion C# 7.3
+
         #region C# 8.0
         [Fact]
         public async Task UpgradeProjectFromCSharp7_3ToLatest()
@@ -212,90 +278,6 @@
                 LanguageVersion.Latest.MapSpecifiedToEffectiveVersion(),
                 new CSharpParseOptions(LanguageVersion.CSharp7_3));
         }
-        #endregion C# 8.0
-
-        #region C# 7.3
-        [Fact]
-        public async Task UpgradeProjectFromCSharp7_2ToLatest()
-        {
-            await TestLanguageVersionUpgradedAsync(
-$@"
-class Program
-{{
-#error version:[|{LanguageVersion.Latest.MapSpecifiedToEffectiveVersion().ToDisplayString()}|]
-}}",
-                LanguageVersion.Latest.MapSpecifiedToEffectiveVersion(),
-                new CSharpParseOptions(LanguageVersion.CSharp7_2));
-        }
-
-        [Fact]
-        public async Task UpgradeProjectFromCSharp7_2To7_3_TriggeredByAttributeOnBackingField()
-        {
-            await TestLanguageVersionUpgradedAsync(
-@"
-class A : System.Attribute { }
-class Program
-{
-    [|[field: A]|]
-    int P { get; set; }
-}",
-                LanguageVersion.CSharp7_3,
-                new CSharpParseOptions(LanguageVersion.CSharp7_2));
-        }
-
-        [Fact]
-        public async Task UpgradeProjectFromCSharp7_2To7_3_EnumConstraint()
-        {
-            await TestLanguageVersionUpgradedAsync(
-@"public class X<T> where T : [|System.Enum|]
-{
-}
-",
-                LanguageVersion.CSharp7_3,
-                new CSharpParseOptions(LanguageVersion.CSharp7_2));
-        }
-
-        [Fact]
-        public async Task UpgradeProjectFromCSharp7_2To7_3_DelegateConstraint()
-        {
-            await TestLanguageVersionUpgradedAsync(
-@"public class X<T> where T : [|System.Delegate|]
-{
-}
-",
-                LanguageVersion.CSharp7_3,
-                new CSharpParseOptions(LanguageVersion.CSharp7_2));
-        }
-
-        [Fact]
-        public async Task UpgradeProjectFromCSharp7_2To7_3_MulticastDelegateConstraint()
-        {
-            await TestLanguageVersionUpgradedAsync(
-@"public class X<T> where T : [|System.MulticastDelegate|]
-{
-}
-",
-                LanguageVersion.CSharp7_3,
-                new CSharpParseOptions(LanguageVersion.CSharp7_2));
-        }
-        #endregion C# 7.3
-
-<<<<<<< HEAD
-        [Fact(Skip = "https://github.com/dotnet/roslyn/issues/26115")]
-=======
-        #region C# 8.0
-        [Fact]
-        public async Task UpgradeProjectFromCSharp7_3ToLatest()
-        {
-            await TestLanguageVersionUpgradedAsync(
-$@"
-class Program
-{{
-#error version:[|{LanguageVersion.Latest.MapSpecifiedToEffectiveVersion().ToDisplayString()}|]
-}}",
-                LanguageVersion.Latest.MapSpecifiedToEffectiveVersion(),
-                new CSharpParseOptions(LanguageVersion.CSharp7_3));
-        }
 
         [Fact]
         public async Task UpgradeProjectFromCSharp7_3To8_0()
@@ -312,7 +294,6 @@
         #endregion
 
         [Fact]
->>>>>>> 23415876
         public async Task UpgradeAllProjectsToCSharp7()
         {
             await TestLanguageVersionUpgradedAsync(
@@ -340,7 +321,7 @@
                 index: 1);
         }
 
-        [Fact(Skip = "https://github.com/dotnet/roslyn/issues/26115")]
+        [Fact]
         public async Task ListAllSuggestions()
         {
             await TestExactActionSetOfferedAsync(
@@ -447,7 +428,7 @@
                     });
         }
 
-        [Fact(Skip = "https://github.com/dotnet/roslyn/issues/26115")]
+        [Fact]
         public async Task OnlyOfferFixAllProjectsToDefaultWhenApplicable()
         {
             string defaultEffectiveVersion = LanguageVersion.Default.MapSpecifiedToEffectiveVersion().ToDisplayString();
