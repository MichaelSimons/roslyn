﻿// Copyright (c) Microsoft.  All Rights Reserved.  Licensed under the Apache License, Version 2.0.  See License.txt in the project root for license information.

using System.Collections.Generic;
using System.Threading.Tasks;
using Microsoft.CodeAnalysis.CodeRefactorings;
using Microsoft.CodeAnalysis.CodeStyle;
using Microsoft.CodeAnalysis.CSharp.CodeStyle;
using Microsoft.CodeAnalysis.CSharp.UseExpressionBody;
using Microsoft.CodeAnalysis.Editor.CSharp.UnitTests.CodeRefactorings;
using Microsoft.CodeAnalysis.Options;
using Microsoft.CodeAnalysis.Test.Utilities;
using Roslyn.Test.Utilities;
using Xunit;

namespace Microsoft.CodeAnalysis.Editor.CSharp.UnitTests.UseExpressionBody
{
    public class UseExpressionBodyForIndexersRefactoringTests : AbstractCSharpCodeActionTest
    {
        protected override CodeRefactoringProvider CreateCodeRefactoringProvider(Workspace workspace, TestParameters parameters)
            => new UseExpressionBodyCodeRefactoringProvider();

        private IDictionary<OptionKey, object> UseExpressionBody =>
            this.Option(CSharpCodeStyleOptions.PreferExpressionBodiedIndexers, CSharpCodeStyleOptions.WhenPossibleWithSilentEnforcement);
<<<<<<< HEAD

        private IDictionary<OptionKey, object> UseBlockBody =>
            this.Option(CSharpCodeStyleOptions.PreferExpressionBodiedIndexers, CSharpCodeStyleOptions.NeverWithSilentEnforcement);
=======

        private IDictionary<OptionKey, object> UseExpressionBodyDisabledDiagnostic =>
            this.Option(CSharpCodeStyleOptions.PreferExpressionBodiedIndexers, new CodeStyleOption<ExpressionBodyPreference>(ExpressionBodyPreference.WhenPossible, NotificationOption.None));

        private IDictionary<OptionKey, object> UseBlockBody =>
            this.Option(CSharpCodeStyleOptions.PreferExpressionBodiedIndexers, CSharpCodeStyleOptions.NeverWithSilentEnforcement);

        private IDictionary<OptionKey, object> UseBlockBodyDisabledDiagnostic =>
            this.Option(CSharpCodeStyleOptions.PreferExpressionBodiedIndexers, new CodeStyleOption<ExpressionBodyPreference>(ExpressionBodyPreference.Never, NotificationOption.None));
>>>>>>> 47eb6505

        [Fact, Trait(Traits.Feature, Traits.Features.CodeActionsUseExpressionBody)]
        public async Task TestNotOfferedIfUserPrefersExpressionBodiesAndInBlockBody()
        {
            await TestMissingAsync(
@"class C
{
    int this[int i]
    {
        get 
        {
            [||]return Bar();
        }
    }
}", parameters: new TestParameters(options: UseExpressionBody));
        }

        [Fact, Trait(Traits.Feature, Traits.Features.CodeActionsUseExpressionBody)]
        public async Task TestOfferedIfUserPrefersExpressionBodiesWithoutDiagnosticAndInBlockBody()
        {
            await TestInRegularAndScript1Async(
@"class C
{
    int this[int i]
    {
        get
        {
            [||]return Bar();
        }
    }
}",
@"class C
{
    int this[int i] => Bar();
}", parameters: new TestParameters(options: UseExpressionBodyDisabledDiagnostic));
        }

[Fact, Trait(Traits.Feature, Traits.Features.CodeActionsUseExpressionBody)]
        public async Task TestOfferedIfUserPrefersBlockBodiesAndInBlockBody()
        {
            await TestInRegularAndScript1Async(
@"class C
{
    int this[int i]
    {
        get
        {
            [||]return Bar();
        }
    }
}",
@"class C
{
    int this[int i] => Bar();
}", parameters: new TestParameters(options: UseBlockBody));
        }

        [Fact, Trait(Traits.Feature, Traits.Features.CodeActionsUseExpressionBody)]
        public async Task TestNotOfferedInLambda()
        {
            await TestMissingAsync(
@"class C
{
    Action Goo[int i]
    {
        get 
        {
            return () => { [||] };
        }
    }
}", parameters: new TestParameters(options: UseBlockBody));
        }

        [Fact, Trait(Traits.Feature, Traits.Features.CodeActionsUseExpressionBody)]
        public async Task TestNotOfferedIfUserPrefersBlockBodiesAndInExpressionBody()
        {
            await TestMissingAsync(
@"class C
{
    int this[int i] => [||]Bar();
}", parameters: new TestParameters(options: UseBlockBody));
        }

        [Fact, Trait(Traits.Feature, Traits.Features.CodeActionsUseExpressionBody)]
        public async Task TestOfferedIfUserPrefersBlockBodiesWithoutDiagnosticAndInExpressionBody()
        {
            await TestInRegularAndScript1Async(
@"class C
{
    int this[int i] => [||]Bar();
}",
@"class C
{
    int this[int i]
    {
        get
        {
            return Bar();
        }
    }
}", parameters: new TestParameters(options: UseBlockBodyDisabledDiagnostic));
        }

        [WorkItem(20363, "https://github.com/dotnet/roslyn/issues/20363")]
        [Fact, Trait(Traits.Feature, Traits.Features.CodeActionsUseExpressionBody)]
        public async Task TestOfferedIfUserPrefersExpressionBodiesAndInExpressionBody()
        {
            await TestInRegularAndScript1Async(
@"class C
{
    int this[int i] => [||]Bar();
}",
@"class C
{
    int this[int i]
    {
        get
        {
            return Bar();
        }
    }
}", parameters: new TestParameters(options: UseExpressionBody));
        }
    }
}<|MERGE_RESOLUTION|>--- conflicted
+++ resolved
@@ -21,11 +21,6 @@
 
         private IDictionary<OptionKey, object> UseExpressionBody =>
             this.Option(CSharpCodeStyleOptions.PreferExpressionBodiedIndexers, CSharpCodeStyleOptions.WhenPossibleWithSilentEnforcement);
-<<<<<<< HEAD
-
-        private IDictionary<OptionKey, object> UseBlockBody =>
-            this.Option(CSharpCodeStyleOptions.PreferExpressionBodiedIndexers, CSharpCodeStyleOptions.NeverWithSilentEnforcement);
-=======
 
         private IDictionary<OptionKey, object> UseExpressionBodyDisabledDiagnostic =>
             this.Option(CSharpCodeStyleOptions.PreferExpressionBodiedIndexers, new CodeStyleOption<ExpressionBodyPreference>(ExpressionBodyPreference.WhenPossible, NotificationOption.None));
@@ -35,7 +30,6 @@
 
         private IDictionary<OptionKey, object> UseBlockBodyDisabledDiagnostic =>
             this.Option(CSharpCodeStyleOptions.PreferExpressionBodiedIndexers, new CodeStyleOption<ExpressionBodyPreference>(ExpressionBodyPreference.Never, NotificationOption.None));
->>>>>>> 47eb6505
 
         [Fact, Trait(Traits.Feature, Traits.Features.CodeActionsUseExpressionBody)]
         public async Task TestNotOfferedIfUserPrefersExpressionBodiesAndInBlockBody()
