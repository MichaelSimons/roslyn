--- conflicted
+++ resolved
@@ -1362,16 +1362,11 @@
             bool useTabs)
         {
             // create tree service
-<<<<<<< HEAD
-            using (var workspace = TestWorkspace.CreateCSharp(code))
-            {
-                workspace.Options = workspace.Options.WithChangedOption(UseTabs, LanguageNames.CSharp, useTabs);
-
-                var hostdoc = workspace.Documents.First();
-=======
             using var workspace = TestWorkspace.CreateCSharp(code);
+
+            workspace.Options = workspace.Options.WithChangedOption(UseTabs, LanguageNames.CSharp, useTabs);
+
             var hostdoc = workspace.Documents.First();
->>>>>>> 191a4efc
 
             var buffer = hostdoc.GetTextBuffer();
 
@@ -1409,22 +1404,13 @@
             IndentStyle indentStyle)
         {
             // create tree service
-<<<<<<< HEAD
-            using (var workspace = TestWorkspace.CreateCSharp(code))
-            {
-                workspace.Options = workspace.Options
-                    .WithChangedOption(SmartIndent, LanguageNames.CSharp, indentStyle)
-                    .WithChangedOption(UseTabs, LanguageNames.CSharp, useTabs);
-                var hostdoc = workspace.Documents.First();
-                var buffer = hostdoc.GetTextBuffer();
-                var snapshot = buffer.CurrentSnapshot;
-=======
             using var workspace = TestWorkspace.CreateCSharp(code);
-            workspace.Options = workspace.Options.WithChangedOption(SmartIndent, LanguageNames.CSharp, indentStyle);
+            workspace.Options = workspace.Options
+                .WithChangedOption(SmartIndent, LanguageNames.CSharp, indentStyle)
+                .WithChangedOption(UseTabs, LanguageNames.CSharp, useTabs);
             var hostdoc = workspace.Documents.First();
             var buffer = hostdoc.GetTextBuffer();
             var snapshot = buffer.CurrentSnapshot;
->>>>>>> 191a4efc
 
             var line = snapshot.GetLineFromLineNumber(indentationLine);
 
