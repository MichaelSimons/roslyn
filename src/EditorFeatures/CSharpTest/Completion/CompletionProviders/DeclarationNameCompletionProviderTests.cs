﻿// Copyright (c) Microsoft.  All Rights Reserved.  Licensed under the Apache License, Version 2.0.  See License.txt in the project root for license information.

using System;
using System.Collections.Immutable;
using Microsoft.CodeAnalysis.Completion;
using Microsoft.CodeAnalysis.CSharp;
using Microsoft.CodeAnalysis.CSharp.Completion.Providers;
using Microsoft.CodeAnalysis.Diagnostics.Analyzers.NamingStyles;
using Microsoft.CodeAnalysis.Editor.CSharp.UnitTests.Completion.CompletionProviders;
using Microsoft.CodeAnalysis.Editor.UnitTests.Workspaces;
using Microsoft.CodeAnalysis.NamingStyles;
using Microsoft.CodeAnalysis.Options;
using Microsoft.CodeAnalysis.Simplification;
using Roslyn.Test.Utilities;
using Xunit;
using static Microsoft.CodeAnalysis.Diagnostics.Analyzers.NamingStyles.SymbolSpecification;

namespace Microsoft.CodeAnalysis.Editor.CSharp.UnitTests.Completion.CompletionSetSources
{
    public class DeclarationNameCompletionProviderTests : AbstractCSharpCompletionProviderTests
    {
        public DeclarationNameCompletionProviderTests(CSharpTestWorkspaceFixture workspaceFixture) : base(workspaceFixture)
        {
        }

        internal override CompletionProvider CreateCompletionProvider()
        {
            return new DeclarationNameCompletionProvider();
        }

        [Fact, Trait(Traits.Feature, Traits.Features.Completion)]
        public async void NameWithOnlyType1()
        {
            var markup = @"
public class MyClass
{
    MyClass $$
}
";
            await VerifyItemExistsAsync(markup, "MyClass", glyph: (int)Glyph.MethodPublic);
            await VerifyItemExistsAsync(markup, "myClass", glyph: (int)Glyph.FieldPublic);
            await VerifyItemExistsAsync(markup, "GetMyClass", glyph: (int)Glyph.MethodPublic);
        }

        [Fact, Trait(Traits.Feature, Traits.Features.Completion)]
        public async void AsyncTaskOfT()
        {
            var markup = @"
using System.Threading.Tasks;
public class C
{
    async Task<C> $$
}
";
            await VerifyItemExistsAsync(markup, "GetCAsync");
        }

        [Fact(Skip = "not yet implemented"), Trait(Traits.Feature, Traits.Features.Completion)]
        public async void NonAsyncTaskOfT()
        {
            var markup = @"
public class C
{
    Task<C> $$
}
";
            await VerifyItemExistsAsync(markup, "GetCAsync");
        }

        [Fact, Trait(Traits.Feature, Traits.Features.Completion)]
        public async void MethodDeclaration1()
        {
            var markup = @"
public class C
{
    virtual C $$
}
";
            await VerifyItemExistsAsync(markup, "GetC");
            await VerifyItemIsAbsentAsync(markup, "C");
            await VerifyItemIsAbsentAsync(markup, "c");
        }

        [Fact, Trait(Traits.Feature, Traits.Features.Completion)]
        public async void WordBreaking1()
        {
            var markup = @"
using System.Threading;
public class C
{
    CancellationToken $$
}
";
            await VerifyItemExistsAsync(markup, "cancellationToken");
            await VerifyItemExistsAsync(markup, "cancellation");
            await VerifyItemExistsAsync(markup, "token");
        }

        [Fact, Trait(Traits.Feature, Traits.Features.Completion)]
        public async void WordBreaking2()
        {
            var markup = @"
interface I {}
public class C
{
    I $$
}
";
            await VerifyItemExistsAsync(markup, "GetI");
        }

        [Fact, Trait(Traits.Feature, Traits.Features.Completion)]
        public async void WordBreaking3()
        {
            var markup = @"
interface II {}
public class C
{
    II $$
}
";
            await VerifyItemExistsAsync(markup, "GetI");
        }

        [Fact, Trait(Traits.Feature, Traits.Features.Completion)]
        public async void WordBreaking4()
        {
            var markup = @"
interface IGoo {}
public class C
{
    IGoo $$
}
";
            await VerifyItemExistsAsync(markup, "Goo");
        }

        [Fact, Trait(Traits.Feature, Traits.Features.Completion)]
        public async void WordBreaking5()
        {
            var markup = @"
class SomeWonderfullyLongClassName {}
public class C
{
    SomeWonderfullyLongClassName $$
}
";
            await VerifyItemExistsAsync(markup, "Some");
            await VerifyItemExistsAsync(markup, "SomeWonderfully");
            await VerifyItemExistsAsync(markup, "SomeWonderfullyLong");
            await VerifyItemExistsAsync(markup, "SomeWonderfullyLongClass");
            await VerifyItemExistsAsync(markup, "Name");
            await VerifyItemExistsAsync(markup, "ClassName");
            await VerifyItemExistsAsync(markup, "LongClassName");
            await VerifyItemExistsAsync(markup, "WonderfullyLongClassName");
            await VerifyItemExistsAsync(markup, "SomeWonderfullyLongClassName");
        }

        [Fact, Trait(Traits.Feature, Traits.Features.Completion)]
        public async void Parameter1()
        {
            var markup = @"
using System.Threading;
public class C
{
    void Goo(CancellationToken $$
}
";
            await VerifyItemExistsAsync(markup, "cancellationToken", glyph: (int)Glyph.Parameter);
        }

        [Fact, Trait(Traits.Feature, Traits.Features.Completion)]
        public async void Parameter2()
        {
            var markup = @"
using System.Threading;
public class C
{
    void Goo(int x, CancellationToken c$$
}
";
            await VerifyItemExistsAsync(markup, "cancellationToken", glyph: (int)Glyph.Parameter);
        }


        [Fact, Trait(Traits.Feature, Traits.Features.Completion)]
        public async void Parameter3()
        {
            var markup = @"
using System.Threading;
public class C
{
    void Goo(CancellationToken c$$) {}
}
";
            await VerifyItemExistsAsync(markup, "cancellationToken", glyph: (int)Glyph.Parameter);
        }

        [WorkItem(19260, "https://github.com/dotnet/roslyn/issues/19260")]
        [Fact, Trait(Traits.Feature, Traits.Features.Completion)]
        public async void EscapeKeywords1()
        {
            var markup = @"
using System.Text;
public class C
{
    void Goo(StringBuilder $$) {}
}
";
            await VerifyItemExistsAsync(markup, "stringBuilder", glyph: (int)Glyph.Parameter);
            await VerifyItemExistsAsync(markup, "@string", glyph: (int)Glyph.Parameter);
            await VerifyItemExistsAsync(markup, "builder", glyph: (int)Glyph.Parameter);
        }

        [WorkItem(19260, "https://github.com/dotnet/roslyn/issues/19260")]
        [Fact, Trait(Traits.Feature, Traits.Features.Completion)]
        public async void EscapeKeywords2()
        {
            var markup = @"
class For { }
public class C
{
    void Goo(For $$) {}
}
";
            await VerifyItemExistsAsync(markup, "@for", glyph: (int)Glyph.Parameter);
        }

        [WorkItem(19260, "https://github.com/dotnet/roslyn/issues/19260")]
        [Fact, Trait(Traits.Feature, Traits.Features.Completion)]
        public async void EscapeKeywords3()
        {
            var markup = @"
class For { }
public class C
{
    void goo()
    {
        For $$
    }
}
";
            await VerifyItemExistsAsync(markup, "@for");
        }

        [WorkItem(19260, "https://github.com/dotnet/roslyn/issues/19260")]
        [Fact, Trait(Traits.Feature, Traits.Features.Completion)]
        public async void EscapeKeywords4()
        {
            var markup = @"
using System.Text;
public class C
{
    void goo()
    {
        StringBuilder $$
    }
}
";
            await VerifyItemExistsAsync(markup, "stringBuilder");
            await VerifyItemExistsAsync(markup, "@string");
            await VerifyItemExistsAsync(markup, "builder");
        }

        [Fact, Trait(Traits.Feature, Traits.Features.Completion)]
        public async void NoSuggestionsForInt()
        {
            var markup = @"
using System.Threading;
public class C
{
    int $$
}
";
            await VerifyNoItemsExistAsync(markup);
        }

        [Fact, Trait(Traits.Feature, Traits.Features.Completion)]
        public async void NoSuggestionsForLong()
        {
            var markup = @"
using System.Threading;
public class C
{
    long $$
}
";
            await VerifyNoItemsExistAsync(markup);
        }

        [Fact, Trait(Traits.Feature, Traits.Features.Completion)]
        public async void NoSuggestionsForDouble()
        {
            var markup = @"
using System.Threading;
public class C
{
    double $$
}
";
            await VerifyNoItemsExistAsync(markup);
        }

        [Fact, Trait(Traits.Feature, Traits.Features.Completion)]
        public async void NoSuggestionsForFloat()
        {
            var markup = @"
using System.Threading;
public class C
{
    float $$
}
";
            await VerifyNoItemsExistAsync(markup);
        }

        [Fact, Trait(Traits.Feature, Traits.Features.Completion)]
        public async void NoSuggestionsForSbyte()
        {
            var markup = @"
using System.Threading;
public class C
{
    sbyte $$
}
";
            await VerifyNoItemsExistAsync(markup);
        }

        [Fact, Trait(Traits.Feature, Traits.Features.Completion)]
        public async void NoSuggestionsForShort()
        {
            var markup = @"
using System.Threading;
public class C
{
    short $$
}
";
            await VerifyNoItemsExistAsync(markup);
        }

        [Fact, Trait(Traits.Feature, Traits.Features.Completion)]
        public async void NoSuggestionsForUint()
        {
            var markup = @"
using System.Threading;
public class C
{
    uint $$
}
";
            await VerifyNoItemsExistAsync(markup);
        }

        [Fact, Trait(Traits.Feature, Traits.Features.Completion)]
        public async void NoSuggestionsForUlong()
        {
            var markup = @"
using System.Threading;
public class C
{
    ulong $$
}
";
            await VerifyNoItemsExistAsync(markup);
        }

        [Fact, Trait(Traits.Feature, Traits.Features.Completion)]
        public async void SuggestionsForUShort()
        {
            var markup = @"
using System.Threading;
public class C
{
    ushort $$
}
";
            await VerifyNoItemsExistAsync(markup);
        }

        [Fact, Trait(Traits.Feature, Traits.Features.Completion)]
        public async void NoSuggestionsForBool()
        {
            var markup = @"
using System.Threading;
public class C
{
    bool $$
}
";
            await VerifyNoItemsExistAsync(markup);
        }

        [Fact, Trait(Traits.Feature, Traits.Features.Completion)]
        public async void NoSuggestionsForByte()
        {
            var markup = @"
using System.Threading;
public class C
{
    byte $$
}
";
            await VerifyNoItemsExistAsync(markup);
        }

        [Fact, Trait(Traits.Feature, Traits.Features.Completion)]
        public async void NoSuggestionsForChar()
        {
            var markup = @"
using System.Threading;
public class C
{
    char $$
}
";
            await VerifyNoItemsExistAsync(markup);
        }

        [Fact, Trait(Traits.Feature, Traits.Features.Completion)]
        public async void NoSuggestionsForString()
        {
            var markup = @"
public class C
{
    string $$
}
";
            await VerifyNoItemsExistAsync(markup);
        }

        [Fact, Trait(Traits.Feature, Traits.Features.Completion)]
        public async void NoSingleLetterClassNameSuggested()
        {
            var markup = @"
public class C
{
    C $$
}
";
            await VerifyItemIsAbsentAsync(markup, "C");
            await VerifyItemIsAbsentAsync(markup, "c");
        }

        [Fact, Trait(Traits.Feature, Traits.Features.Completion)]
        public async void ArrayElementTypeSuggested()
        {
            var markup = @"
using System.Threading;
public class MyClass
{
    MyClass[] $$
}
";
            await VerifyItemExistsAsync(markup, "MyClasses");
            await VerifyItemIsAbsentAsync(markup, "Array");
        }

        [Fact, Trait(Traits.Feature, Traits.Features.Completion)]
        public async void NotTriggeredByVar()
        {
            var markup = @"
public class C
{
    var $$
}
";
            await VerifyNoItemsExistAsync(markup);
        }

        [Fact, Trait(Traits.Feature, Traits.Features.Completion)]
        public async void NotAfterVoid()
        {
            var markup = @"
public class C
{
    void $$
}
";
            await VerifyNoItemsExistAsync(markup);
        }

        [Fact, Trait(Traits.Feature, Traits.Features.Completion)]
        public async void AfterGeneric()
        {
            var markup = @"
public class C
{
    System.Collections.Generic.IEnumerable<C> $$
}
";
            await VerifyItemExistsAsync(markup, "GetCs");
        }

        [Fact, Trait(Traits.Feature, Traits.Features.Completion)]
        public async void NothingAfterVar()
        {
            var markup = @"
public class C
{
    void goo()
    {
        var $$
    }
}
";
            await VerifyNoItemsExistAsync(markup);
        }

        [Fact, Trait(Traits.Feature, Traits.Features.Completion)]
        public async void TestDescription()
        {
            var markup = @"
public class MyClass
{
    MyClass $$
}
";
            await VerifyItemExistsAsync(markup, "MyClass", glyph: (int)Glyph.MethodPublic, expectedDescriptionOrNull: CSharpFeaturesResources.Suggested_name);
        }

        [WorkItem(20273, "https://github.com/dotnet/roslyn/issues/20273")]
        [Fact, Trait(Traits.Feature, Traits.Features.Completion)]
        public async void Alias1()
        {
            var markup = @"
using MyType = System.String;
public class C
{
    MyType $$
}
";
            await VerifyItemExistsAsync(markup, "my");
            await VerifyItemExistsAsync(markup, "type");
            await VerifyItemExistsAsync(markup, "myType");
        }
        [WorkItem(20273, "https://github.com/dotnet/roslyn/issues/20273")]
        [Fact, Trait(Traits.Feature, Traits.Features.Completion)]
        public async void AliasWithInterfacePattern()
        {
            var markup = @"
using IMyType = System.String;
public class C
{
    MyType $$
}
";
            await VerifyItemExistsAsync(markup, "my");
            await VerifyItemExistsAsync(markup, "type");
            await VerifyItemExistsAsync(markup, "myType");
        }

        [WorkItem(20016, "https://github.com/dotnet/roslyn/issues/20016")]
        [Fact, Trait(Traits.Feature, Traits.Features.Completion)]
        public async void NotAfterExistingName1()
        {
            var markup = @"
using IMyType = System.String;
public class C
{
    MyType myType $$
}
";
            await VerifyNoItemsExistAsync(markup);
        }

        [WorkItem(20016, "https://github.com/dotnet/roslyn/issues/20016")]
        [Fact, Trait(Traits.Feature, Traits.Features.Completion)]
        public async void NotAfterExistingName2()
        {
            var markup = @"
using IMyType = System.String;
public class C
{
    MyType myType, MyType $$
}
";
            await VerifyNoItemsExistAsync(markup);
        }

        [WorkItem(19409, "https://github.com/dotnet/roslyn/issues/19409")]
        [Fact, Trait(Traits.Feature, Traits.Features.Completion)]
        public async void OutVarArgument()
        {
            var markup = @"
class Test
{
    void Do(out Test goo)
    {
        Do(out var $$
    }
}
";
            await VerifyItemExistsAsync(markup, "test");
        }

        [WorkItem(19409, "https://github.com/dotnet/roslyn/issues/19409")]
        [Fact, Trait(Traits.Feature, Traits.Features.Completion)]
        public async void OutArgument()
        {
            var markup = @"
class Test
{
    void Do(out Test goo)
    {
        Do(out Test $$
    }
}
";
            await VerifyItemExistsAsync(markup, "test");
        }

        [WorkItem(19409, "https://github.com/dotnet/roslyn/issues/19409")]
        [Fact, Trait(Traits.Feature, Traits.Features.Completion)]
        public async void OutGenericArgument()
        {
            var markup = @"
class Test
{
    void Do<T>(out T goo)
    {
        Do(out Test $$
    }
}
";
            await VerifyItemExistsAsync(markup, "test");
        }

<<<<<<< HEAD
        [WorkItem(22342, "https://github.com/dotnet/roslyn/issues/22342")]
        [Fact, Trait(Traits.Feature, Traits.Features.Completion)]
        public async void TupleElementDefinition1()
        {
            var markup = @"
class Test
{
    void Do()
    {
        (System.Array array, System.Action $$ 
    }
}
";
            await VerifyItemExistsAsync(markup, "action");
        }

        [WorkItem(22342, "https://github.com/dotnet/roslyn/issues/22342")]
        [Fact, Trait(Traits.Feature, Traits.Features.Completion)]
        public async void TupleElementDefinition2()
        {
            var markup = @"
class Test
{
    void Do()
    {
        (array, action $$
    }
}
";
            await VerifyItemIsAbsentAsync(markup, "action");
        }

        [WorkItem(22342, "https://github.com/dotnet/roslyn/issues/22342")]
        [Fact, Trait(Traits.Feature, Traits.Features.Completion)]
        public async void TupleElementDefinition3()
        {
            var markup = @"
class Test
{
    void Do()
    {
        (System.Array $$
    }
}
";
            await VerifyItemExistsAsync(markup, "array");
        }

        [WorkItem(22342, "https://github.com/dotnet/roslyn/issues/22342")]
        [Fact, Trait(Traits.Feature, Traits.Features.Completion)]
        public async void TupleElementDefinition4()
        {
            var markup = @"
class Test
{
    (System.Array $$) Test() => default;
}
";
            await VerifyItemExistsAsync(markup, "array");
        }

        [WorkItem(22342, "https://github.com/dotnet/roslyn/issues/22342")]
        [Fact, Trait(Traits.Feature, Traits.Features.Completion)]
        public async void TupleElementDefinition5()
        {
            var markup = @"
class Test
{
    (System.Array array, System.Action $$) Test() => default;
}
";
            await VerifyItemExistsAsync(markup, "action");
        }

        [WorkItem(22342, "https://github.com/dotnet/roslyn/issues/22342")]
        [Fact, Trait(Traits.Feature, Traits.Features.Completion)]
        public async void TupleElementDefinition6()
        {
            var markup = @"
class Test
{
    (System.Array $$
}
";
            await VerifyItemExistsAsync(markup, "array");
        }

        [WorkItem(22342, "https://github.com/dotnet/roslyn/issues/22342")]
        [Fact, Trait(Traits.Feature, Traits.Features.Completion)]
        public async void TupleElementDefinition7()
        {
            var markup = @"
class Test
{
    void M((System.Array $$
}
";
            await VerifyItemExistsAsync(markup, "array");
        }

        [WorkItem(22342, "https://github.com/dotnet/roslyn/issues/22342")]
        [Fact(Skip = "Not yet supported"), Trait(Traits.Feature, Traits.Features.Completion)]
        public async void TupleElementTypeInference()
        {
            var markup = @"
class Test
{
    void Do()
    {
        (var accessViolationException, var $$) = (new AccessViolationException(), new Action(() => { }));
    }
}
";
            await VerifyItemExistsAsync(markup, "action");
        }

        [WorkItem(22342, "https://github.com/dotnet/roslyn/issues/22342")]
        [Fact(Skip = "Not yet supported"), Trait(Traits.Feature, Traits.Features.Completion)]
        public async void TupleElementInGenericTypeArgument()
        {
            var markup = @"
class Test
{
    void Do()
    {
        System.Func<(System.Action $$
    }
}
";
            await VerifyItemExistsAsync(markup, "action");
=======
        [WorkItem(17987, "https://github.com/dotnet/roslyn/issues/17987")]
        [Fact, Trait(Traits.Feature, Traits.Features.Completion)]
        public async void Pluralize1()
        {
            var markup = @"
using System.Collections.Generic;
class Index
{
    IEnumerable<Index> $$
}
";
            await VerifyItemExistsAsync(markup, "Indices");
        }

        [WorkItem(17987, "https://github.com/dotnet/roslyn/issues/17987")]
        [Fact, Trait(Traits.Feature, Traits.Features.Completion)]
        public async void Pluralize2()
        {
            var markup = @"
using System.Collections.Generic;
class Test
{
    IEnumerable<IEnumerable<Test>> $$
}
";
            await VerifyItemExistsAsync(markup, "tests");
        }

        [WorkItem(17987, "https://github.com/dotnet/roslyn/issues/17987")]
        [Fact, Trait(Traits.Feature, Traits.Features.Completion)]
        public async void Pluralize3()
        {
            var markup = @"
using System.Collections.Generic;
using System.Threading;
class Test
{
    IEnumerable<CancellationToken> $$
}
";
            await VerifyItemExistsAsync(markup, "cancellationTokens");
            await VerifyItemExistsAsync(markup, "cancellations");
            await VerifyItemExistsAsync(markup, "tokens");
        }

        [WorkItem(17987, "https://github.com/dotnet/roslyn/issues/17987")]
        [Fact, Trait(Traits.Feature, Traits.Features.Completion)]
        public async void PluralizeList()
        {
            var markup = @"
using System.Collections.Generic;
using System.Threading;
class Test
{
    List<CancellationToken> $$
}
";
            await VerifyItemExistsAsync(markup, "cancellationTokens");
            await VerifyItemExistsAsync(markup, "cancellations");
            await VerifyItemExistsAsync(markup, "tokens");
        }

        [WorkItem(17987, "https://github.com/dotnet/roslyn/issues/17987")]
        [Fact, Trait(Traits.Feature, Traits.Features.Completion)]
        public async void PluralizeArray()
        {
            var markup = @"
using System.Collections.Generic;
using System.Threading;
class Test
{
    CancellationToken[] $$
}
";
            await VerifyItemExistsAsync(markup, "cancellationTokens");
            await VerifyItemExistsAsync(markup, "cancellations");
            await VerifyItemExistsAsync(markup, "tokens");
>>>>>>> 24139bfa
        }

        [Fact, Trait(Traits.Feature, Traits.Features.Completion)]
        public async void DisabledByOption()
        {
            var workspace = WorkspaceFixture.GetWorkspace();
            var originalOptions = WorkspaceFixture.GetWorkspace().Options;
            try
            {
                workspace.Options = originalOptions.
                    WithChangedOption(CompletionOptions.ShowNameSuggestions, LanguageNames.CSharp, false);

                var markup = @"
class Test
{
    Test $$
}
";
                await VerifyNoItemsExistAsync(markup);
            }
            finally
            {
                workspace.Options = originalOptions;
            }
        }
    }
}<|MERGE_RESOLUTION|>--- conflicted
+++ resolved
@@ -627,7 +627,7 @@
             await VerifyItemExistsAsync(markup, "test");
         }
 
-<<<<<<< HEAD
+
         [WorkItem(22342, "https://github.com/dotnet/roslyn/issues/22342")]
         [Fact, Trait(Traits.Feature, Traits.Features.Completion)]
         public async void TupleElementDefinition1()
@@ -758,7 +758,8 @@
 }
 ";
             await VerifyItemExistsAsync(markup, "action");
-=======
+        }
+
         [WorkItem(17987, "https://github.com/dotnet/roslyn/issues/17987")]
         [Fact, Trait(Traits.Feature, Traits.Features.Completion)]
         public async void Pluralize1()
@@ -836,7 +837,6 @@
             await VerifyItemExistsAsync(markup, "cancellationTokens");
             await VerifyItemExistsAsync(markup, "cancellations");
             await VerifyItemExistsAsync(markup, "tokens");
->>>>>>> 24139bfa
         }
 
         [Fact, Trait(Traits.Feature, Traits.Features.Completion)]
