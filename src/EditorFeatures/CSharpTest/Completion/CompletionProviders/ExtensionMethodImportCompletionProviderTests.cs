﻿// Licensed to the .NET Foundation under one or more agreements.
// The .NET Foundation licenses this file to you under the MIT license.
// See the LICENSE file in the project root for more information.

using System;
using System.Collections.Generic;
using System.Linq;
using System.Threading.Tasks;
using Microsoft.CodeAnalysis.Completion;
using Microsoft.CodeAnalysis.CSharp.Completion.Providers;
using Microsoft.CodeAnalysis.Editor.UnitTests.Workspaces;
using Microsoft.CodeAnalysis.Options;
using Microsoft.CodeAnalysis.Test.Utilities;
using Microsoft.VisualStudio.Composition;
using Roslyn.Test.Utilities;
using Xunit;

namespace Microsoft.CodeAnalysis.Editor.CSharp.UnitTests.Completion.CompletionProviders
{
    [UseExportProvider]
    public class ExtensionMethodImportCompletionProviderTests : AbstractCSharpCompletionProviderTests
    {
        public ExtensionMethodImportCompletionProviderTests(CSharpTestWorkspaceFixture workspaceFixture) : base(workspaceFixture)
        {
        }

        private bool? ShowImportCompletionItemsOptionValue { get; set; } = true;

        private bool IsExpandedCompletion { get; set; } = true;

        protected override OptionSet WithChangedOptions(OptionSet options)
        {
            return options
                .WithChangedOption(CompletionOptions.ShowItemsFromUnimportedNamespaces, LanguageNames.CSharp, ShowImportCompletionItemsOptionValue)
                .WithChangedOption(CompletionServiceOptions.IsExpandedCompletion, IsExpandedCompletion);
        }

        protected override ComposableCatalog GetExportCatalog()
            => base.GetExportCatalog().WithPart(typeof(TestExperimentationService));

        internal override Type GetCompletionProviderType()
            => typeof(ExtensionMethodImportCompletionProvider);

        public enum ReferenceType
        {
            None,
            Project,
            Metadata
        }

        private static IEnumerable<object[]> CombineWithReferenceTypeData(IEnumerable<List<object>> data)
        {
            foreach (var refKind in Enum.GetValues(typeof(ReferenceType)))
            {
                foreach (var d in data)
                {
                    d.Add(refKind);
                    yield return d.ToArray();
                }
            }
        }

        public static IEnumerable<object[]> ReferenceTypeData
            => (new[] { ReferenceType.None, ReferenceType.Project, ReferenceType.Metadata }).Select(refType => new[] { (object)refType });

        public static IEnumerable<object[]> AllTypeKindsWithReferenceTypeData
            => CombineWithReferenceTypeData((new[] { "class", "struct", "interface", "enum", "abstract class" }).Select(kind => new List<object>() { kind }));

        private static IEnumerable<List<object>> BuiltInTypes
        {
            get
            {
                var predefinedTypes = new List<string>() { "string", "String", "System.String" };
                var arraySuffixes = new[] { "", "[]", "[,]" };

                foreach (var type1 in predefinedTypes)
                {
                    foreach (var type2 in predefinedTypes)
                    {
                        foreach (var suffix in arraySuffixes)
                        {
                            yield return new List<object>() { type1 + suffix, type2 + suffix };
                        }
                    }
                }
            }
        }

        private static string GetMarkup(string current, string referenced, ReferenceType refType,
                                        string currentLanguage = LanguageNames.CSharp,
                                        string referencedLanguage = LanguageNames.CSharp)
            => refType switch
            {
                ReferenceType.None => CreateMarkupForSingleProject(current, referenced, currentLanguage),
                ReferenceType.Project => GetMarkupWithReference(current, referenced, currentLanguage, referencedLanguage, true),
                ReferenceType.Metadata => GetMarkupWithReference(current, referenced, currentLanguage, referencedLanguage, false),
                _ => null,
            };

        public static IEnumerable<object[]> BuiltInTypesWithReferenceTypeData
            => CombineWithReferenceTypeData(BuiltInTypes);

        [MemberData(nameof(BuiltInTypesWithReferenceTypeData))]
        [Theory, Trait(Traits.Feature, Traits.Features.Completion)]
        public async Task TestPredefinedType(string type1, string type2, ReferenceType refType)
        {
            var file1 = $@"
using System;

namespace Foo
{{
    public static class ExtensionClass
    {{
        public static bool ExtentionMethod(this {type1} x)
            => true;
    }}
}}";
            var file2 = $@"
using System;

namespace Baz
{{
    public class Bat
    {{
        public void M({type2} x)
        {{
            x.$$
        }}
    }}
}}";

            var markup = GetMarkup(file2, file1, refType);

            await VerifyImportItemExistsAsync(
                 markup,
                 "ExtentionMethod",
                 glyph: (int)Glyph.ExtensionMethodPublic,
                 inlineDescription: "Foo");
        }

        [MemberData(nameof(ReferenceTypeData))]
        [Theory, Trait(Traits.Feature, Traits.Features.Completion)]
        public async Task UsingAliasInDeclaration(ReferenceType refType)
        {
            var file1 = @"
using System;
using MyInt = System.Int32;

namespace Foo
{
    public static class ExtensionClass
    {
        public static bool ExtentionMethod(this MyInt x)
            => true;
    }
}";
            var file2 = @"
using System;

namespace Baz
{
    public class Bat
    {
        public void M(int x)
        {
            x.$$
        }
    }
}";
            var markup = GetMarkup(file2, file1, refType);

            await VerifyImportItemExistsAsync(
                 markup,
                 "ExtentionMethod",
                 glyph: (int)Glyph.ExtensionMethodPublic,
                 inlineDescription: "Foo");
        }

        [MemberData(nameof(ReferenceTypeData))]
        [Theory, Trait(Traits.Feature, Traits.Features.Completion)]
        public async Task UsingAliasInDeclaration_PrimitiveType(ReferenceType refType)
        {
            var file1 = @"
using System;
using MyInt = System.Int32;

namespace Foo
{
    public static class ExtensionClass
    {
        public static bool ExtentionMethod(this MyInt x)
            => true;
    }
}";
            var file2 = @"
using System;

namespace Baz
{
    public class Bat
    {
        public void M(int x)
        {
            x.$$
        }
    }
}";
            var markup = GetMarkup(file2, file1, refType);

            await VerifyImportItemExistsAsync(
                 markup,
                 "ExtentionMethod",
                 glyph: (int)Glyph.ExtensionMethodPublic,
                 inlineDescription: "Foo");
        }

        [MemberData(nameof(ReferenceTypeData))]
        [Theory, Trait(Traits.Feature, Traits.Features.Completion)]
        public async Task UsingAliasInDeclaration_RegularType(ReferenceType refType)
        {
            var file1 = @"
using System;
using MyAlias = System.Exception;

namespace Foo
{
    public static class ExtensionClass
    {
        public static bool ExtentionMethod(this MyAlias x)
            => true;
    }
}";
            var file2 = @"
using System;

namespace Baz
{
    public class Bat
    {
        public void M(Exception x)
        {
            x.$$
        }
    }
}";
            var markup = GetMarkup(file2, file1, refType);

            await VerifyImportItemExistsAsync(
                 markup,
                 "ExtentionMethod",
                 glyph: (int)Glyph.ExtensionMethodPublic,
                 inlineDescription: "Foo");
        }

        [MemberData(nameof(ReferenceTypeData))]
        [Theory, Trait(Traits.Feature, Traits.Features.Completion)]
        public async Task UsingAliasInDeclaration_GenericType(ReferenceType refType)
        {
            var file1 = @"
using System;
using MyAlias = System.Collections.Generic.List<int>;

namespace Foo
{
    public static class ExtensionClass
    {
        public static bool ExtentionMethod(this MyAlias x)
            => true;
    }
}";
            var file2 = @"
using System;

namespace Baz
{
    public class Bat
    {
        public void M(System.Collections.Generic.List<int> x)
        {
            x.$$
        }
    }
}";
            var markup = GetMarkup(file2, file1, refType);

            await VerifyImportItemExistsAsync(
                 markup,
                 "ExtentionMethod",
                 glyph: (int)Glyph.ExtensionMethodPublic,
                 inlineDescription: "Foo");
        }

        [MemberData(nameof(ReferenceTypeData))]
        [Theory, Trait(Traits.Feature, Traits.Features.Completion)]
        public async Task UsingAliasInDeclaration_RegularTypeWithSameSimpleName(ReferenceType refType)
        {
            var file1 = @"
using DataTime = System.Exception;

namespace Foo
{
    public static class ExtensionClass
    {
        public static bool ExtentionMethod(this System.DateTime x)
            => true;
    }
}";
            var file2 = @"
using System;

namespace Baz
{
    public class Bat
    {
        public void M(DateTime x)
        {
            x.$$
        }
    }
}";
            var markup = GetMarkup(file2, file1, refType);

            await VerifyImportItemExistsAsync(
                 markup,
                 "ExtentionMethod",
                 glyph: (int)Glyph.ExtensionMethodPublic,
                 inlineDescription: "Foo");
        }

        [MemberData(nameof(ReferenceTypeData))]
        [Theory, Trait(Traits.Feature, Traits.Features.Completion)]
        public async Task UsingAliasInDeclaration_Namespace(ReferenceType refType)
        {
            var file1 = @"
using System;
using GenericCollection = System.Collections.Generic;

namespace Foo
{
    public static class ExtensionClass
    {
        public static bool ExtentionMethod<T>(this GenericCollection.List<T> x)
            => true;
    }
}";
            var file2 = @"
using System;

namespace Baz
{
    public class Bat
    {
        public void M(System.Collections.Generic.List<int> x)
        {
            x.$$
        }
    }
}";
            var markup = GetMarkup(file2, file1, refType);

            await VerifyImportItemExistsAsync(
                 markup,
                 "ExtentionMethod",
                 displayTextSuffix: "<>",
                 glyph: (int)Glyph.ExtensionMethodPublic,
                 inlineDescription: "Foo");
        }

        [MemberData(nameof(ReferenceTypeData))]
        [Theory, Trait(Traits.Feature, Traits.Features.Completion)]
        public async Task UsingAliasInUsage(ReferenceType refType)
        {
            var file1 = @"
using System;

namespace Foo
{
    public static class ExtensionClass
    {
        public static bool ExtentionMethod(this int x)
            => true;
    }
}";
            var file2 = @"
using System;
using MyInt = System.Int32;

namespace Baz
{
    public class Bat
    {
        public void M(MyInt x)
        {
            x.$$
        }
    }
}";
            var markup = GetMarkup(file2, file1, refType);

            await VerifyImportItemExistsAsync(
                 markup,
                 "ExtentionMethod",
                 glyph: (int)Glyph.ExtensionMethodPublic,
                 inlineDescription: "Foo");
        }

        [MemberData(nameof(AllTypeKindsWithReferenceTypeData))]
        [Theory, Trait(Traits.Feature, Traits.Features.Completion)]
        public async Task RegularType(string typeKind, ReferenceType refType)
        {
            var file1 = $@"
using System;

public {typeKind} MyType {{ }}

namespace Foo
{{
    public static class ExtensionClass
    {{
        public static bool ExtentionMethod(this MyType t)
            => true;
    }}
}}";
            var file2 = @"
using System;

namespace Baz
{
    public class Bat
    {
        public void M(MyType x)
        {
            x.$$
        }
    }
}";
            var markup = GetMarkup(file2, file1, refType);
            await VerifyImportItemExistsAsync(
                 markup,
                 "ExtentionMethod",
                 glyph: (int)Glyph.ExtensionMethodPublic,
                 inlineDescription: "Foo");
        }

        [MemberData(nameof(AllTypeKindsWithReferenceTypeData))]
        [Theory, Trait(Traits.Feature, Traits.Features.Completion)]
        public async Task ObjectType(string typeKind, ReferenceType refType)
        {
            var file1 = $@"
using System;

public {typeKind} MyType {{ }}

namespace Foo
{{
    public static class ExtensionClass
    {{
        public static bool ExtentionMethod(this object t)
            => true;
    }}
}}";
            var file2 = @"
using System;

namespace Baz
{
    public class Bat
    {
        public void M(MyType x)
        {
            x.$$
        }
    }
}";
            var markup = GetMarkup(file2, file1, refType);
            await VerifyImportItemExistsAsync(
                 markup,
                 "ExtentionMethod",
                 glyph: (int)Glyph.ExtensionMethodPublic,
                 inlineDescription: "Foo");
        }

        public static IEnumerable<object[]> TupleWithRefTypeData => CombineWithReferenceTypeData(
            (new[]
            {
                "(int, int)",
                "(int, (int, int))",
                "(string a, string b)"
            }).Select(tuple => new List<object>() { tuple }));

        [MemberData(nameof(TupleWithRefTypeData))]
        [Theory, Trait(Traits.Feature, Traits.Features.Completion)]
        public async Task ValueTupleType(string tupleType, ReferenceType refType)
        {
            var file1 = $@"
using System;

namespace Foo
{{
    public static class ExtensionClass
    {{
        public static bool ExtentionMethod(this {tupleType} t)
            => true;
    }}
}}";
            var file2 = $@"
using System;

namespace Baz
{{
    public class Bat
    {{
        public void M({tupleType} x)
        {{
            x.$$
        }}
    }}
}}";
            var markup = GetMarkup(file2, file1, refType);
            await VerifyImportItemExistsAsync(
                 markup,
                 "ExtentionMethod",
                 glyph: (int)Glyph.ExtensionMethodPublic,
                 inlineDescription: "Foo");
        }

        public static IEnumerable<object[]> DerivableTypeKindsWithReferenceTypeData
            => CombineWithReferenceTypeData((new[] { "class", "interface", "abstract class" }).Select(kind => new List<object>() { kind }));

        [MemberData(nameof(DerivableTypeKindsWithReferenceTypeData))]
        [Theory, Trait(Traits.Feature, Traits.Features.Completion)]
        public async Task RegularTypeAsBase(string baseType, ReferenceType refType)
        {
            var file1 = $@"
using System;

public {baseType} MyBase {{ }}

public class MyType : MyBase {{ }}

namespace Foo
{{
    public static class ExtensionClass
    {{
        public static bool ExtentionMethod(this MyBase t)
            => true;
    }}
}}";
            var file2 = @"
using System;

namespace Baz
{
    public class Bat
    {
        public void M(MyType x)
        {
            x.$$
        }
    }
}";
            var markup = GetMarkup(file2, file1, refType);
            await VerifyImportItemExistsAsync(
                 markup,
                 "ExtentionMethod",
                 glyph: (int)Glyph.ExtensionMethodPublic,
                 inlineDescription: "Foo");
        }

        public static IEnumerable<object[]> BounedGenericTypeWithRefTypeData => CombineWithReferenceTypeData(
            (new[]
            {
                "IEnumerable<string>",
                "List<string>",
                "string[]"
            }).Select(tuple => new List<object>() { tuple }));

        [MemberData(nameof(BounedGenericTypeWithRefTypeData))]
        [Theory, Trait(Traits.Feature, Traits.Features.Completion)]
        public async Task BoundedGenericType(string type, ReferenceType refType)
        {
            var file1 = @"
using System;
using System.Collections.Generic;

namespace Foo
{
    public static class ExtensionClass
    {
        public static bool ExtentionMethod(this IEnumerable<string> t)
            => true;
    }
}";
            var file2 = $@"
using System;
using System.Collections.Generic;

namespace Baz
{{
    public class Bat
    {{
        public void M({type} x)
        {{
            x.$$
        }}
    }}
}}";
            var markup = GetMarkup(file2, file1, refType);
            await VerifyImportItemExistsAsync(
                 markup,
                 "ExtentionMethod",
                 glyph: (int)Glyph.ExtensionMethodPublic,
                 inlineDescription: "Foo");
        }
        public static IEnumerable<object[]> TypeParameterWithRefTypeData => CombineWithReferenceTypeData(
            (new[]
            {
                "IEnumerable<string>",
                "int",
                "Bat",
                "Bat"
            }).Select(tuple => new List<object>() { tuple }));

        [MemberData(nameof(TypeParameterWithRefTypeData))]
        [Theory, Trait(Traits.Feature, Traits.Features.Completion)]
        public async Task MatchingTypeParameter(string type, ReferenceType refType)
        {
            var file1 = @"
using System;

namespace Foo
{
    public static class ExtensionClass
    {
        public static bool ExtentionMethod<T>(this T t)
            => true;
    }
}";
            var file2 = $@"
using System;
using System.Collections.Generic;

namespace Baz
{{
    public interface Bar {{}}

    public class Bat
    {{
        public void M({type} x)
        {{
            x.$$
        }}
    }}
}}";
            var markup = GetMarkup(file2, file1, refType);
            await VerifyImportItemExistsAsync(
                 markup,
                 "ExtentionMethod",
                 displayTextSuffix: "<>",
                 glyph: (int)Glyph.ExtensionMethodPublic,
                 inlineDescription: "Foo");
        }

        [InlineData(ReferenceType.Project)]
        [InlineData(ReferenceType.Metadata)]
        [Theory, Trait(Traits.Feature, Traits.Features.Completion)]
        public async Task TestInternalExtensionMethods_NoIVT_InReference(ReferenceType refType)
        {
            var file1 = @"
using System;

namespace Foo
{
    internal static class ExtensionClass
    {
        public static bool ExtentionMethod(this int x)
            => true;
    }
}";
            var file2 = @"
using System;

namespace Baz
{
    public class Bat
    {
        public void M(int x)
        {
            x.$$
        }
    }
}";

            var markup = GetMarkup(file2, file1, refType);
            await VerifyImportItemIsAbsentAsync(
                 markup,
                 "ExtentionMethod",
                 inlineDescription: "Foo");
        }

        [Fact, Trait(Traits.Feature, Traits.Features.Completion)]
        public async Task TestInternalExtensionMethods_NoIVT_InSameProject()
        {
            var file1 = @"
using System;

namespace Foo
{
    internal static class ExtensionClass
    {
        internal static bool ExtentionMethod(this int x)
            => true;
    }
}";
            var file2 = @"
using System;

namespace Baz
{
    public class Bat
    {
        public void M(int x)
        {
            x.$$
        }
    }
}";

            var markup = GetMarkup(file2, file1, ReferenceType.None);
            await VerifyImportItemExistsAsync(
                 markup,
                 "ExtentionMethod",
                 glyph: (int)Glyph.ExtensionMethodInternal,     // This is based on declared accessibility
                 inlineDescription: "Foo");
        }

        // SymbolTreeInfo explicitly ignores non-public types from metadata(likely for perf reasons). So we don't need to test internals in PE reference
        [InlineData(ReferenceType.None)]
        [InlineData(ReferenceType.Project)]
        [Theory, Trait(Traits.Feature, Traits.Features.Completion)]
        public async Task TestInternalExtensionMethods_WithIVT(ReferenceType refType)
        {
            var file1 = @"
[assembly: System.Runtime.CompilerServices.InternalsVisibleTo(""Project1"")]

namespace Foo
{
    internal static class ExtensionClass
    {
        internal static bool ExtentionMethod(this int x)
            => true;
    }
}";
            var file2 = @"
namespace Baz
{
    public class Bat
    {
        public void M(int x)
        {
            x.$$
        }
    }
}";

            var markup = GetMarkup(file2, file1, refType);
            await VerifyImportItemExistsAsync(
                 markup,
                 "ExtentionMethod",
                 glyph: (int)Glyph.ExtensionMethodInternal,
                 inlineDescription: "Foo");
        }

        [MemberData(nameof(ReferenceTypeData))]
        [Theory, Trait(Traits.Feature, Traits.Features.Completion)]
        public async Task UserDefinedGenericType(ReferenceType refType)
        {
            var file1 = @"
using System;

public class MyGeneric<T>
{
}

namespace Foo
{
    public static class ExtensionClass
    {
        public static bool ExtentionMethod(this MyGeneric<int> x)
            => true;
    }
}";
            var file2 = @"
using System;

namespace Baz
{
    public class Bat
    {
        public void M(MyGeneric<int> x)
        {
            x.$$
        }
    }
}";
            var markup = GetMarkup(file2, file1, refType);

            await VerifyImportItemExistsAsync(
                 markup,
                 "ExtentionMethod",
                 glyph: (int)Glyph.ExtensionMethodPublic,
                 inlineDescription: "Foo");
        }

        [InlineData("(1 + 1)")]
        [InlineData("(new int())")]
        [Theory, Trait(Traits.Feature, Traits.Features.Completion)]
        public async Task MethodSymbolReceiver(string expression)
        {
            var file1 = @"
using System;

namespace Foo
{
    public static class ExtensionClass
    {
        public static bool ExtentionMethod(this int x)
            => true;
    }
}";
            var file2 = $@"
using System;

namespace Baz
{{
    public class Bat
    {{
        public void M()
        {{
            {expression}.$$
        }}
    }}
}}";
            var markup = GetMarkup(file2, file1, ReferenceType.None);

            await VerifyImportItemExistsAsync(
                 markup,
                 "ExtentionMethod",
                 glyph: (int)Glyph.ExtensionMethodPublic,
                 inlineDescription: "Foo");
        }

        public static IEnumerable<object[]> VBBuiltInTypes
        {
            get
            {
                var predefinedTypes = new List<(string vbType, string csType)>
                {
                    ( "Boolean", "bool" ),
                    ( "Byte", "byte" ),
                    ( "Char", "char" ),
                    ( "Date", "DateTime" ),
                    ( "Integer", "int" ),
                    ( "String", "string" ),
                    ( "Object", "object" ),
                    ( "Short", "short" ),

                };

                var arraySuffixes = new (string vbSuffix, string csSuffix)[] { ("", ""), ("()", "[]"), ("(,)", "[,]") };

                foreach (var type in predefinedTypes)
                {
                    foreach (var suffix in arraySuffixes)
                    {
                        yield return new object[] { type.vbType + suffix.vbSuffix, type.csType + suffix.csSuffix };
                    }
                }
            }
        }

        [MemberData(nameof(VBBuiltInTypes))]
        [Theory, Trait(Traits.Feature, Traits.Features.Completion)]
        public async Task ExtensionMethodDelcaredInVBSource(string vbType, string csType)
        {
            var file1 = $@"
Imports System
Imports System.Runtime.CompilerServices

Namespace NS
    Public Module Foo
        <Extension>
        public Function ExtentionMethod(x As {vbType}) As Boolean
            Return True
        End Function
    End Module
End Namespace";
            var file2 = $@"
using System;

namespace Baz
{{
    public class Bat
    {{
        public void M({csType} x)
        {{
            x.$$
        }}
    }}
}}";
            var markup = GetMarkup(file2, file1, ReferenceType.Project, currentLanguage: LanguageNames.CSharp, referencedLanguage: LanguageNames.VisualBasic);

            await VerifyImportItemExistsAsync(
                 markup,
                 "ExtentionMethod",
                 glyph: (int)Glyph.ExtensionMethodPublic,
                 inlineDescription: "NS");
        }

        [Fact, Trait(Traits.Feature, Traits.Features.Completion)]
        public async Task ExtensionMethodDelcaredInRootNamespaceVBSource()
        {
            var file1 = @"
Imports System
Imports System.Runtime.CompilerServices

Public Module Foo
    <Extension>
    public Function ExtentionMethod(x As Integer) As Boolean
        Return True
    End Function
End Module";
            var file2 = @"
using System;

namespace Baz
{
    public class Bat
    {
        public void M(int x)
        {
            x.$$
        }
    }
}";
            var markup = CreateMarkupForProjecWithVBProjectReference(file2, file1, sourceLanguage: LanguageNames.CSharp, rootNamespace: "Root");

            await VerifyImportItemExistsAsync(
                 markup,
                 "ExtentionMethod",
                 glyph: (int)Glyph.ExtensionMethodPublic,
                 inlineDescription: "Root");
        }

        [Fact, Trait(Traits.Feature, Traits.Features.Completion)]
        public async Task ExtensionMethodDelcaredInGlobalNamespaceVBSource()
        {
            var file1 = @"
Imports System
Imports System.Runtime.CompilerServices

Public Module Foo
    <Extension>
    public Function ExtentionMethod(x As Integer) As Boolean
        Return True
    End Function
End Module";
            var file2 = @"
using System;

namespace Baz
{
    public class Bat
    {
        public void M(int x)
        {
            x.$$
        }
    }
}";
            var markup = CreateMarkupForProjecWithVBProjectReference(file2, file1, sourceLanguage: LanguageNames.CSharp);

            await VerifyImportItemIsAbsentAsync(
                 markup,
                 "ExtentionMethod",
                 inlineDescription: "");
        }

        [Fact, Trait(Traits.Feature, Traits.Features.Completion)]
        public async Task TestTriggerLocation()
        {
            var file1 = @"
using System;

namespace Foo
{
    internal static class ExtensionClass
    {
        internal static bool ExtentionMethod(this int x)
            => true;
    }
}";
            var file2 = @"
using System;

namespace Baz
{
    public class Bat
    {
        public void M(int x)
        {
            x.$$
            var z = 10;
        }
    }
}";

            var markup = GetMarkup(file2, file1, ReferenceType.None);
            await VerifyImportItemExistsAsync(
                 markup,
                 "ExtentionMethod",
                 glyph: (int)Glyph.ExtensionMethodInternal,     // This is based on declared accessibility
                 inlineDescription: "Foo");
        }

        [InlineData("int", "Int32Method", "Foo")]
        [InlineData("string", "StringMethod", "Bar")]
        [Theory, Trait(Traits.Feature, Traits.Features.Completion)]
        public async Task TestIdenticalAliases(string type, string expectedMethodname, string expectedNamespace)
        {
            var file1 = @"
using X = System.String;

namespace Foo
{
    using X = System.Int32;

    internal static class ExtensionClass
    {
        internal static bool Int32Method(this X x)
            => true;
    }
}

namespace Bar
{
    internal static class ExtensionClass
    {
        internal static bool StringMethod(this X x)
            => true;
    }
}
";
            var file2 = $@"
using System;

namespace Baz
{{
    public class Bat
    {{
        public void M({type} x)
        {{
            x.$$
        }}
    }}
}}";

            var markup = GetMarkup(file2, file1, ReferenceType.None);
            await VerifyImportItemExistsAsync(
                 markup,
                 expectedMethodname,
                 glyph: (int)Glyph.ExtensionMethodInternal,
                 inlineDescription: expectedNamespace);
        }

        [InlineData("int")]
        [InlineData("Exception")]
        [Theory, Trait(Traits.Feature, Traits.Features.Completion)]
        public async Task TestIdenticalMethodName(string type)
        {
            var file1 = @"
using System;

namespace Foo
{
    public static class ExtensionClass
    {
        public static bool ExtMethod(this int x)
            => true;

        public static bool ExtMethod(this Exception x)
            => true;
    }
}
";
            var file2 = $@"
using System;

namespace Baz
{{
    public class Bat
    {{
        public void M({type} x)
        {{
            x.$$
        }}
    }}
}}";

            var markup = GetMarkup(file2, file1, ReferenceType.None);
            await VerifyImportItemExistsAsync(
                 markup,
                 "ExtMethod",
                 glyph: (int)Glyph.ExtensionMethodPublic,
                 inlineDescription: "Foo");
        }

        [Fact, Trait(Traits.Feature, Traits.Features.Completion)]
        public async Task DoNotTriggerOnType()
        {
            var file1 = @"
using System;

namespace Foo
{
    public static class ExtensionClass
    {
        public static bool ExtMethod(this string x)
            => true;
    }
}";
            var file2 = @"
using System;

namespace Baz
{
    public class Bat
    {
        public void M()
        {
            string.$$
        }
    }
}";
            var markup = GetMarkup(file2, file1, ReferenceType.None);
            await VerifyImportItemIsAbsentAsync(
                 markup,
                 "ExtMethod",
                 inlineDescription: "Foo");
        }

<<<<<<< HEAD
        [WorkItem(42325, "https://github.com/dotnet/roslyn/issues/42325")]
        [Fact, Trait(Traits.Feature, Traits.Features.Completion)]
        public async Task TestExtensionMethodInPartialClass()
        {
            var file1 = @"
using System;

namespace Foo
{
    public static partial class ExtensionClass
    {
        public static bool ExtentionMethod1(this string x)
            => true;
    }
}";
            var currentFile = @"
using System;

namespace Foo
{
    public static partial class ExtensionClass
    {
        public static bool ExtentionMethod2(this string x)
            => true;
    }
}

namespace Baz
{
    public class Bat
    {
        public void M(string x)
        {
            x.$$
        }
    }
}";

            var markup = CreateMarkupForSingleProject(currentFile, file1, LanguageNames.CSharp);

            await VerifyImportItemExistsAsync(
                 markup,
                 "ExtentionMethod1",
                 glyph: (int)Glyph.ExtensionMethodPublic,
                 inlineDescription: "Foo");

            await VerifyImportItemExistsAsync(
                 markup,
                 "ExtentionMethod2",
                 glyph: (int)Glyph.ExtensionMethodPublic,
                 inlineDescription: "Foo");
        }

        [InlineData(ReferenceType.Project, "public")]
        [InlineData(ReferenceType.Project, "internal")]
        [InlineData(ReferenceType.Metadata, "public")]  // We don't support internal extension method from non-source references.
        [Theory, Trait(Traits.Feature, Traits.Features.Completion)]
        [WorkItem(42325, "https://github.com/dotnet/roslyn/issues/42325")]
        public async Task TestExtensionMethodsInConflictingTypes(ReferenceType refType, string accessibility)
        {
            var refDoc = $@"
[assembly: System.Runtime.CompilerServices.InternalsVisibleTo(""Project1"")]

namespace Foo
{{
    {accessibility} static class ExtensionClass
    {{
        public static bool ExtentionMethod1(this int x)
            => true;
    }}
}}";
            var srcDoc = @"
using System;

namespace Foo
{
    internal static class ExtensionClass
    {
        public static bool ExtentionMethod2(this int x)
            => true;
    }
}

namespace Baz
{
    public class Bat
    {
        public void M(int x)
        {
            x.$$
        }
    }
}";

            var markup = refType switch
            {
                ReferenceType.Project => CreateMarkupForProjectWithProjectReference(srcDoc, refDoc, LanguageNames.CSharp, LanguageNames.CSharp),
                ReferenceType.Metadata => CreateMarkupForProjectWithMetadataReference(srcDoc, refDoc, LanguageNames.CSharp, LanguageNames.CSharp),
                _ => null,
            };

            await VerifyImportItemExistsAsync(
                 markup,
                 "ExtentionMethod1",
                 glyph: (int)Glyph.ExtensionMethodPublic,
                 inlineDescription: "Foo");

            await VerifyImportItemExistsAsync(
                 markup,
                 "ExtentionMethod2",
                 glyph: (int)Glyph.ExtensionMethodPublic,
                 inlineDescription: "Foo");
        }

        [Fact, Trait(Traits.Feature, Traits.Features.Completion)]
        [WorkItem(42325, "https://github.com/dotnet/roslyn/issues/42325")]
        public async Task TestExtensionMethodsInConflictingTypesFromReferencedProjects()
        {
            var refDoc1 = @"
[assembly: System.Runtime.CompilerServices.InternalsVisibleTo(""Project1"")]

namespace Foo
{
    internal static class ExtensionClass
    {
        public static bool ExtentionMethod1(this int x)
            => true;
    }
}";
            var refDoc2 = @"
[assembly: System.Runtime.CompilerServices.InternalsVisibleTo(""Project1"")]

namespace Foo
{
    internal static class ExtensionClass
    {
        public static bool ExtentionMethod2(this int x)
            => true;
    }
}";
            var srcDoc = @"
using System;

namespace Baz
{
    public class Bat
    {
        public void M(int x)
        {
            x.$$
        }
    }
}";

            var markup = CreateMarkupForProjectWithMultupleProjectReferences(srcDoc, LanguageNames.CSharp, LanguageNames.CSharp, new[] { refDoc1, refDoc2 });

            await VerifyImportItemExistsAsync(
                 markup,
                 "ExtentionMethod1",
                 glyph: (int)Glyph.ExtensionMethodPublic,
                 inlineDescription: "Foo");

            await VerifyImportItemExistsAsync(
                 markup,
                 "ExtentionMethod2",
                 glyph: (int)Glyph.ExtensionMethodPublic,
                 inlineDescription: "Foo");
        }

        [InlineData("", "", false)]
        [InlineData("", "public", true)]
        [InlineData("public", "", false)]
        [Theory, Trait(Traits.Feature, Traits.Features.Completion)]
        public async Task TestCSharpDefaultAccessibility(string containerAccessibility, string methodAccessibility, bool isAvailable)
        {
            var file1 = $@"
using System;

[assembly: System.Runtime.CompilerServices.InternalsVisibleTo(""Project1"")]

namespace Foo
{{
    {containerAccessibility} static class ExtensionClass
    {{
        {methodAccessibility} static bool ExtentionMethod(this int x)
            => true;
    }}
}}";
            var file2 = $@"
using System;

namespace Baz
{{
    public class Bat
    {{
        public void M(int x)
        {{
            x.$$
        }}
    }}
}}";

            var markup = GetMarkupWithReference(file2, file1, LanguageNames.CSharp, LanguageNames.CSharp, isProjectReference: true);

            if (isAvailable)
            {
                await VerifyImportItemExistsAsync(
                     markup,
                     "ExtentionMethod",
                     glyph: (int)Glyph.ExtensionMethodPublic,
                     inlineDescription: "Foo");
            }
            else
            {
                await VerifyImportItemIsAbsentAsync(
                     markup,
                     "ExtentionMethod",
                     inlineDescription: "Foo");
            }
        }

        private Task VerifyImportItemExistsAsync(string markup, string expectedItem, int glyph, string inlineDescription, string displayTextSuffix = null, string expectedDescriptionOrNull = null)
        {
            return VerifyItemExistsAsync(markup, expectedItem, displayTextSuffix: displayTextSuffix, glyph: glyph, inlineDescription: inlineDescription, expectedDescriptionOrNull: expectedDescriptionOrNull);
        }

        private Task VerifyImportItemIsAbsentAsync(string markup, string expectedItem, string inlineDescription, string displayTextSuffix = null)
        {
            return VerifyItemIsAbsentAsync(markup, expectedItem, displayTextSuffix: displayTextSuffix, inlineDescription: inlineDescription);
        }
=======
        private Task VerifyTypeImportItemExistsAsync(string markup, string expectedItem, int glyph, string inlineDescription, string displayTextSuffix = null, string expectedDescriptionOrNull = null)
            => VerifyItemExistsAsync(markup, expectedItem, displayTextSuffix: displayTextSuffix, glyph: glyph, inlineDescription: inlineDescription, expectedDescriptionOrNull: expectedDescriptionOrNull);

        private Task VerifyTypeImportItemIsAbsentAsync(string markup, string expectedItem, string inlineDescription, string displayTextSuffix = null)
            => VerifyItemIsAbsentAsync(markup, expectedItem, displayTextSuffix: displayTextSuffix, inlineDescription: inlineDescription);
>>>>>>> a171bdc9
    }
}<|MERGE_RESOLUTION|>--- conflicted
+++ resolved
@@ -1149,7 +1149,6 @@
                  inlineDescription: "Foo");
         }
 
-<<<<<<< HEAD
         [WorkItem(42325, "https://github.com/dotnet/roslyn/issues/42325")]
         [Fact, Trait(Traits.Feature, Traits.Features.Completion)]
         public async Task TestExtensionMethodInPartialClass()
@@ -1370,22 +1369,10 @@
                      inlineDescription: "Foo");
             }
         }
-
         private Task VerifyImportItemExistsAsync(string markup, string expectedItem, int glyph, string inlineDescription, string displayTextSuffix = null, string expectedDescriptionOrNull = null)
-        {
-            return VerifyItemExistsAsync(markup, expectedItem, displayTextSuffix: displayTextSuffix, glyph: glyph, inlineDescription: inlineDescription, expectedDescriptionOrNull: expectedDescriptionOrNull);
-        }
+            => VerifyItemExistsAsync(markup, expectedItem, displayTextSuffix: displayTextSuffix, glyph: glyph, inlineDescription: inlineDescription, expectedDescriptionOrNull: expectedDescriptionOrNull);
 
         private Task VerifyImportItemIsAbsentAsync(string markup, string expectedItem, string inlineDescription, string displayTextSuffix = null)
-        {
-            return VerifyItemIsAbsentAsync(markup, expectedItem, displayTextSuffix: displayTextSuffix, inlineDescription: inlineDescription);
-        }
-=======
-        private Task VerifyTypeImportItemExistsAsync(string markup, string expectedItem, int glyph, string inlineDescription, string displayTextSuffix = null, string expectedDescriptionOrNull = null)
-            => VerifyItemExistsAsync(markup, expectedItem, displayTextSuffix: displayTextSuffix, glyph: glyph, inlineDescription: inlineDescription, expectedDescriptionOrNull: expectedDescriptionOrNull);
-
-        private Task VerifyTypeImportItemIsAbsentAsync(string markup, string expectedItem, string inlineDescription, string displayTextSuffix = null)
             => VerifyItemIsAbsentAsync(markup, expectedItem, displayTextSuffix: displayTextSuffix, inlineDescription: inlineDescription);
->>>>>>> a171bdc9
     }
 }