﻿<?xml version="1.0" encoding="utf-8"?>
<root>
  <!-- 
    Microsoft ResX Schema 
    
    Version 2.0
    
    The primary goals of this format is to allow a simple XML format 
    that is mostly human readable. The generation and parsing of the 
    various data types are done through the TypeConverter classes 
    associated with the data types.
    
    Example:
    
    ... ado.net/XML headers & schema ...
    <resheader name="resmimetype">text/microsoft-resx</resheader>
    <resheader name="version">2.0</resheader>
    <resheader name="reader">System.Resources.ResXResourceReader, System.Windows.Forms, ...</resheader>
    <resheader name="writer">System.Resources.ResXResourceWriter, System.Windows.Forms, ...</resheader>
    <data name="Name1"><value>this is my long string</value><comment>this is a comment</comment></data>
    <data name="Color1" type="System.Drawing.Color, System.Drawing">Blue</data>
    <data name="Bitmap1" mimetype="application/x-microsoft.net.object.binary.base64">
        <value>[base64 mime encoded serialized .NET Framework object]</value>
    </data>
    <data name="Icon1" type="System.Drawing.Icon, System.Drawing" mimetype="application/x-microsoft.net.object.bytearray.base64">
        <value>[base64 mime encoded string representing a byte array form of the .NET Framework object]</value>
        <comment>This is a comment</comment>
    </data>
                
    There are any number of "resheader" rows that contain simple 
    name/value pairs.
    
    Each data row contains a name, and value. The row also contains a 
    type or mimetype. Type corresponds to a .NET class that support 
    text/value conversion through the TypeConverter architecture. 
    Classes that don't support this are serialized and stored with the 
    mimetype set.
    
    The mimetype is used for serialized objects, and tells the 
    ResXResourceReader how to depersist the object. This is currently not 
    extensible. For a given mimetype the value must be set accordingly:
    
    Note - application/x-microsoft.net.object.binary.base64 is the format 
    that the ResXResourceWriter will generate, however the reader can 
    read any of the formats listed below.
    
    mimetype: application/x-microsoft.net.object.binary.base64
    value   : The object must be serialized with 
            : System.Runtime.Serialization.Formatters.Binary.BinaryFormatter
            : and then encoded with base64 encoding.
    
    mimetype: application/x-microsoft.net.object.soap.base64
    value   : The object must be serialized with 
            : System.Runtime.Serialization.Formatters.Soap.SoapFormatter
            : and then encoded with base64 encoding.

    mimetype: application/x-microsoft.net.object.bytearray.base64
    value   : The object must be serialized into a byte array 
            : using a System.ComponentModel.TypeConverter
            : and then encoded with base64 encoding.
    -->
  <xsd:schema id="root" xmlns="" xmlns:xsd="http://www.w3.org/2001/XMLSchema" xmlns:msdata="urn:schemas-microsoft-com:xml-msdata">
    <xsd:import namespace="http://www.w3.org/XML/1998/namespace" />
    <xsd:element name="root" msdata:IsDataSet="true">
      <xsd:complexType>
        <xsd:choice maxOccurs="unbounded">
          <xsd:element name="metadata">
            <xsd:complexType>
              <xsd:sequence>
                <xsd:element name="value" type="xsd:string" minOccurs="0" />
              </xsd:sequence>
              <xsd:attribute name="name" use="required" type="xsd:string" />
              <xsd:attribute name="type" type="xsd:string" />
              <xsd:attribute name="mimetype" type="xsd:string" />
              <xsd:attribute ref="xml:space" />
            </xsd:complexType>
          </xsd:element>
          <xsd:element name="assembly">
            <xsd:complexType>
              <xsd:attribute name="alias" type="xsd:string" />
              <xsd:attribute name="name" type="xsd:string" />
            </xsd:complexType>
          </xsd:element>
          <xsd:element name="data">
            <xsd:complexType>
              <xsd:sequence>
                <xsd:element name="value" type="xsd:string" minOccurs="0" msdata:Ordinal="1" />
                <xsd:element name="comment" type="xsd:string" minOccurs="0" msdata:Ordinal="2" />
              </xsd:sequence>
              <xsd:attribute name="name" type="xsd:string" use="required" msdata:Ordinal="1" />
              <xsd:attribute name="type" type="xsd:string" msdata:Ordinal="3" />
              <xsd:attribute name="mimetype" type="xsd:string" msdata:Ordinal="4" />
              <xsd:attribute ref="xml:space" />
            </xsd:complexType>
          </xsd:element>
          <xsd:element name="resheader">
            <xsd:complexType>
              <xsd:sequence>
                <xsd:element name="value" type="xsd:string" minOccurs="0" msdata:Ordinal="1" />
              </xsd:sequence>
              <xsd:attribute name="name" type="xsd:string" use="required" />
            </xsd:complexType>
          </xsd:element>
        </xsd:choice>
      </xsd:complexType>
    </xsd:element>
  </xsd:schema>
  <resheader name="resmimetype">
    <value>text/microsoft-resx</value>
  </resheader>
  <resheader name="version">
    <value>2.0</value>
  </resheader>
  <resheader name="reader">
    <value>System.Resources.ResXResourceReader, System.Windows.Forms, Version=4.0.0.0, Culture=neutral, PublicKeyToken=b77a5c561934e089</value>
  </resheader>
  <resheader name="writer">
    <value>System.Resources.ResXResourceWriter, System.Windows.Forms, Version=4.0.0.0, Culture=neutral, PublicKeyToken=b77a5c561934e089</value>
  </resheader>
  <data name="Trees0" xml:space="preserve">
    <value>trees({0})</value>
  </data>
  <data name="TreesMustHaveRootNode" xml:space="preserve">
    <value>trees({0}) must have root node with SyntaxKind.CompilationUnit.</value>
  </data>
  <data name="CannotAddCompilerSpecialTree" xml:space="preserve">
    <value>Cannot add compiler special tree</value>
  </data>
  <data name="SyntaxTreeAlreadyPresent" xml:space="preserve">
    <value>Syntax tree already present</value>
  </data>
  <data name="SubmissionCanHaveAtMostOneSyntaxTree" xml:space="preserve">
    <value>Submission can have at most one syntax tree.</value>
  </data>
  <data name="CannotRemoveCompilerSpecialTree" xml:space="preserve">
    <value>Cannot remove compiler special tree</value>
  </data>
  <data name="SyntaxTreeNotFoundToRemove" xml:space="preserve">
    <value>SyntaxTree '{0}' not found to remove</value>
  </data>
  <data name="TreeMustHaveARootNodeWithCompilationUnit" xml:space="preserve">
    <value>Tree must have a root node with SyntaxKind.CompilationUnit</value>
  </data>
  <data name="CompilationVisualBasic" xml:space="preserve">
    <value>Compilation (Visual Basic): </value>
  </data>
  <data name="NodeIsNotWithinSyntaxTree" xml:space="preserve">
    <value>Node is not within syntax tree</value>
  </data>
  <data name="CantReferenceCompilationFromTypes" xml:space="preserve">
    <value>Can't reference compilation of type '{0}' from {1} compilation.</value>
  </data>
  <data name="PositionOfTypeParameterTooLarge" xml:space="preserve">
    <value>position of type parameter too large</value>
  </data>
  <data name="AssociatedTypeDoesNotHaveTypeParameters" xml:space="preserve">
    <value>Associated type does not have type parameters</value>
  </data>
  <data name="IDS_FunctionReturnType" xml:space="preserve">
    <value>function return type</value>
  </data>
  <data name="TypeArgumentCannotBeNothing" xml:space="preserve">
    <value>Type argument cannot be Nothing</value>
  </data>
  <data name="WrongNumberOfTypeArguments" xml:space="preserve">
    <value>Wrong number of type arguments</value>
  </data>
  <data name="ERR_FileNotFound" xml:space="preserve">
    <value>file '{0}' could not be found</value>
  </data>
  <data name="ERR_NoResponseFile" xml:space="preserve">
    <value>unable to open response file '{0}'</value>
  </data>
  <data name="ERR_ArgumentRequired" xml:space="preserve">
    <value>option '{0}' requires '{1}'</value>
  </data>
  <data name="ERR_SwitchNeedsBool" xml:space="preserve">
    <value>option '{0}' can be followed only by '+' or '-'</value>
  </data>
  <data name="ERR_InvalidSwitchValue" xml:space="preserve">
    <value>the value '{1}' is invalid for option '{0}'</value>
  </data>
  <data name="ERR_MutuallyExclusiveOptions" xml:space="preserve">
    <value>Compilation options '{0}' and '{1}' can't both be specified at the same time.</value>
  </data>
  <data name="WRN_BadUILang" xml:space="preserve">
    <value>The language name '{0}' is invalid.</value>
  </data>
  <data name="WRN_BadUILang_Title" xml:space="preserve">
    <value>The language name for /preferreduilang is invalid</value>
  </data>
  <data name="ERR_VBCoreNetModuleConflict" xml:space="preserve">
    <value>The options /vbruntime* and /target:module cannot be combined.</value>
  </data>
  <data name="ERR_InvalidFormatForGuidForOption" xml:space="preserve">
    <value>Command-line syntax error: Invalid Guid format '{0}' for option '{1}'</value>
  </data>
  <data name="ERR_MissingGuidForOption" xml:space="preserve">
    <value>Command-line syntax error: Missing Guid for option '{1}'</value>
  </data>
  <data name="ERR_BadChecksumAlgorithm" xml:space="preserve">
    <value>Algorithm '{0}' is not supported</value>
  </data>
  <data name="WRN_BadSwitch" xml:space="preserve">
    <value>unrecognized option '{0}'; ignored</value>
  </data>
  <data name="WRN_BadSwitch_Title" xml:space="preserve">
    <value>Unrecognized command-line option</value>
  </data>
  <data name="ERR_NoSources" xml:space="preserve">
    <value>no input sources specified</value>
  </data>
  <data name="WRN_FileAlreadyIncluded" xml:space="preserve">
    <value>source file '{0}' specified multiple times</value>
  </data>
  <data name="WRN_FileAlreadyIncluded_Title" xml:space="preserve">
    <value>Source file specified multiple times</value>
  </data>
  <data name="ERR_CantOpenFileWrite" xml:space="preserve">
    <value>can't open '{0}' for writing: {1}</value>
  </data>
  <data name="ERR_BadCodepage" xml:space="preserve">
    <value>code page '{0}' is invalid or not installed</value>
  </data>
  <data name="ERR_BinaryFile" xml:space="preserve">
    <value>the file '{0}' is not a text file</value>
  </data>
  <data name="ERR_LibNotFound" xml:space="preserve">
    <value>could not find library '{0}'</value>
  </data>
  <data name="ERR_MetadataReferencesNotSupported" xml:space="preserve">
    <value>Metadata references not supported.</value>
  </data>
  <data name="ERR_IconFileAndWin32ResFile" xml:space="preserve">
    <value>cannot specify both /win32icon and /win32resource</value>
  </data>
  <data name="WRN_NoConfigInResponseFile" xml:space="preserve">
    <value>ignoring /noconfig option because it was specified in a response file</value>
  </data>
  <data name="WRN_NoConfigInResponseFile_Title" xml:space="preserve">
    <value>Ignoring /noconfig option because it was specified in a response file</value>
  </data>
  <data name="WRN_InvalidWarningId" xml:space="preserve">
    <value>warning number '{0}' for the option '{1}' is either not configurable or not valid</value>
  </data>
  <data name="WRN_InvalidWarningId_Title" xml:space="preserve">
    <value>Warning number is either not configurable or not valid</value>
  </data>
  <data name="ERR_NoSourcesOut" xml:space="preserve">
    <value>cannot infer an output file name from resource only input files; provide the '/out' option</value>
  </data>
  <data name="ERR_NeedModule" xml:space="preserve">
    <value>the /moduleassemblyname option may only be specified when building a target of type 'module'</value>
  </data>
  <data name="ERR_InvalidAssemblyName" xml:space="preserve">
    <value>'{0}' is not a valid value for /moduleassemblyname</value>
  </data>
  <data name="ERR_ConflictingManifestSwitches" xml:space="preserve">
    <value>Error embedding Win32 manifest: Option /win32manifest conflicts with /nowin32manifest.</value>
  </data>
  <data name="WRN_IgnoreModuleManifest" xml:space="preserve">
    <value>Option /win32manifest ignored. It can be specified only when the target is an assembly.</value>
  </data>
  <data name="WRN_IgnoreModuleManifest_Title" xml:space="preserve">
    <value>Option /win32manifest ignored</value>
  </data>
  <data name="FTL_InputFileNameTooLong" xml:space="preserve">
    <value>File name '{0}' is empty, contains invalid characters, has a drive specification without an absolute path, or is too long</value>
  </data>
  <data name="ERR_InvalidInNamespace" xml:space="preserve">
    <value>Statement is not valid in a namespace.</value>
  </data>
  <data name="ERR_UndefinedType1" xml:space="preserve">
    <value>Type '{0}' is not defined.</value>
  </data>
  <data name="ERR_MissingNext" xml:space="preserve">
    <value>'Next' expected.</value>
  </data>
  <data name="ERR_IllegalCharConstant" xml:space="preserve">
    <value>Character constant must contain exactly one character.</value>
  </data>
  <data name="ERR_UnreferencedAssemblyEvent3" xml:space="preserve">
    <value>Reference required to assembly '{0}' containing the definition for event '{1}'. Add one to your project.</value>
  </data>
  <data name="ERR_UnreferencedModuleEvent3" xml:space="preserve">
    <value>Reference required to module '{0}' containing the definition for event '{1}'. Add one to your project.</value>
  </data>
  <data name="ERR_LbExpectedEndIf" xml:space="preserve">
    <value>'#If' block must end with a matching '#End If'.</value>
  </data>
  <data name="ERR_LbNoMatchingIf" xml:space="preserve">
    <value>'#ElseIf', '#Else', or '#End If' must be preceded by a matching '#If'.</value>
  </data>
  <data name="ERR_LbBadElseif" xml:space="preserve">
    <value>'#ElseIf' must be preceded by a matching '#If' or '#ElseIf'.</value>
  </data>
  <data name="ERR_InheritsFromRestrictedType1" xml:space="preserve">
    <value>Inheriting from '{0}' is not valid.</value>
  </data>
  <data name="ERR_InvOutsideProc" xml:space="preserve">
    <value>Labels are not valid outside methods.</value>
  </data>
  <data name="ERR_DelegateCantImplement" xml:space="preserve">
    <value>Delegates cannot implement interface methods.</value>
  </data>
  <data name="ERR_DelegateCantHandleEvents" xml:space="preserve">
    <value>Delegates cannot handle events.</value>
  </data>
  <data name="ERR_IsOperatorRequiresReferenceTypes1" xml:space="preserve">
    <value>'Is' operator does not accept operands of type '{0}'. Operands must be reference or nullable types.</value>
  </data>
  <data name="ERR_TypeOfRequiresReferenceType1" xml:space="preserve">
    <value>'TypeOf ... Is' requires its left operand to have a reference type, but this operand has the value type '{0}'.</value>
  </data>
  <data name="ERR_ReadOnlyHasSet" xml:space="preserve">
    <value>Properties declared 'ReadOnly' cannot have a 'Set'.</value>
  </data>
  <data name="ERR_WriteOnlyHasGet" xml:space="preserve">
    <value>Properties declared 'WriteOnly' cannot have a 'Get'.</value>
  </data>
  <data name="ERR_InvInsideProc" xml:space="preserve">
    <value>Statement is not valid inside a method.</value>
  </data>
  <data name="ERR_InvInsideBlock" xml:space="preserve">
    <value>Statement is not valid inside '{0}' block.</value>
  </data>
  <data name="ERR_UnexpectedExpressionStatement" xml:space="preserve">
    <value>Expression statement is only allowed at the end of an interactive submission.</value>
  </data>
  <data name="ERR_EndProp" xml:space="preserve">
    <value>Property missing 'End Property'.</value>
  </data>
  <data name="ERR_EndSubExpected" xml:space="preserve">
    <value>'End Sub' expected.</value>
  </data>
  <data name="ERR_EndFunctionExpected" xml:space="preserve">
    <value>'End Function' expected.</value>
  </data>
  <data name="ERR_LbElseNoMatchingIf" xml:space="preserve">
    <value>'#Else' must be preceded by a matching '#If' or '#ElseIf'.</value>
  </data>
  <data name="ERR_CantRaiseBaseEvent" xml:space="preserve">
    <value>Derived classes cannot raise base class events.</value>
  </data>
  <data name="ERR_TryWithoutCatchOrFinally" xml:space="preserve">
    <value>Try must have at least one 'Catch' or a 'Finally'.</value>
  </data>
  <data name="ERR_EventsCantBeFunctions" xml:space="preserve">
    <value>Events cannot have a return type.</value>
  </data>
  <data name="ERR_MissingEndBrack" xml:space="preserve">
    <value>Bracketed identifier is missing closing ']'.</value>
  </data>
  <data name="ERR_Syntax" xml:space="preserve">
    <value>Syntax error.</value>
  </data>
  <data name="ERR_Overflow" xml:space="preserve">
    <value>Overflow.</value>
  </data>
  <data name="ERR_IllegalChar" xml:space="preserve">
    <value>Character is not valid.</value>
  </data>
  <data name="ERR_StrictDisallowsObjectOperand1" xml:space="preserve">
    <value>Option Strict On prohibits operands of type Object for operator '{0}'.</value>
  </data>
  <data name="ERR_LoopControlMustNotBeProperty" xml:space="preserve">
    <value>Loop control variable cannot be a property or a late-bound indexed array.</value>
  </data>
  <data name="ERR_MethodBodyNotAtLineStart" xml:space="preserve">
    <value>First statement of a method body cannot be on the same line as the method declaration.</value>
  </data>
  <data name="ERR_MaximumNumberOfErrors" xml:space="preserve">
    <value>Maximum number of errors has been exceeded.</value>
  </data>
  <data name="ERR_UseOfKeywordNotInInstanceMethod1" xml:space="preserve">
    <value>'{0}' is valid only within an instance method.</value>
  </data>
  <data name="ERR_UseOfKeywordFromStructure1" xml:space="preserve">
    <value>'{0}' is not valid within a structure.</value>
  </data>
  <data name="ERR_BadAttributeConstructor1" xml:space="preserve">
    <value>Attribute constructor has a parameter of type '{0}', which is not an integral, floating-point or Enum type or one of Object, Char, String, Boolean, System.Type or 1-dimensional array of these types.</value>
  </data>
  <data name="ERR_ParamArrayWithOptArgs" xml:space="preserve">
    <value>Method cannot have both a ParamArray and Optional parameters.</value>
  </data>
  <data name="ERR_ExpectedArray1" xml:space="preserve">
    <value>'{0}' statement requires an array.</value>
  </data>
  <data name="ERR_ParamArrayNotArray" xml:space="preserve">
    <value>ParamArray parameter must be an array.</value>
  </data>
  <data name="ERR_ParamArrayRank" xml:space="preserve">
    <value>ParamArray parameter must be a one-dimensional array.</value>
  </data>
  <data name="ERR_ArrayRankLimit" xml:space="preserve">
    <value>Array exceeds the limit of 32 dimensions.</value>
  </data>
  <data name="ERR_AsNewArray" xml:space="preserve">
    <value>Arrays cannot be declared with 'New'.</value>
  </data>
  <data name="ERR_TooManyArgs1" xml:space="preserve">
    <value>Too many arguments to '{0}'.</value>
  </data>
  <data name="ERR_ExpectedCase" xml:space="preserve">
    <value>Statements and labels are not valid between 'Select Case' and first 'Case'.</value>
  </data>
  <data name="ERR_RequiredConstExpr" xml:space="preserve">
    <value>Constant expression is required.</value>
  </data>
  <data name="ERR_RequiredConstConversion2" xml:space="preserve">
    <value>Conversion from '{0}' to '{1}' cannot occur in a constant expression.</value>
  </data>
  <data name="ERR_InvalidMe" xml:space="preserve">
    <value>'Me' cannot be the target of an assignment.</value>
  </data>
  <data name="ERR_ReadOnlyAssignment" xml:space="preserve">
    <value>'ReadOnly' variable cannot be the target of an assignment.</value>
  </data>
  <data name="ERR_ExitSubOfFunc" xml:space="preserve">
    <value>'Exit Sub' is not valid in a Function or Property.</value>
  </data>
  <data name="ERR_ExitPropNot" xml:space="preserve">
    <value>'Exit Property' is not valid in a Function or Sub.</value>
  </data>
  <data name="ERR_ExitFuncOfSub" xml:space="preserve">
    <value>'Exit Function' is not valid in a Sub or Property.</value>
  </data>
  <data name="ERR_LValueRequired" xml:space="preserve">
    <value>Expression is a value and therefore cannot be the target of an assignment.</value>
  </data>
  <data name="ERR_ForIndexInUse1" xml:space="preserve">
    <value>For loop control variable '{0}' already in use by an enclosing For loop.</value>
  </data>
  <data name="ERR_NextForMismatch1" xml:space="preserve">
    <value>Next control variable does not match For loop control variable '{0}'.</value>
  </data>
  <data name="ERR_CaseElseNoSelect" xml:space="preserve">
    <value>'Case Else' can only appear inside a 'Select Case' statement.</value>
  </data>
  <data name="ERR_CaseNoSelect" xml:space="preserve">
    <value>'Case' can only appear inside a 'Select Case' statement.</value>
  </data>
  <data name="ERR_CantAssignToConst" xml:space="preserve">
    <value>Constant cannot be the target of an assignment.</value>
  </data>
  <data name="ERR_NamedSubscript" xml:space="preserve">
    <value>Named arguments are not valid as array subscripts.</value>
  </data>
  <data name="ERR_ExpectedEndIf" xml:space="preserve">
    <value>'If' must end with a matching 'End If'.</value>
  </data>
  <data name="ERR_ExpectedEndWhile" xml:space="preserve">
    <value>'While' must end with a matching 'End While'.</value>
  </data>
  <data name="ERR_ExpectedLoop" xml:space="preserve">
    <value>'Do' must end with a matching 'Loop'.</value>
  </data>
  <data name="ERR_ExpectedNext" xml:space="preserve">
    <value>'For' must end with a matching 'Next'.</value>
  </data>
  <data name="ERR_ExpectedEndWith" xml:space="preserve">
    <value>'With' must end with a matching 'End With'.</value>
  </data>
  <data name="ERR_ElseNoMatchingIf" xml:space="preserve">
    <value>'Else' must be preceded by a matching 'If' or 'ElseIf'.</value>
  </data>
  <data name="ERR_EndIfNoMatchingIf" xml:space="preserve">
    <value>'End If' must be preceded by a matching 'If'.</value>
  </data>
  <data name="ERR_EndSelectNoSelect" xml:space="preserve">
    <value>'End Select' must be preceded by a matching 'Select Case'.</value>
  </data>
  <data name="ERR_ExitDoNotWithinDo" xml:space="preserve">
    <value>'Exit Do' can only appear inside a 'Do' statement.</value>
  </data>
  <data name="ERR_EndWhileNoWhile" xml:space="preserve">
    <value>'End While' must be preceded by a matching 'While'.</value>
  </data>
  <data name="ERR_LoopNoMatchingDo" xml:space="preserve">
    <value>'Loop' must be preceded by a matching 'Do'.</value>
  </data>
  <data name="ERR_NextNoMatchingFor" xml:space="preserve">
    <value>'Next' must be preceded by a matching 'For'.</value>
  </data>
  <data name="ERR_EndWithWithoutWith" xml:space="preserve">
    <value>'End With' must be preceded by a matching 'With'.</value>
  </data>
  <data name="ERR_MultiplyDefined1" xml:space="preserve">
    <value>Label '{0}' is already defined in the current method.</value>
  </data>
  <data name="ERR_ExpectedEndSelect" xml:space="preserve">
    <value>'Select Case' must end with a matching 'End Select'.</value>
  </data>
  <data name="ERR_ExitForNotWithinFor" xml:space="preserve">
    <value>'Exit For' can only appear inside a 'For' statement.</value>
  </data>
  <data name="ERR_ExitWhileNotWithinWhile" xml:space="preserve">
    <value>'Exit While' can only appear inside a 'While' statement.</value>
  </data>
  <data name="ERR_ReadOnlyProperty1" xml:space="preserve">
    <value>'ReadOnly' property '{0}' cannot be the target of an assignment.</value>
  </data>
  <data name="ERR_ExitSelectNotWithinSelect" xml:space="preserve">
    <value>'Exit Select' can only appear inside a 'Select' statement.</value>
  </data>
  <data name="ERR_BranchOutOfFinally" xml:space="preserve">
    <value>Branching out of a 'Finally' is not valid.</value>
  </data>
  <data name="ERR_QualNotObjectRecord1" xml:space="preserve">
    <value>'!' requires its left operand to have a type parameter, class or interface type, but this operand has the type '{0}'.</value>
  </data>
  <data name="ERR_TooFewIndices" xml:space="preserve">
    <value>Number of indices is less than the number of dimensions of the indexed array.</value>
  </data>
  <data name="ERR_TooManyIndices" xml:space="preserve">
    <value>Number of indices exceeds the number of dimensions of the indexed array.</value>
  </data>
  <data name="ERR_EnumNotExpression1" xml:space="preserve">
    <value>'{0}' is an Enum type and cannot be used as an expression.</value>
  </data>
  <data name="ERR_TypeNotExpression1" xml:space="preserve">
    <value>'{0}' is a type and cannot be used as an expression.</value>
  </data>
  <data name="ERR_ClassNotExpression1" xml:space="preserve">
    <value>'{0}' is a class type and cannot be used as an expression.</value>
  </data>
  <data name="ERR_StructureNotExpression1" xml:space="preserve">
    <value>'{0}' is a structure type and cannot be used as an expression.</value>
  </data>
  <data name="ERR_InterfaceNotExpression1" xml:space="preserve">
    <value>'{0}' is an interface type and cannot be used as an expression.</value>
  </data>
  <data name="ERR_NamespaceNotExpression1" xml:space="preserve">
    <value>'{0}' is a namespace and cannot be used as an expression.</value>
  </data>
  <data name="ERR_BadNamespaceName1" xml:space="preserve">
    <value>'{0}' is not a valid name and cannot be used as the root namespace name.</value>
  </data>
  <data name="ERR_XmlPrefixNotExpression" xml:space="preserve">
    <value>'{0}' is an XML prefix and cannot be used as an expression.  Use the GetXmlNamespace operator to create a namespace object.</value>
  </data>
  <data name="ERR_MultipleExtends" xml:space="preserve">
    <value>'Inherits' can appear only once within a 'Class' statement and can only specify one class.</value>
  </data>
  <data name="ERR_PropMustHaveGetSet" xml:space="preserve">
    <value>Property without a 'ReadOnly' or 'WriteOnly' specifier must provide both a 'Get' and a 'Set'.</value>
  </data>
  <data name="ERR_WriteOnlyHasNoWrite" xml:space="preserve">
    <value>'WriteOnly' property must provide a 'Set'.</value>
  </data>
  <data name="ERR_ReadOnlyHasNoGet" xml:space="preserve">
    <value>'ReadOnly' property must provide a 'Get'.</value>
  </data>
  <data name="ERR_BadAttribute1" xml:space="preserve">
    <value>Attribute '{0}' is not valid: Incorrect argument value.</value>
  </data>
  <data name="ERR_LabelNotDefined1" xml:space="preserve">
    <value>Label '{0}' is not defined.</value>
  </data>
  <data name="ERR_ErrorCreatingWin32ResourceFile" xml:space="preserve">
    <value>Error creating Win32 resources: {0}</value>
  </data>
  <data name="ERR_UnableToCreateTempFile" xml:space="preserve">
    <value>Cannot create temporary file: {0}</value>
  </data>
  <data name="ERR_RequiredNewCall2" xml:space="preserve">
    <value>First statement of this 'Sub New' must be a call to 'MyBase.New' or 'MyClass.New' because base class '{0}' of '{1}' does not have an accessible 'Sub New' that can be called with no arguments.</value>
  </data>
  <data name="ERR_UnimplementedMember3" xml:space="preserve">
    <value>{0} '{1}' must implement '{2}' for interface '{3}'.</value>
  </data>
  <data name="ERR_BadWithRef" xml:space="preserve">
    <value>Leading '.' or '!' can only appear inside a 'With' statement.</value>
  </data>
  <data name="ERR_DuplicateAccessCategoryUsed" xml:space="preserve">
    <value>Only one of 'Public', 'Private', 'Protected', 'Friend', or 'Protected Friend' can be specified.</value>
  </data>
  <data name="ERR_DuplicateModifierCategoryUsed" xml:space="preserve">
    <value>Only one of 'NotOverridable', 'MustOverride', or 'Overridable' can be specified.</value>
  </data>
  <data name="ERR_DuplicateSpecifier" xml:space="preserve">
    <value>Specifier is duplicated.</value>
  </data>
  <data name="ERR_TypeConflict6" xml:space="preserve">
    <value>{0} '{1}' and {2} '{3}' conflict in {4} '{5}'.</value>
  </data>
  <data name="ERR_UnrecognizedTypeKeyword" xml:space="preserve">
    <value>Keyword does not name a type.</value>
  </data>
  <data name="ERR_ExtraSpecifiers" xml:space="preserve">
    <value>Specifiers valid only at the beginning of a declaration.</value>
  </data>
  <data name="ERR_UnrecognizedType" xml:space="preserve">
    <value>Type expected.</value>
  </data>
  <data name="ERR_InvalidUseOfKeyword" xml:space="preserve">
    <value>Keyword is not valid as an identifier.</value>
  </data>
  <data name="ERR_InvalidEndEnum" xml:space="preserve">
    <value>'End Enum' must be preceded by a matching 'Enum'.</value>
  </data>
  <data name="ERR_MissingEndEnum" xml:space="preserve">
    <value>'Enum' must end with a matching 'End Enum'.</value>
  </data>
  <data name="ERR_ExpectedDeclaration" xml:space="preserve">
    <value>Declaration expected.</value>
  </data>
  <data name="ERR_ParamArrayMustBeLast" xml:space="preserve">
    <value>End of parameter list expected. Cannot define parameters after a paramarray parameter.</value>
  </data>
  <data name="ERR_SpecifiersInvalidOnInheritsImplOpt" xml:space="preserve">
    <value>Specifiers and attributes are not valid on this statement.</value>
  </data>
  <data name="ERR_ExpectedSpecifier" xml:space="preserve">
    <value>Expected one of 'Dim', 'Const', 'Public', 'Private', 'Protected', 'Friend', 'Shadows', 'ReadOnly' or 'Shared'.</value>
  </data>
  <data name="ERR_ExpectedComma" xml:space="preserve">
    <value>Comma expected.</value>
  </data>
  <data name="ERR_ExpectedAs" xml:space="preserve">
    <value>'As' expected.</value>
  </data>
  <data name="ERR_ExpectedRparen" xml:space="preserve">
    <value>')' expected.</value>
  </data>
  <data name="ERR_ExpectedLparen" xml:space="preserve">
    <value>'(' expected.</value>
  </data>
  <data name="ERR_InvalidNewInType" xml:space="preserve">
    <value>'New' is not valid in this context.</value>
  </data>
  <data name="ERR_ExpectedExpression" xml:space="preserve">
    <value>Expression expected.</value>
  </data>
  <data name="ERR_ExpectedOptional" xml:space="preserve">
    <value>'Optional' expected.</value>
  </data>
  <data name="ERR_ExpectedIdentifier" xml:space="preserve">
    <value>Identifier expected.</value>
  </data>
  <data name="ERR_ExpectedIntLiteral" xml:space="preserve">
    <value>Integer constant expected.</value>
  </data>
  <data name="ERR_ExpectedEOS" xml:space="preserve">
    <value>End of statement expected.</value>
  </data>
  <data name="ERR_ExpectedForOptionStmt" xml:space="preserve">
    <value>'Option' must be followed by 'Compare', 'Explicit', 'Infer', or 'Strict'.</value>
  </data>
  <data name="ERR_InvalidOptionCompare" xml:space="preserve">
    <value>'Option Compare' must be followed by 'Text' or 'Binary'.</value>
  </data>
  <data name="ERR_ExpectedOptionCompare" xml:space="preserve">
    <value>'Compare' expected.</value>
  </data>
  <data name="ERR_StrictDisallowImplicitObject" xml:space="preserve">
    <value>Option Strict On requires all variable declarations to have an 'As' clause.</value>
  </data>
  <data name="ERR_StrictDisallowsImplicitProc" xml:space="preserve">
    <value>Option Strict On requires all Function, Property, and Operator declarations to have an 'As' clause.</value>
  </data>
  <data name="ERR_StrictDisallowsImplicitArgs" xml:space="preserve">
    <value>Option Strict On requires that all method parameters have an 'As' clause.</value>
  </data>
  <data name="ERR_InvalidParameterSyntax" xml:space="preserve">
    <value>Comma or ')' expected.</value>
  </data>
  <data name="ERR_ExpectedSubFunction" xml:space="preserve">
    <value>'Sub' or 'Function' expected.</value>
  </data>
  <data name="ERR_ExpectedStringLiteral" xml:space="preserve">
    <value>String constant expected.</value>
  </data>
  <data name="ERR_MissingLibInDeclare" xml:space="preserve">
    <value>'Lib' expected.</value>
  </data>
  <data name="ERR_DelegateNoInvoke1" xml:space="preserve">
    <value>Delegate class '{0}' has no Invoke method, so an expression of this type cannot be the target of a method call.</value>
  </data>
  <data name="ERR_MissingIsInTypeOf" xml:space="preserve">
    <value>'Is' expected.</value>
  </data>
  <data name="ERR_DuplicateOption1" xml:space="preserve">
    <value>'Option {0}' statement can only appear once per file.</value>
  </data>
  <data name="ERR_ModuleCantInherit" xml:space="preserve">
    <value>'Inherits' not valid in Modules.</value>
  </data>
  <data name="ERR_ModuleCantImplement" xml:space="preserve">
    <value>'Implements' not valid in Modules.</value>
  </data>
  <data name="ERR_BadImplementsType" xml:space="preserve">
    <value>Implemented type must be an interface.</value>
  </data>
  <data name="ERR_BadConstFlags1" xml:space="preserve">
    <value>'{0}' is not valid on a constant declaration.</value>
  </data>
  <data name="ERR_BadWithEventsFlags1" xml:space="preserve">
    <value>'{0}' is not valid on a WithEvents declaration.</value>
  </data>
  <data name="ERR_BadDimFlags1" xml:space="preserve">
    <value>'{0}' is not valid on a member variable declaration.</value>
  </data>
  <data name="ERR_DuplicateParamName1" xml:space="preserve">
    <value>Parameter already declared with name '{0}'.</value>
  </data>
  <data name="ERR_LoopDoubleCondition" xml:space="preserve">
    <value>'Loop' cannot have a condition if matching 'Do' has one.</value>
  </data>
  <data name="ERR_ExpectedRelational" xml:space="preserve">
    <value>Relational operator expected.</value>
  </data>
  <data name="ERR_ExpectedExitKind" xml:space="preserve">
    <value>'Exit' must be followed by 'Sub', 'Function', 'Property', 'Do', 'For', 'While', 'Select', or 'Try'.</value>
  </data>
  <data name="ERR_ExpectedNamedArgumentInAttributeList" xml:space="preserve">
    <value>Named argument expected.</value>
  </data>
  <data name="ERR_NamedArgumentSpecificationBeforeFixedArgumentInLateboundInvocation" xml:space="preserve">
    <value>Named argument specifications must appear after all fixed arguments have been specified in a late bound invocation.</value>
  </data>
  <data name="ERR_ExpectedNamedArgument" xml:space="preserve">
    <value>Named argument expected. Please use language version {0} or greater to use non-trailing named arguments.</value>
  </data>
  <data name="ERR_BadMethodFlags1" xml:space="preserve">
    <value>'{0}' is not valid on a method declaration.</value>
  </data>
  <data name="ERR_BadEventFlags1" xml:space="preserve">
    <value>'{0}' is not valid on an event declaration.</value>
  </data>
  <data name="ERR_BadDeclareFlags1" xml:space="preserve">
    <value>'{0}' is not valid on a Declare.</value>
  </data>
  <data name="ERR_BadLocalConstFlags1" xml:space="preserve">
    <value>'{0}' is not valid on a local constant declaration.</value>
  </data>
  <data name="ERR_BadLocalDimFlags1" xml:space="preserve">
    <value>'{0}' is not valid on a local variable declaration.</value>
  </data>
  <data name="ERR_ExpectedConditionalDirective" xml:space="preserve">
    <value>'If', 'ElseIf', 'Else', 'Const', 'Region', 'ExternalSource', 'ExternalChecksum', 'Enable', 'Disable', 'End' or 'R' expected.</value>
  </data>
  <data name="ERR_ExpectedEQ" xml:space="preserve">
    <value>'=' expected.</value>
  </data>
  <data name="ERR_ConstructorNotFound1" xml:space="preserve">
    <value>Type '{0}' has no constructors.</value>
  </data>
  <data name="ERR_InvalidEndInterface" xml:space="preserve">
    <value>'End Interface' must be preceded by a matching 'Interface'.</value>
  </data>
  <data name="ERR_MissingEndInterface" xml:space="preserve">
    <value>'Interface' must end with a matching 'End Interface'.</value>
  </data>
  <data name="ERR_InheritsFrom2" xml:space="preserve">
    <value>
    '{0}' inherits from '{1}'.</value>
  </data>
  <data name="ERR_IsNestedIn2" xml:space="preserve">
    <value>
    '{0}' is nested in '{1}'.</value>
  </data>
  <data name="ERR_InheritanceCycle1" xml:space="preserve">
    <value>Class '{0}' cannot inherit from itself: {1}</value>
  </data>
  <data name="ERR_InheritsFromNonClass" xml:space="preserve">
    <value>Classes can inherit only from other classes.</value>
  </data>
  <data name="ERR_MultiplyDefinedType3" xml:space="preserve">
    <value>'{0}' is already declared as '{1}' in this {2}.</value>
  </data>
  <data name="ERR_BadOverrideAccess2" xml:space="preserve">
    <value>'{0}' cannot override '{1}' because they have different access levels.</value>
  </data>
  <data name="ERR_CantOverrideNotOverridable2" xml:space="preserve">
    <value>'{0}' cannot override '{1}' because it is declared 'NotOverridable'.</value>
  </data>
  <data name="ERR_DuplicateProcDef1" xml:space="preserve">
    <value>'{0}' has multiple definitions with identical signatures.</value>
  </data>
  <data name="ERR_DuplicateProcDefWithDifferentTupleNames2" xml:space="preserve">
    <value>'{0}' has multiple definitions with identical signatures with different tuple element names, including '{1}'.</value>
  </data>
  <data name="ERR_BadInterfaceMethodFlags1" xml:space="preserve">
    <value>'{0}' is not valid on an interface method declaration.</value>
  </data>
  <data name="ERR_NamedParamNotFound2" xml:space="preserve">
    <value>'{0}' is not a parameter of '{1}'.</value>
  </data>
  <data name="ERR_BadInterfacePropertyFlags1" xml:space="preserve">
    <value>'{0}' is not valid on an interface property declaration.</value>
  </data>
  <data name="ERR_NamedArgUsedTwice2" xml:space="preserve">
    <value>Parameter '{0}' of '{1}' already has a matching argument.</value>
  </data>
  <data name="ERR_InterfaceCantUseEventSpecifier1" xml:space="preserve">
    <value>'{0}' is not valid on an interface event declaration.</value>
  </data>
  <data name="ERR_TypecharNoMatch2" xml:space="preserve">
    <value>Type character '{0}' does not match declared data type '{1}'.</value>
  </data>
  <data name="ERR_ExpectedSubOrFunction" xml:space="preserve">
    <value>'Sub' or 'Function' expected after 'Delegate'.</value>
  </data>
  <data name="ERR_BadEmptyEnum1" xml:space="preserve">
    <value>Enum '{0}' must contain at least one member.</value>
  </data>
  <data name="ERR_InvalidConstructorCall" xml:space="preserve">
    <value>Constructor call is valid only as the first statement in an instance constructor.</value>
  </data>
  <data name="ERR_CantOverrideConstructor" xml:space="preserve">
    <value>'Sub New' cannot be declared 'Overrides'.</value>
  </data>
  <data name="ERR_ConstructorCannotBeDeclaredPartial" xml:space="preserve">
    <value>'Sub New' cannot be declared 'Partial'.</value>
  </data>
  <data name="ERR_ModuleEmitFailure" xml:space="preserve">
    <value>Failed to emit module '{0}'.</value>
  </data>
  <data name="ERR_EncUpdateFailedMissingAttribute" xml:space="preserve">
    <value>Cannot update '{0}'; attribute '{1}' is missing.</value>
  </data>
  <data name="ERR_OverrideNotNeeded3" xml:space="preserve">
    <value>{0} '{1}' cannot be declared 'Overrides' because it does not override a {0} in a base class.</value>
  </data>
  <data name="ERR_ExpectedDot" xml:space="preserve">
    <value>'.' expected.</value>
  </data>
  <data name="ERR_DuplicateLocals1" xml:space="preserve">
    <value>Local variable '{0}' is already declared in the current block.</value>
  </data>
  <data name="ERR_InvInsideEndsProc" xml:space="preserve">
    <value>Statement cannot appear within a method body. End of method assumed.</value>
  </data>
  <data name="ERR_LocalSameAsFunc" xml:space="preserve">
    <value>Local variable cannot have the same name as the function containing it.</value>
  </data>
  <data name="ERR_RecordEmbeds2" xml:space="preserve">
    <value>
    '{0}' contains '{1}' (variable '{2}').</value>
  </data>
  <data name="ERR_RecordCycle2" xml:space="preserve">
    <value>Structure '{0}' cannot contain an instance of itself: {1}</value>
  </data>
  <data name="ERR_InterfaceCycle1" xml:space="preserve">
    <value>Interface '{0}' cannot inherit from itself: {1}</value>
  </data>
  <data name="ERR_SubNewCycle2" xml:space="preserve">
    <value>
    '{0}' calls '{1}'.</value>
  </data>
  <data name="ERR_SubNewCycle1" xml:space="preserve">
    <value>Constructor '{0}' cannot call itself: {1}</value>
  </data>
  <data name="ERR_InheritsFromCantInherit3" xml:space="preserve">
    <value>'{0}' cannot inherit from {2} '{1}' because '{1}' is declared 'NotInheritable'.</value>
  </data>
  <data name="ERR_OverloadWithOptional2" xml:space="preserve">
    <value>'{0}' and '{1}' cannot overload each other because they differ only by optional parameters.</value>
  </data>
  <data name="ERR_OverloadWithReturnType2" xml:space="preserve">
    <value>'{0}' and '{1}' cannot overload each other because they differ only by return types.</value>
  </data>
  <data name="ERR_TypeCharWithType1" xml:space="preserve">
    <value>Type character '{0}' cannot be used in a declaration with an explicit type.</value>
  </data>
  <data name="ERR_TypeCharOnSub" xml:space="preserve">
    <value>Type character cannot be used in a 'Sub' declaration because a 'Sub' doesn't return a value.</value>
  </data>
  <data name="ERR_OverloadWithDefault2" xml:space="preserve">
    <value>'{0}' and '{1}' cannot overload each other because they differ only by the default values of optional parameters.</value>
  </data>
  <data name="ERR_MissingSubscript" xml:space="preserve">
    <value>Array subscript expression missing.</value>
  </data>
  <data name="ERR_OverrideWithDefault2" xml:space="preserve">
    <value>'{0}' cannot override '{1}' because they differ by the default values of optional parameters.</value>
  </data>
  <data name="ERR_OverrideWithOptional2" xml:space="preserve">
    <value>'{0}' cannot override '{1}' because they differ by optional parameters.</value>
  </data>
  <data name="ERR_FieldOfValueFieldOfMarshalByRef3" xml:space="preserve">
    <value>Cannot refer to '{0}' because it is a member of the value-typed field '{1}' of class '{2}' which has 'System.MarshalByRefObject' as a base class.</value>
  </data>
  <data name="ERR_TypeMismatch2" xml:space="preserve">
    <value>Value of type '{0}' cannot be converted to '{1}'.</value>
  </data>
  <data name="ERR_CaseAfterCaseElse" xml:space="preserve">
    <value>'Case' cannot follow a 'Case Else' in the same 'Select' statement.</value>
  </data>
  <data name="ERR_ConvertArrayMismatch4" xml:space="preserve">
    <value>Value of type '{0}' cannot be converted to '{1}' because '{2}' is not derived from '{3}'.</value>
  </data>
  <data name="ERR_ConvertObjectArrayMismatch3" xml:space="preserve">
    <value>Value of type '{0}' cannot be converted to '{1}' because '{2}' is not a reference type.</value>
  </data>
  <data name="ERR_ForLoopType1" xml:space="preserve">
    <value>'For' loop control variable cannot be of type '{0}' because the type does not support the required operators.</value>
  </data>
  <data name="ERR_OverloadWithByref2" xml:space="preserve">
    <value>'{0}' and '{1}' cannot overload each other because they differ only by parameters declared 'ByRef' or 'ByVal'.</value>
  </data>
  <data name="ERR_InheritsFromNonInterface" xml:space="preserve">
    <value>Interface can inherit only from another interface.</value>
  </data>
  <data name="ERR_BadInterfaceOrderOnInherits" xml:space="preserve">
    <value>'Inherits' statements must precede all declarations in an interface.</value>
  </data>
  <data name="ERR_DuplicateDefaultProps1" xml:space="preserve">
    <value>'Default' can be applied to only one property name in a {0}.</value>
  </data>
  <data name="ERR_DefaultMissingFromProperty2" xml:space="preserve">
    <value>'{0}' and '{1}' cannot overload each other because only one is declared 'Default'.</value>
  </data>
  <data name="ERR_OverridingPropertyKind2" xml:space="preserve">
    <value>'{0}' cannot override '{1}' because they differ by 'ReadOnly' or 'WriteOnly'.</value>
  </data>
  <data name="ERR_NewInInterface" xml:space="preserve">
    <value>'Sub New' cannot be declared in an interface.</value>
  </data>
  <data name="ERR_BadFlagsOnNew1" xml:space="preserve">
    <value>'Sub New' cannot be declared '{0}'.</value>
  </data>
  <data name="ERR_OverloadingPropertyKind2" xml:space="preserve">
    <value>'{0}' and '{1}' cannot overload each other because they differ only by 'ReadOnly' or 'WriteOnly'.</value>
  </data>
  <data name="ERR_NoDefaultNotExtend1" xml:space="preserve">
    <value>Class '{0}' cannot be indexed because it has no default property.</value>
  </data>
  <data name="ERR_OverloadWithArrayVsParamArray2" xml:space="preserve">
    <value>'{0}' and '{1}' cannot overload each other because they differ only by parameters declared 'ParamArray'.</value>
  </data>
  <data name="ERR_BadInstanceMemberAccess" xml:space="preserve">
    <value>Cannot refer to an instance member of a class from within a shared method or shared member initializer without an explicit instance of the class.</value>
  </data>
  <data name="ERR_ExpectedRbrace" xml:space="preserve">
    <value>'}' expected.</value>
  </data>
  <data name="ERR_ModuleAsType1" xml:space="preserve">
    <value>Module '{0}' cannot be used as a type.</value>
  </data>
  <data name="ERR_NewIfNullOnNonClass" xml:space="preserve">
    <value>'New' cannot be used on an interface.</value>
  </data>
  <data name="ERR_CatchAfterFinally" xml:space="preserve">
    <value>'Catch' cannot appear after 'Finally' within a 'Try' statement.</value>
  </data>
  <data name="ERR_CatchNoMatchingTry" xml:space="preserve">
    <value>'Catch' cannot appear outside a 'Try' statement.</value>
  </data>
  <data name="ERR_FinallyAfterFinally" xml:space="preserve">
    <value>'Finally' can only appear once in a 'Try' statement.</value>
  </data>
  <data name="ERR_FinallyNoMatchingTry" xml:space="preserve">
    <value>'Finally' cannot appear outside a 'Try' statement.</value>
  </data>
  <data name="ERR_EndTryNoTry" xml:space="preserve">
    <value>'End Try' must be preceded by a matching 'Try'.</value>
  </data>
  <data name="ERR_ExpectedEndTry" xml:space="preserve">
    <value>'Try' must end with a matching 'End Try'.</value>
  </data>
  <data name="ERR_BadDelegateFlags1" xml:space="preserve">
    <value>'{0}' is not valid on a Delegate declaration.</value>
  </data>
  <data name="ERR_NoConstructorOnBase2" xml:space="preserve">
    <value>Class '{0}' must declare a 'Sub New' because its base class '{1}' does not have an accessible 'Sub New' that can be called with no arguments.</value>
  </data>
  <data name="ERR_InaccessibleSymbol2" xml:space="preserve">
    <value>'{0}' is not accessible in this context because it is '{1}'.</value>
  </data>
  <data name="ERR_InaccessibleMember3" xml:space="preserve">
    <value>'{0}.{1}' is not accessible in this context because it is '{2}'.</value>
  </data>
  <data name="ERR_CatchNotException1" xml:space="preserve">
    <value>'Catch' cannot catch type '{0}' because it is not 'System.Exception' or a class that inherits from 'System.Exception'.</value>
  </data>
  <data name="ERR_ExitTryNotWithinTry" xml:space="preserve">
    <value>'Exit Try' can only appear inside a 'Try' statement.</value>
  </data>
  <data name="ERR_BadRecordFlags1" xml:space="preserve">
    <value>'{0}' is not valid on a Structure declaration.</value>
  </data>
  <data name="ERR_BadEnumFlags1" xml:space="preserve">
    <value>'{0}' is not valid on an Enum declaration.</value>
  </data>
  <data name="ERR_BadInterfaceFlags1" xml:space="preserve">
    <value>'{0}' is not valid on an Interface declaration.</value>
  </data>
  <data name="ERR_OverrideWithByref2" xml:space="preserve">
    <value>'{0}' cannot override '{1}' because they differ by a parameter that is marked as 'ByRef' versus 'ByVal'.</value>
  </data>
  <data name="ERR_MyBaseAbstractCall1" xml:space="preserve">
    <value>'MyBase' cannot be used with method '{0}' because it is declared 'MustOverride'.</value>
  </data>
  <data name="ERR_IdentNotMemberOfInterface4" xml:space="preserve">
    <value>'{0}' cannot implement '{1}' because there is no matching {2} on interface '{3}'.</value>
  </data>
  <data name="ERR_ImplementingInterfaceWithDifferentTupleNames5" xml:space="preserve">
    <value>'{0}' cannot implement {1} '{2}' on interface '{3}' because the tuple element names in '{4}' do not match those in '{5}'.</value>
  </data>
  <data name="ERR_WithEventsRequiresClass" xml:space="preserve">
    <value>'WithEvents' variables must have an 'As' clause.</value>
  </data>
  <data name="ERR_WithEventsAsStruct" xml:space="preserve">
    <value>'WithEvents' variables can only be typed as classes, interfaces or type parameters with class constraints.</value>
  </data>
  <data name="ERR_ConvertArrayRankMismatch2" xml:space="preserve">
    <value>Value of type '{0}' cannot be converted to '{1}' because the array types have different numbers of dimensions.</value>
  </data>
  <data name="ERR_RedimRankMismatch" xml:space="preserve">
    <value>'ReDim' cannot change the number of dimensions of an array.</value>
  </data>
  <data name="ERR_StartupCodeNotFound1" xml:space="preserve">
    <value>'Sub Main' was not found in '{0}'.</value>
  </data>
  <data name="ERR_ConstAsNonConstant" xml:space="preserve">
    <value>Constants must be of an intrinsic or enumerated type, not a class, structure, type parameter, or array type.</value>
  </data>
  <data name="ERR_InvalidEndSub" xml:space="preserve">
    <value>'End Sub' must be preceded by a matching 'Sub'.</value>
  </data>
  <data name="ERR_InvalidEndFunction" xml:space="preserve">
    <value>'End Function' must be preceded by a matching 'Function'.</value>
  </data>
  <data name="ERR_InvalidEndProperty" xml:space="preserve">
    <value>'End Property' must be preceded by a matching 'Property'.</value>
  </data>
  <data name="ERR_ModuleCantUseMethodSpecifier1" xml:space="preserve">
    <value>Methods in a Module cannot be declared '{0}'.</value>
  </data>
  <data name="ERR_ModuleCantUseEventSpecifier1" xml:space="preserve">
    <value>Events in a Module cannot be declared '{0}'.</value>
  </data>
  <data name="ERR_StructCantUseVarSpecifier1" xml:space="preserve">
    <value>Members in a Structure cannot be declared '{0}'.</value>
  </data>
  <data name="ERR_InvalidOverrideDueToReturn2" xml:space="preserve">
    <value>'{0}' cannot override '{1}' because they differ by their return types.</value>
  </data>
  <data name="WRN_InvalidOverrideDueToTupleNames2" xml:space="preserve">
    <value>'{0}' cannot override '{1}' because they differ by their tuple element names.</value>
  </data>
  <data name="WRN_InvalidOverrideDueToTupleNames2_Title" xml:space="preserve">
    <value>Member cannot override because it differs by its tuple element names.</value>
  </data>
  <data name="ERR_ConstantWithNoValue" xml:space="preserve">
    <value>Constants must have a value.</value>
  </data>
  <data name="ERR_ExpressionOverflow1" xml:space="preserve">
    <value>Constant expression not representable in type '{0}'.</value>
  </data>
  <data name="ERR_DuplicatePropertyGet" xml:space="preserve">
    <value>'Get' is already declared.</value>
  </data>
  <data name="ERR_DuplicatePropertySet" xml:space="preserve">
    <value>'Set' is already declared.</value>
  </data>
  <data name="ERR_NameNotDeclared1" xml:space="preserve">
    <value>'{0}' is not declared. It may be inaccessible due to its protection level.</value>
  </data>
  <data name="ERR_BinaryOperands3" xml:space="preserve">
    <value>Operator '{0}' is not defined for types '{1}' and '{2}'.</value>
  </data>
  <data name="ERR_ExpectedProcedure" xml:space="preserve">
    <value>Expression is not a method.</value>
  </data>
  <data name="ERR_OmittedArgument2" xml:space="preserve">
    <value>Argument not specified for parameter '{0}' of '{1}'.</value>
  </data>
  <data name="ERR_NameNotMember2" xml:space="preserve">
    <value>'{0}' is not a member of '{1}'.</value>
  </data>
  <data name="ERR_EndClassNoClass" xml:space="preserve">
    <value>'End Class' must be preceded by a matching 'Class'.</value>
  </data>
  <data name="ERR_BadClassFlags1" xml:space="preserve">
    <value>Classes cannot be declared '{0}'.</value>
  </data>
  <data name="ERR_ImportsMustBeFirst" xml:space="preserve">
    <value>'Imports' statements must precede any declarations.</value>
  </data>
  <data name="ERR_NonNamespaceOrClassOnImport2" xml:space="preserve">
    <value>'{1}' for the Imports '{0}' does not refer to a Namespace, Class, Structure, Enum or Module.</value>
  </data>
  <data name="ERR_TypecharNotallowed" xml:space="preserve">
    <value>Type declaration characters are not valid in this context.</value>
  </data>
  <data name="ERR_ObjectReferenceNotSupplied" xml:space="preserve">
    <value>Reference to a non-shared member requires an object reference.</value>
  </data>
  <data name="ERR_MyClassNotInClass" xml:space="preserve">
    <value>'MyClass' cannot be used outside of a class.</value>
  </data>
  <data name="ERR_IndexedNotArrayOrProc" xml:space="preserve">
    <value>Expression is not an array or a method, and cannot have an argument list.</value>
  </data>
  <data name="ERR_EventSourceIsArray" xml:space="preserve">
    <value>'WithEvents' variables cannot be typed as arrays.</value>
  </data>
  <data name="ERR_SharedConstructorWithParams" xml:space="preserve">
    <value>Shared 'Sub New' cannot have any parameters.</value>
  </data>
  <data name="ERR_SharedConstructorIllegalSpec1" xml:space="preserve">
    <value>Shared 'Sub New' cannot be declared '{0}'.</value>
  </data>
  <data name="ERR_ExpectedEndClass" xml:space="preserve">
    <value>'Class' statement must end with a matching 'End Class'.</value>
  </data>
  <data name="ERR_UnaryOperand2" xml:space="preserve">
    <value>Operator '{0}' is not defined for type '{1}'.</value>
  </data>
  <data name="ERR_BadFlagsWithDefault1" xml:space="preserve">
    <value>'Default' cannot be combined with '{0}'.</value>
  </data>
  <data name="ERR_VoidValue" xml:space="preserve">
    <value>Expression does not produce a value.</value>
  </data>
  <data name="ERR_ConstructorFunction" xml:space="preserve">
    <value>Constructor must be declared as a Sub, not as a Function.</value>
  </data>
  <data name="ERR_InvalidLiteralExponent" xml:space="preserve">
    <value>Exponent is not valid.</value>
  </data>
  <data name="ERR_NewCannotHandleEvents" xml:space="preserve">
    <value>'Sub New' cannot handle events.</value>
  </data>
  <data name="ERR_CircularEvaluation1" xml:space="preserve">
    <value>Constant '{0}' cannot depend on its own value.</value>
  </data>
  <data name="ERR_BadFlagsOnSharedMeth1" xml:space="preserve">
    <value>'Shared' cannot be combined with '{0}' on a method declaration.</value>
  </data>
  <data name="ERR_BadFlagsOnSharedProperty1" xml:space="preserve">
    <value>'Shared' cannot be combined with '{0}' on a property declaration.</value>
  </data>
  <data name="ERR_BadFlagsOnStdModuleProperty1" xml:space="preserve">
    <value>Properties in a Module cannot be declared '{0}'.</value>
  </data>
  <data name="ERR_SharedOnProcThatImpl" xml:space="preserve">
    <value>Methods or events that implement interface members cannot be declared 'Shared'.</value>
  </data>
  <data name="ERR_NoWithEventsVarOnHandlesList" xml:space="preserve">
    <value>Handles clause requires a WithEvents variable defined in the containing type or one of its base types.</value>
  </data>
  <data name="ERR_InheritanceAccessMismatch5" xml:space="preserve">
    <value>'{0}' cannot inherit from {1} '{2}' because it expands the access of the base {1} to {3} '{4}'.</value>
  </data>
  <data name="ERR_NarrowingConversionDisallowed2" xml:space="preserve">
    <value>Option Strict On disallows implicit conversions from '{0}' to '{1}'.</value>
  </data>
  <data name="ERR_NoArgumentCountOverloadCandidates1" xml:space="preserve">
    <value>Overload resolution failed because no accessible '{0}' accepts this number of arguments.</value>
  </data>
  <data name="ERR_NoViableOverloadCandidates1" xml:space="preserve">
    <value>Overload resolution failed because no '{0}' is accessible.</value>
  </data>
  <data name="ERR_NoCallableOverloadCandidates2" xml:space="preserve">
    <value>Overload resolution failed because no accessible '{0}' can be called with these arguments:{1}</value>
  </data>
  <data name="ERR_BadOverloadCandidates2" xml:space="preserve">
    <value>Overload resolution failed because no accessible '{0}' can be called:{1}</value>
  </data>
  <data name="ERR_NoNonNarrowingOverloadCandidates2" xml:space="preserve">
    <value>Overload resolution failed because no accessible '{0}' can be called without a narrowing conversion:{1}</value>
  </data>
  <data name="ERR_ArgumentNarrowing3" xml:space="preserve">
    <value>Argument matching parameter '{0}' narrows from '{1}' to '{2}'.</value>
  </data>
  <data name="ERR_NoMostSpecificOverload2" xml:space="preserve">
    <value>Overload resolution failed because no accessible '{0}' is most specific for these arguments:{1}</value>
  </data>
  <data name="ERR_NotMostSpecificOverload" xml:space="preserve">
    <value>Not most specific.</value>
  </data>
  <data name="ERR_OverloadCandidate2" xml:space="preserve">
    <value>
    '{0}': {1}</value>
  </data>
  <data name="ERR_NoGetProperty1" xml:space="preserve">
    <value>Property '{0}' is 'WriteOnly'.</value>
  </data>
  <data name="ERR_NoSetProperty1" xml:space="preserve">
    <value>Property '{0}' is 'ReadOnly'.</value>
  </data>
  <data name="ERR_ParamTypingInconsistency" xml:space="preserve">
    <value>All parameters must be explicitly typed if any of them are explicitly typed.</value>
  </data>
  <data name="ERR_ParamNameFunctionNameCollision" xml:space="preserve">
    <value>Parameter cannot have the same name as its defining function.</value>
  </data>
  <data name="ERR_DateToDoubleConversion" xml:space="preserve">
    <value>Conversion from 'Date' to 'Double' requires calling the 'Date.ToOADate' method.</value>
  </data>
  <data name="ERR_DoubleToDateConversion" xml:space="preserve">
    <value>Conversion from 'Double' to 'Date' requires calling the 'Date.FromOADate' method.</value>
  </data>
  <data name="ERR_ZeroDivide" xml:space="preserve">
    <value>Division by zero occurred while evaluating this expression.</value>
  </data>
  <data name="ERR_TryAndOnErrorDoNotMix" xml:space="preserve">
    <value>Method cannot contain both a 'Try' statement and an 'On Error' or 'Resume' statement.</value>
  </data>
  <data name="ERR_PropertyAccessIgnored" xml:space="preserve">
    <value>Property access must assign to the property or use its value.</value>
  </data>
  <data name="ERR_InterfaceNoDefault1" xml:space="preserve">
    <value>'{0}' cannot be indexed because it has no default property.</value>
  </data>
  <data name="ERR_InvalidAssemblyAttribute1" xml:space="preserve">
    <value>Attribute '{0}' cannot be applied to an assembly.</value>
  </data>
  <data name="ERR_InvalidModuleAttribute1" xml:space="preserve">
    <value>Attribute '{0}' cannot be applied to a module.</value>
  </data>
  <data name="ERR_AmbiguousInUnnamedNamespace1" xml:space="preserve">
    <value>'{0}' is ambiguous.</value>
  </data>
  <data name="ERR_DefaultMemberNotProperty1" xml:space="preserve">
    <value>Default member of '{0}' is not a property.</value>
  </data>
  <data name="ERR_AmbiguousInNamespace2" xml:space="preserve">
    <value>'{0}' is ambiguous in the namespace '{1}'.</value>
  </data>
  <data name="ERR_AmbiguousInImports2" xml:space="preserve">
    <value>'{0}' is ambiguous, imported from the namespaces or types '{1}'.</value>
  </data>
  <data name="ERR_AmbiguousInModules2" xml:space="preserve">
    <value>'{0}' is ambiguous between declarations in Modules '{1}'.</value>
  </data>
  <data name="ERR_AmbiguousInNamespaces2" xml:space="preserve">
    <value>'{0}' is ambiguous between declarations in namespaces '{1}'.</value>
  </data>
  <data name="ERR_ArrayInitializerTooFewDimensions" xml:space="preserve">
    <value>Array initializer has too few dimensions.</value>
  </data>
  <data name="ERR_ArrayInitializerTooManyDimensions" xml:space="preserve">
    <value>Array initializer has too many dimensions.</value>
  </data>
  <data name="ERR_InitializerTooFewElements1" xml:space="preserve">
    <value>Array initializer is missing {0} elements.</value>
  </data>
  <data name="ERR_InitializerTooManyElements1" xml:space="preserve">
    <value>Array initializer has {0} too many elements.</value>
  </data>
  <data name="ERR_NewOnAbstractClass" xml:space="preserve">
    <value>'New' cannot be used on a class that is declared 'MustInherit'.</value>
  </data>
  <data name="ERR_DuplicateNamedImportAlias1" xml:space="preserve">
    <value>Alias '{0}' is already declared.</value>
  </data>
  <data name="ERR_DuplicatePrefix" xml:space="preserve">
    <value>XML namespace prefix '{0}' is already declared.</value>
  </data>
  <data name="ERR_StrictDisallowsLateBinding" xml:space="preserve">
    <value>Option Strict On disallows late binding.</value>
  </data>
  <data name="ERR_AddressOfOperandNotMethod" xml:space="preserve">
    <value>'AddressOf' operand must be the name of a method (without parentheses).</value>
  </data>
  <data name="ERR_EndExternalSource" xml:space="preserve">
    <value>'#End ExternalSource' must be preceded by a matching '#ExternalSource'.</value>
  </data>
  <data name="ERR_ExpectedEndExternalSource" xml:space="preserve">
    <value>'#ExternalSource' statement must end with a matching '#End ExternalSource'.</value>
  </data>
  <data name="ERR_NestedExternalSource" xml:space="preserve">
    <value>'#ExternalSource' directives cannot be nested.</value>
  </data>
  <data name="ERR_AddressOfNotDelegate1" xml:space="preserve">
    <value>'AddressOf' expression cannot be converted to '{0}' because '{0}' is not a delegate type.</value>
  </data>
  <data name="ERR_SyncLockRequiresReferenceType1" xml:space="preserve">
    <value>'SyncLock' operand cannot be of type '{0}' because '{0}' is not a reference type.</value>
  </data>
  <data name="ERR_MethodAlreadyImplemented2" xml:space="preserve">
    <value>'{0}.{1}' cannot be implemented more than once.</value>
  </data>
  <data name="ERR_DuplicateInInherits1" xml:space="preserve">
    <value>'{0}' cannot be inherited more than once.</value>
  </data>
  <data name="ERR_NamedParamArrayArgument" xml:space="preserve">
    <value>Named argument cannot match a ParamArray parameter.</value>
  </data>
  <data name="ERR_OmittedParamArrayArgument" xml:space="preserve">
    <value>Omitted argument cannot match a ParamArray parameter.</value>
  </data>
  <data name="ERR_ParamArrayArgumentMismatch" xml:space="preserve">
    <value>Argument cannot match a ParamArray parameter.</value>
  </data>
  <data name="ERR_EventNotFound1" xml:space="preserve">
    <value>Event '{0}' cannot be found.</value>
  </data>
  <data name="ERR_ModuleCantUseVariableSpecifier1" xml:space="preserve">
    <value>Variables in Modules cannot be declared '{0}'.</value>
  </data>
  <data name="ERR_SharedEventNeedsSharedHandler" xml:space="preserve">
    <value>Events of shared WithEvents variables cannot be handled by non-shared methods.</value>
  </data>
  <data name="ERR_ExpectedMinus" xml:space="preserve">
    <value>'-' expected.</value>
  </data>
  <data name="ERR_InterfaceMemberSyntax" xml:space="preserve">
    <value>Interface members must be methods, properties, events, or type definitions.</value>
  </data>
  <data name="ERR_InvInsideInterface" xml:space="preserve">
    <value>Statement cannot appear within an interface body.</value>
  </data>
  <data name="ERR_InvInsideEndsInterface" xml:space="preserve">
    <value>Statement cannot appear within an interface body. End of interface assumed.</value>
  </data>
  <data name="ERR_BadFlagsInNotInheritableClass1" xml:space="preserve">
    <value>'NotInheritable' classes cannot have members declared '{0}'.</value>
  </data>
  <data name="ERR_BaseOnlyClassesMustBeExplicit2" xml:space="preserve">
    <value>Class '{0}' must either be declared 'MustInherit' or override the following inherited 'MustOverride' member(s): {1}.</value>
  </data>
  <data name="ERR_MustInheritEventNotOverridden" xml:space="preserve">
    <value>'{0}' is a MustOverride event in the base class '{1}'. Visual Basic does not support event overriding. You must either provide an implementation for the event in the base class, or make class '{2}' MustInherit.</value>
  </data>
  <data name="ERR_NegativeArraySize" xml:space="preserve">
    <value>Array dimensions cannot have a negative size.</value>
  </data>
  <data name="ERR_MyClassAbstractCall1" xml:space="preserve">
    <value>'MustOverride' method '{0}' cannot be called with 'MyClass'.</value>
  </data>
  <data name="ERR_EndDisallowedInDllProjects" xml:space="preserve">
    <value>'End' statement cannot be used in class library projects.</value>
  </data>
  <data name="ERR_BlockLocalShadowing1" xml:space="preserve">
    <value>Variable '{0}' hides a variable in an enclosing block.</value>
  </data>
  <data name="ERR_ModuleNotAtNamespace" xml:space="preserve">
    <value>'Module' statements can occur only at file or namespace level.</value>
  </data>
  <data name="ERR_NamespaceNotAtNamespace" xml:space="preserve">
    <value>'Namespace' statements can occur only at file or namespace level.</value>
  </data>
  <data name="ERR_InvInsideEnum" xml:space="preserve">
    <value>Statement cannot appear within an Enum body.</value>
  </data>
  <data name="ERR_InvInsideEndsEnum" xml:space="preserve">
    <value>Statement cannot appear within an Enum body. End of Enum assumed.</value>
  </data>
  <data name="ERR_InvalidOptionStrict" xml:space="preserve">
    <value>'Option Strict' can be followed only by 'On' or 'Off'.</value>
  </data>
  <data name="ERR_EndStructureNoStructure" xml:space="preserve">
    <value>'End Structure' must be preceded by a matching 'Structure'.</value>
  </data>
  <data name="ERR_EndModuleNoModule" xml:space="preserve">
    <value>'End Module' must be preceded by a matching 'Module'.</value>
  </data>
  <data name="ERR_EndNamespaceNoNamespace" xml:space="preserve">
    <value>'End Namespace' must be preceded by a matching 'Namespace'.</value>
  </data>
  <data name="ERR_ExpectedEndStructure" xml:space="preserve">
    <value>'Structure' statement must end with a matching 'End Structure'.</value>
  </data>
  <data name="ERR_ExpectedEndModule" xml:space="preserve">
    <value>'Module' statement must end with a matching 'End Module'.</value>
  </data>
  <data name="ERR_ExpectedEndNamespace" xml:space="preserve">
    <value>'Namespace' statement must end with a matching 'End Namespace'.</value>
  </data>
  <data name="ERR_OptionStmtWrongOrder" xml:space="preserve">
    <value>'Option' statements must precede any declarations or 'Imports' statements.</value>
  </data>
  <data name="ERR_StructCantInherit" xml:space="preserve">
    <value>Structures cannot have 'Inherits' statements.</value>
  </data>
  <data name="ERR_NewInStruct" xml:space="preserve">
    <value>Structures cannot declare a non-shared 'Sub New' with no parameters.</value>
  </data>
  <data name="ERR_InvalidEndGet" xml:space="preserve">
    <value>'End Get' must be preceded by a matching 'Get'.</value>
  </data>
  <data name="ERR_MissingEndGet" xml:space="preserve">
    <value>'Get' statement must end with a matching 'End Get'.</value>
  </data>
  <data name="ERR_InvalidEndSet" xml:space="preserve">
    <value>'End Set' must be preceded by a matching 'Set'.</value>
  </data>
  <data name="ERR_MissingEndSet" xml:space="preserve">
    <value>'Set' statement must end with a matching 'End Set'.</value>
  </data>
  <data name="ERR_InvInsideEndsProperty" xml:space="preserve">
    <value>Statement cannot appear within a property body. End of property assumed.</value>
  </data>
  <data name="ERR_DuplicateWriteabilityCategoryUsed" xml:space="preserve">
    <value>'ReadOnly' and 'WriteOnly' cannot be combined.</value>
  </data>
  <data name="ERR_ExpectedGreater" xml:space="preserve">
    <value>'&gt;' expected.</value>
  </data>
  <data name="ERR_AttributeStmtWrongOrder" xml:space="preserve">
    <value>Assembly or Module attribute statements must precede any declarations in a file.</value>
  </data>
  <data name="ERR_NoExplicitArraySizes" xml:space="preserve">
    <value>Array bounds cannot appear in type specifiers.</value>
  </data>
  <data name="ERR_BadPropertyFlags1" xml:space="preserve">
    <value>Properties cannot be declared '{0}'.</value>
  </data>
  <data name="ERR_InvalidOptionExplicit" xml:space="preserve">
    <value>'Option Explicit' can be followed only by 'On' or 'Off'.</value>
  </data>
  <data name="ERR_MultipleParameterSpecifiers" xml:space="preserve">
    <value>'ByVal' and 'ByRef' cannot be combined.</value>
  </data>
  <data name="ERR_MultipleOptionalParameterSpecifiers" xml:space="preserve">
    <value>'Optional' and 'ParamArray' cannot be combined.</value>
  </data>
  <data name="ERR_UnsupportedProperty1" xml:space="preserve">
    <value>Property '{0}' is of an unsupported type.</value>
  </data>
  <data name="ERR_InvalidOptionalParameterUsage1" xml:space="preserve">
    <value>Attribute '{0}' cannot be applied to a method with optional parameters.</value>
  </data>
  <data name="ERR_ReturnFromNonFunction" xml:space="preserve">
    <value>'Return' statement in a Sub or a Set cannot return a value.</value>
  </data>
  <data name="ERR_UnterminatedStringLiteral" xml:space="preserve">
    <value>String constants must end with a double quote.</value>
  </data>
  <data name="ERR_UnsupportedType1" xml:space="preserve">
    <value>'{0}' is an unsupported type.</value>
  </data>
  <data name="ERR_InvalidEnumBase" xml:space="preserve">
    <value>Enums must be declared as an integral type.</value>
  </data>
  <data name="ERR_ByRefIllegal1" xml:space="preserve">
    <value>{0} parameters cannot be declared 'ByRef'.</value>
  </data>
  <data name="ERR_UnreferencedAssembly3" xml:space="preserve">
    <value>Reference required to assembly '{0}' containing the type '{1}'. Add one to your project.</value>
  </data>
  <data name="ERR_UnreferencedModule3" xml:space="preserve">
    <value>Reference required to module '{0}' containing the type '{1}'. Add one to your project.</value>
  </data>
  <data name="ERR_ReturnWithoutValue" xml:space="preserve">
    <value>'Return' statement in a Function, Get, or Operator must return a value.</value>
  </data>
  <data name="ERR_UnsupportedField1" xml:space="preserve">
    <value>Field '{0}' is of an unsupported type.</value>
  </data>
  <data name="ERR_UnsupportedMethod1" xml:space="preserve">
    <value>'{0}' has a return type that is not supported or parameter types that are not supported.</value>
  </data>
  <data name="ERR_NoNonIndexProperty1" xml:space="preserve">
    <value>Property '{0}' with no parameters cannot be found.</value>
  </data>
  <data name="ERR_BadAttributePropertyType1" xml:space="preserve">
    <value>Property or field '{0}' does not have a valid attribute type.</value>
  </data>
  <data name="ERR_LocalsCannotHaveAttributes" xml:space="preserve">
    <value>Attributes cannot be applied to local variables.</value>
  </data>
  <data name="ERR_PropertyOrFieldNotDefined1" xml:space="preserve">
    <value>Field or property '{0}' is not found.</value>
  </data>
  <data name="ERR_InvalidAttributeUsage2" xml:space="preserve">
    <value>Attribute '{0}' cannot be applied to '{1}' because the attribute is not valid on this declaration type.</value>
  </data>
  <data name="ERR_InvalidAttributeUsageOnAccessor" xml:space="preserve">
    <value>Attribute '{0}' cannot be applied to '{1}' of '{2}' because the attribute is not valid on this declaration type.</value>
  </data>
  <data name="ERR_NestedTypeInInheritsClause2" xml:space="preserve">
    <value>Class '{0}' cannot reference its nested type '{1}' in Inherits clause.</value>
  </data>
  <data name="ERR_TypeInItsInheritsClause1" xml:space="preserve">
    <value>Class '{0}' cannot reference itself in Inherits clause.</value>
  </data>
  <data name="ERR_BaseTypeReferences2" xml:space="preserve">
    <value>
    Base type of '{0}' needs '{1}' to be resolved.</value>
  </data>
  <data name="ERR_IllegalBaseTypeReferences3" xml:space="preserve">
    <value>Inherits clause of {0} '{1}' causes cyclic dependency: {2}</value>
  </data>
  <data name="ERR_InvalidMultipleAttributeUsage1" xml:space="preserve">
    <value>Attribute '{0}' cannot be applied multiple times.</value>
  </data>
  <data name="ERR_InvalidMultipleAttributeUsageInNetModule2" xml:space="preserve">
    <value>Attribute '{0}' in '{1}' cannot be applied multiple times.</value>
  </data>
  <data name="ERR_CantThrowNonException" xml:space="preserve">
    <value>'Throw' operand must derive from 'System.Exception'.</value>
  </data>
  <data name="ERR_MustBeInCatchToRethrow" xml:space="preserve">
    <value>'Throw' statement cannot omit operand outside a 'Catch' statement or inside a 'Finally' statement.</value>
  </data>
  <data name="ERR_ParamArrayMustBeByVal" xml:space="preserve">
    <value>ParamArray parameters must be declared 'ByVal'.</value>
  </data>
  <data name="ERR_UseOfObsoleteSymbol2" xml:space="preserve">
    <value>'{0}' is obsolete: '{1}'.</value>
  </data>
  <data name="ERR_RedimNoSizes" xml:space="preserve">
    <value>'ReDim' statements require a parenthesized list of the new bounds of each dimension of the array.</value>
  </data>
  <data name="ERR_InitWithMultipleDeclarators" xml:space="preserve">
    <value>Explicit initialization is not permitted with multiple variables declared with a single type specifier.</value>
  </data>
  <data name="ERR_InitWithExplicitArraySizes" xml:space="preserve">
    <value>Explicit initialization is not permitted for arrays declared with explicit bounds.</value>
  </data>
  <data name="ERR_EndSyncLockNoSyncLock" xml:space="preserve">
    <value>'End SyncLock' must be preceded by a matching 'SyncLock'.</value>
  </data>
  <data name="ERR_ExpectedEndSyncLock" xml:space="preserve">
    <value>'SyncLock' statement must end with a matching 'End SyncLock'.</value>
  </data>
  <data name="ERR_NameNotEvent2" xml:space="preserve">
    <value>'{0}' is not an event of '{1}'.</value>
  </data>
  <data name="ERR_AddOrRemoveHandlerEvent" xml:space="preserve">
    <value>'AddHandler' or 'RemoveHandler' statement event operand must be a dot-qualified expression or a simple name.</value>
  </data>
  <data name="ERR_UnrecognizedEnd" xml:space="preserve">
    <value>'End' statement not valid.</value>
  </data>
  <data name="ERR_ArrayInitForNonArray2" xml:space="preserve">
    <value>Array initializers are valid only for arrays, but the type of '{0}' is '{1}'.</value>
  </data>
  <data name="ERR_EndRegionNoRegion" xml:space="preserve">
    <value>'#End Region' must be preceded by a matching '#Region'.</value>
  </data>
  <data name="ERR_ExpectedEndRegion" xml:space="preserve">
    <value>'#Region' statement must end with a matching '#End Region'.</value>
  </data>
  <data name="ERR_InheritsStmtWrongOrder" xml:space="preserve">
    <value>'Inherits' statement must precede all declarations in a class.</value>
  </data>
  <data name="ERR_AmbiguousAcrossInterfaces3" xml:space="preserve">
    <value>'{0}' is ambiguous across the inherited interfaces '{1}' and '{2}'.</value>
  </data>
  <data name="ERR_DefaultPropertyAmbiguousAcrossInterfaces4" xml:space="preserve">
    <value>Default property access is ambiguous between the inherited interface members '{0}' of interface '{1}' and '{2}' of interface '{3}'.</value>
  </data>
  <data name="ERR_InterfaceEventCantUse1" xml:space="preserve">
    <value>Events in interfaces cannot be declared '{0}'.</value>
  </data>
  <data name="ERR_ExecutableAsDeclaration" xml:space="preserve">
    <value>Statement cannot appear outside of a method body.</value>
  </data>
  <data name="ERR_StructureNoDefault1" xml:space="preserve">
    <value>Structure '{0}' cannot be indexed because it has no default property.</value>
  </data>
  <data name="ERR_MustShadow2" xml:space="preserve">
    <value>{0} '{1}' must be declared 'Shadows' because another member with this name is declared 'Shadows'.</value>
  </data>
  <data name="ERR_OverrideWithOptionalTypes2" xml:space="preserve">
    <value>'{0}' cannot override '{1}' because they differ by the types of optional parameters.</value>
  </data>
  <data name="ERR_ExpectedEndOfExpression" xml:space="preserve">
    <value>End of expression expected.</value>
  </data>
  <data name="ERR_StructsCannotHandleEvents" xml:space="preserve">
    <value>Methods declared in structures cannot have 'Handles' clauses.</value>
  </data>
  <data name="ERR_OverridesImpliesOverridable" xml:space="preserve">
    <value>Methods declared 'Overrides' cannot be declared 'Overridable' because they are implicitly overridable.</value>
  </data>
  <data name="ERR_LocalNamedSameAsParam1" xml:space="preserve">
    <value>'{0}' is already declared as a parameter of this method.</value>
  </data>
  <data name="ERR_LocalNamedSameAsParamInLambda1" xml:space="preserve">
    <value>Variable '{0}' is already declared as a parameter of this or an enclosing lambda expression.</value>
  </data>
  <data name="ERR_ModuleCantUseTypeSpecifier1" xml:space="preserve">
    <value>Type in a Module cannot be declared '{0}'.</value>
  </data>
  <data name="ERR_InValidSubMainsFound1" xml:space="preserve">
    <value>No accessible 'Main' method with an appropriate signature was found in '{0}'.</value>
  </data>
  <data name="ERR_MoreThanOneValidMainWasFound2" xml:space="preserve">
    <value>'Sub Main' is declared more than once in '{0}': {1}</value>
  </data>
  <data name="ERR_CannotConvertValue2" xml:space="preserve">
    <value>Value '{0}' cannot be converted to '{1}'.</value>
  </data>
  <data name="ERR_OnErrorInSyncLock" xml:space="preserve">
    <value>'On Error' statements are not valid within 'SyncLock' statements.</value>
  </data>
  <data name="ERR_NarrowingConversionCollection2" xml:space="preserve">
    <value>Option Strict On disallows implicit conversions from '{0}' to '{1}'; the Visual Basic 6.0 collection type is not compatible with the .NET Framework collection type.</value>
  </data>
  <data name="ERR_GotoIntoTryHandler" xml:space="preserve">
    <value>'GoTo {0}' is not valid because '{0}' is inside a 'Try', 'Catch' or 'Finally' statement that does not contain this statement.</value>
  </data>
  <data name="ERR_GotoIntoSyncLock" xml:space="preserve">
    <value>'GoTo {0}' is not valid because '{0}' is inside a 'SyncLock' statement that does not contain this statement.</value>
  </data>
  <data name="ERR_GotoIntoWith" xml:space="preserve">
    <value>'GoTo {0}' is not valid because '{0}' is inside a 'With' statement that does not contain this statement.</value>
  </data>
  <data name="ERR_GotoIntoFor" xml:space="preserve">
    <value>'GoTo {0}' is not valid because '{0}' is inside a 'For' or 'For Each' statement that does not contain this statement.</value>
  </data>
  <data name="ERR_BadAttributeNonPublicConstructor" xml:space="preserve">
    <value>Attribute cannot be used because it does not have a Public constructor.</value>
  </data>
  <data name="ERR_DefaultEventNotFound1" xml:space="preserve">
    <value>Event '{0}' specified by the 'DefaultEvent' attribute is not a publicly accessible event for this class.</value>
  </data>
  <data name="ERR_InvalidNonSerializedUsage" xml:space="preserve">
    <value>'NonSerialized' attribute will not have any effect on this member because its containing class is not exposed as 'Serializable'.</value>
  </data>
  <data name="ERR_ExpectedContinueKind" xml:space="preserve">
    <value>'Continue' must be followed by 'Do', 'For' or 'While'.</value>
  </data>
  <data name="ERR_ContinueDoNotWithinDo" xml:space="preserve">
    <value>'Continue Do' can only appear inside a 'Do' statement.</value>
  </data>
  <data name="ERR_ContinueForNotWithinFor" xml:space="preserve">
    <value>'Continue For' can only appear inside a 'For' statement.</value>
  </data>
  <data name="ERR_ContinueWhileNotWithinWhile" xml:space="preserve">
    <value>'Continue While' can only appear inside a 'While' statement.</value>
  </data>
  <data name="ERR_DuplicateParameterSpecifier" xml:space="preserve">
    <value>Parameter specifier is duplicated.</value>
  </data>
  <data name="ERR_ModuleCantUseDLLDeclareSpecifier1" xml:space="preserve">
    <value>'Declare' statements in a Module cannot be declared '{0}'.</value>
  </data>
  <data name="ERR_StructCantUseDLLDeclareSpecifier1" xml:space="preserve">
    <value>'Declare' statements in a structure cannot be declared '{0}'.</value>
  </data>
  <data name="ERR_TryCastOfValueType1" xml:space="preserve">
    <value>'TryCast' operand must be reference type, but '{0}' is a value type.</value>
  </data>
  <data name="ERR_TryCastOfUnconstrainedTypeParam1" xml:space="preserve">
    <value>'TryCast' operands must be class-constrained type parameter, but '{0}' has no class constraint.</value>
  </data>
  <data name="ERR_AmbiguousDelegateBinding2" xml:space="preserve">
    <value>No accessible '{0}' is most specific: {1}</value>
  </data>
  <data name="ERR_SharedStructMemberCannotSpecifyNew" xml:space="preserve">
    <value>Non-shared members in a Structure cannot be declared 'New'.</value>
  </data>
  <data name="ERR_GenericSubMainsFound1" xml:space="preserve">
    <value>None of the accessible 'Main' methods with the appropriate signatures found in '{0}' can be the startup method since they are all either generic or nested in generic types.</value>
  </data>
  <data name="ERR_GeneralProjectImportsError3" xml:space="preserve">
    <value>Error in project-level import '{0}' at '{1}' : {2}</value>
  </data>
  <data name="ERR_InvalidTypeForAliasesImport2" xml:space="preserve">
    <value>'{1}' for the Imports alias to '{0}' does not refer to a Namespace, Class, Structure, Interface, Enum or Module.</value>
  </data>
  <data name="ERR_UnsupportedConstant2" xml:space="preserve">
    <value>Field '{0}.{1}' has an invalid constant value.</value>
  </data>
  <data name="ERR_ObsoleteArgumentsNeedParens" xml:space="preserve">
    <value>Method arguments must be enclosed in parentheses.</value>
  </data>
  <data name="ERR_ObsoleteLineNumbersAreLabels" xml:space="preserve">
    <value>Labels that are numbers must be followed by colons.</value>
  </data>
  <data name="ERR_ObsoleteStructureNotType" xml:space="preserve">
    <value>'Type' statements are no longer supported; use 'Structure' statements instead.</value>
  </data>
  <data name="ERR_ObsoleteObjectNotVariant" xml:space="preserve">
    <value>'Variant' is no longer a supported type; use the 'Object' type instead.</value>
  </data>
  <data name="ERR_ObsoleteLetSetNotNeeded" xml:space="preserve">
    <value>'Let' and 'Set' assignment statements are no longer supported.</value>
  </data>
  <data name="ERR_ObsoletePropertyGetLetSet" xml:space="preserve">
    <value>Property Get/Let/Set are no longer supported; use the new Property declaration syntax.</value>
  </data>
  <data name="ERR_ObsoleteWhileWend" xml:space="preserve">
    <value>'Wend' statements are no longer supported; use 'End While' statements instead.</value>
  </data>
  <data name="ERR_ObsoleteRedimAs" xml:space="preserve">
    <value>'ReDim' statements can no longer be used to declare array variables.</value>
  </data>
  <data name="ERR_ObsoleteOptionalWithoutValue" xml:space="preserve">
    <value>Optional parameters must specify a default value.</value>
  </data>
  <data name="ERR_ObsoleteGosub" xml:space="preserve">
    <value>'GoSub' statements are no longer supported.</value>
  </data>
  <data name="ERR_ObsoleteOnGotoGosub" xml:space="preserve">
    <value>'On GoTo' and 'On GoSub' statements are no longer supported.</value>
  </data>
  <data name="ERR_ObsoleteEndIf" xml:space="preserve">
    <value>'EndIf' statements are no longer supported; use 'End If' instead.</value>
  </data>
  <data name="ERR_ObsoleteExponent" xml:space="preserve">
    <value>'D' can no longer be used to indicate an exponent, use 'E' instead.</value>
  </data>
  <data name="ERR_ObsoleteAsAny" xml:space="preserve">
    <value>'As Any' is not supported in 'Declare' statements.</value>
  </data>
  <data name="ERR_ObsoleteGetStatement" xml:space="preserve">
    <value>'Get' statements are no longer supported. File I/O functionality is available in the 'Microsoft.VisualBasic' namespace.</value>
  </data>
  <data name="ERR_OverrideWithArrayVsParamArray2" xml:space="preserve">
    <value>'{0}' cannot override '{1}' because they differ by parameters declared 'ParamArray'.</value>
  </data>
  <data name="ERR_CircularBaseDependencies4" xml:space="preserve">
    <value>This inheritance causes circular dependencies between {0} '{1}' and its nested or base type '{2}'.</value>
  </data>
  <data name="ERR_NestedBase2" xml:space="preserve">
    <value>{0} '{1}' cannot inherit from a type nested within it.</value>
  </data>
  <data name="ERR_AccessMismatchOutsideAssembly4" xml:space="preserve">
    <value>'{0}' cannot expose type '{1}' outside the project through {2} '{3}'.</value>
  </data>
  <data name="ERR_InheritanceAccessMismatchOutside3" xml:space="preserve">
    <value>'{0}' cannot inherit from {1} '{2}' because it expands the access of the base {1} outside the assembly.</value>
  </data>
  <data name="ERR_UseOfObsoletePropertyAccessor3" xml:space="preserve">
    <value>'{0}' accessor of '{1}' is obsolete: '{2}'.</value>
  </data>
  <data name="ERR_UseOfObsoletePropertyAccessor2" xml:space="preserve">
    <value>'{0}' accessor of '{1}' is obsolete.</value>
  </data>
  <data name="ERR_AccessMismatchImplementedEvent6" xml:space="preserve">
    <value>'{0}' cannot expose the underlying delegate type '{1}' of the event it is implementing to {2} '{3}' through {4} '{5}'.</value>
  </data>
  <data name="ERR_AccessMismatchImplementedEvent4" xml:space="preserve">
    <value>'{0}' cannot expose the underlying delegate type '{1}' of the event it is implementing outside the project through {2} '{3}'.</value>
  </data>
  <data name="ERR_InheritanceCycleInImportedType1" xml:space="preserve">
    <value>Type '{0}' is not supported because it either directly or indirectly inherits from itself.</value>
  </data>
  <data name="ERR_NoNonObsoleteConstructorOnBase3" xml:space="preserve">
    <value>Class '{0}' must declare a 'Sub New' because the '{1}' in its base class '{2}' is marked obsolete.</value>
  </data>
  <data name="ERR_NoNonObsoleteConstructorOnBase4" xml:space="preserve">
    <value>Class '{0}' must declare a 'Sub New' because the '{1}' in its base class '{2}' is marked obsolete: '{3}'.</value>
  </data>
  <data name="ERR_RequiredNonObsoleteNewCall3" xml:space="preserve">
    <value>First statement of this 'Sub New' must be an explicit call to 'MyBase.New' or 'MyClass.New' because the '{0}' in the base class '{1}' of '{2}' is marked obsolete.</value>
  </data>
  <data name="ERR_RequiredNonObsoleteNewCall4" xml:space="preserve">
    <value>First statement of this 'Sub New' must be an explicit call to 'MyBase.New' or 'MyClass.New' because the '{0}' in the base class '{1}' of '{2}' is marked obsolete: '{3}'.</value>
  </data>
  <data name="ERR_InheritsTypeArgAccessMismatch7" xml:space="preserve">
    <value>'{0}' cannot inherit from {1} '{2}' because it expands the access of type '{3}' to {4} '{5}'.</value>
  </data>
  <data name="ERR_InheritsTypeArgAccessMismatchOutside5" xml:space="preserve">
    <value>'{0}' cannot inherit from {1} '{2}' because it expands the access of type '{3}' outside the assembly.</value>
  </data>
  <data name="ERR_PartialTypeAccessMismatch3" xml:space="preserve">
    <value>Specified access '{0}' for '{1}' does not match the access '{2}' specified on one of its other partial types.</value>
  </data>
  <data name="ERR_PartialTypeBadMustInherit1" xml:space="preserve">
    <value>'MustInherit' cannot be specified for partial type '{0}' because it cannot be combined with 'NotInheritable' specified for one of its other partial types.</value>
  </data>
  <data name="ERR_MustOverOnNotInheritPartClsMem1" xml:space="preserve">
    <value>'MustOverride' cannot be specified on this member because it is in a partial type that is declared 'NotInheritable' in another partial definition.</value>
  </data>
  <data name="ERR_BaseMismatchForPartialClass3" xml:space="preserve">
    <value>Base class '{0}' specified for class '{1}' cannot be different from the base class '{2}' of one of its other partial types.</value>
  </data>
  <data name="ERR_PartialTypeTypeParamNameMismatch3" xml:space="preserve">
    <value>Type parameter name '{0}' does not match the name '{1}' of the corresponding type parameter defined on one of the other partial types of '{2}'.</value>
  </data>
  <data name="ERR_PartialTypeConstraintMismatch1" xml:space="preserve">
    <value>Constraints for this type parameter do not match the constraints on the corresponding type parameter defined on one of the other partial types of '{0}'.</value>
  </data>
  <data name="ERR_LateBoundOverloadInterfaceCall1" xml:space="preserve">
    <value>Late bound overload resolution cannot be applied to '{0}' because the accessing instance is an interface type.</value>
  </data>
  <data name="ERR_RequiredAttributeConstConversion2" xml:space="preserve">
    <value>Conversion from '{0}' to '{1}' cannot occur in a constant expression used as an argument to an attribute.</value>
  </data>
  <data name="ERR_AmbiguousOverrides3" xml:space="preserve">
    <value>Member '{0}' that matches this signature cannot be overridden because the class '{1}' contains multiple members with this same name and signature: {2}</value>
  </data>
  <data name="ERR_OverriddenCandidate1" xml:space="preserve">
    <value>
   '{0}'</value>
  </data>
  <data name="ERR_AmbiguousImplements3" xml:space="preserve">
    <value>Member '{0}.{1}' that matches this signature cannot be implemented because the interface '{2}' contains multiple members with this same name and signature:
   '{3}'
   '{4}'</value>
  </data>
  <data name="ERR_AddressOfNotCreatableDelegate1" xml:space="preserve">
    <value>'AddressOf' expression cannot be converted to '{0}' because type '{0}' is declared 'MustInherit' and cannot be created.</value>
  </data>
  <data name="ERR_ComClassGenericMethod" xml:space="preserve">
    <value>Generic methods cannot be exposed to COM.</value>
  </data>
  <data name="ERR_SyntaxInCastOp" xml:space="preserve">
    <value>Syntax error in cast operator; two arguments separated by comma are required.</value>
  </data>
  <data name="ERR_ArrayInitializerForNonConstDim" xml:space="preserve">
    <value>Array initializer cannot be specified for a non constant dimension; use the empty initializer '{}'.</value>
  </data>
  <data name="ERR_DelegateBindingFailure3" xml:space="preserve">
    <value>No accessible method '{0}' has a signature compatible with delegate '{1}':{2}</value>
  </data>
  <data name="ERR_StructLayoutAttributeNotAllowed" xml:space="preserve">
    <value>Attribute 'StructLayout' cannot be applied to a generic type.</value>
  </data>
  <data name="ERR_IterationVariableShadowLocal1" xml:space="preserve">
    <value>Range variable '{0}' hides a variable in an enclosing block or a range variable previously defined in the query expression.</value>
  </data>
  <data name="ERR_InvalidOptionInfer" xml:space="preserve">
    <value>'Option Infer' can be followed only by 'On' or 'Off'.</value>
  </data>
  <data name="ERR_CircularInference1" xml:space="preserve">
    <value>Type of '{0}' cannot be inferred from an expression containing '{0}'.</value>
  </data>
  <data name="ERR_InAccessibleOverridingMethod5" xml:space="preserve">
    <value>'{0}' in class '{1}' cannot override '{2}' in class '{3}' because an intermediate class '{4}' overrides '{2}' in class '{3}' but is not accessible.</value>
  </data>
  <data name="ERR_NoSuitableWidestType1" xml:space="preserve">
    <value>Type of '{0}' cannot be inferred because the loop bounds and the step clause do not convert to the same type.</value>
  </data>
  <data name="ERR_AmbiguousWidestType3" xml:space="preserve">
    <value>Type of '{0}' is ambiguous because the loop bounds and the step clause do not convert to the same type.</value>
  </data>
  <data name="ERR_ExpectedAssignmentOperatorInInit" xml:space="preserve">
    <value>'=' expected (object initializer).</value>
  </data>
  <data name="ERR_ExpectedQualifiedNameInInit" xml:space="preserve">
    <value>Name of field or property being initialized in an object initializer must start with '.'.</value>
  </data>
  <data name="ERR_ExpectedLbrace" xml:space="preserve">
    <value>'{' expected.</value>
  </data>
  <data name="ERR_UnrecognizedTypeOrWith" xml:space="preserve">
    <value>Type or 'With' expected.</value>
  </data>
  <data name="ERR_DuplicateAggrMemberInit1" xml:space="preserve">
    <value>Multiple initializations of '{0}'.  Fields and properties can be initialized only once in an object initializer expression.</value>
  </data>
  <data name="ERR_NonFieldPropertyAggrMemberInit1" xml:space="preserve">
    <value>Member '{0}' cannot be initialized in an object initializer expression because it is not a field or property.</value>
  </data>
  <data name="ERR_SharedMemberAggrMemberInit1" xml:space="preserve">
    <value>Member '{0}' cannot be initialized in an object initializer expression because it is shared.</value>
  </data>
  <data name="ERR_ParameterizedPropertyInAggrInit1" xml:space="preserve">
    <value>Property '{0}' cannot be initialized in an object initializer expression because it requires arguments.</value>
  </data>
  <data name="ERR_NoZeroCountArgumentInitCandidates1" xml:space="preserve">
    <value>Property '{0}' cannot be initialized in an object initializer expression because all accessible overloads require arguments.</value>
  </data>
  <data name="ERR_AggrInitInvalidForObject" xml:space="preserve">
    <value>Object initializer syntax cannot be used to initialize an instance of 'System.Object'.</value>
  </data>
  <data name="ERR_InitializerExpected" xml:space="preserve">
    <value>Initializer expected.</value>
  </data>
  <data name="ERR_LineContWithCommentOrNoPrecSpace" xml:space="preserve">
    <value>Line continuation character '_' must be preceded by at least one white space and must be the last character on the line.</value>
  </data>
  <data name="ERR_BadModuleFile1" xml:space="preserve">
    <value>Unable to load module file '{0}': {1}</value>
  </data>
  <data name="ERR_BadRefLib1" xml:space="preserve">
    <value>Unable to load referenced library '{0}': {1}</value>
  </data>
  <data name="ERR_EventHandlerSignatureIncompatible2" xml:space="preserve">
    <value>Method '{0}' cannot handle event '{1}' because they do not have a compatible signature.</value>
  </data>
  <data name="ERR_ConditionalCompilationConstantNotValid" xml:space="preserve">
    <value>Conditional compilation constant '{1}' is not valid: {0}</value>
  </data>
  <data name="ERR_InterfaceImplementedTwice1" xml:space="preserve">
    <value>Interface '{0}' can be implemented only once by this type.</value>
  </data>
  <data name="ERR_InterfaceImplementedTwiceWithDifferentTupleNames2" xml:space="preserve">
    <value>Interface '{0}' can be implemented only once by this type, but already appears with different tuple element names, as '{1}'.</value>
  </data>
  <data name="ERR_InterfaceImplementedTwiceWithDifferentTupleNames3" xml:space="preserve">
    <value>Interface '{0}' can be implemented only once by this type, but already appears with different tuple element names, as '{1}' (via '{2}').</value>
  </data>
  <data name="ERR_InterfaceImplementedTwiceWithDifferentTupleNamesReverse3" xml:space="preserve">
    <value>Interface '{0}' (via '{1}') can be implemented only once by this type, but already appears with different tuple element names, as '{2}'.</value>
  </data>
  <data name="ERR_InterfaceImplementedTwiceWithDifferentTupleNames4" xml:space="preserve">
    <value>Interface '{0}' (via '{1}') can be implemented only once by this type, but already appears with different tuple element names, as '{2}' (via '{3}').</value>
  </data>
  <data name="ERR_InterfaceInheritedTwiceWithDifferentTupleNames2" xml:space="preserve">
    <value>Interface '{0}' can be inherited only once by this interface, but already appears with different tuple element names, as '{1}'.</value>
  </data>
  <data name="ERR_InterfaceInheritedTwiceWithDifferentTupleNames3" xml:space="preserve">
    <value>Interface '{0}' can be inherited only once by this interface, but already appears with different tuple element names, as '{1}' (via '{2}').</value>
  </data>
  <data name="ERR_InterfaceInheritedTwiceWithDifferentTupleNamesReverse3" xml:space="preserve">
    <value>Interface '{0}' (via '{1}') can be inherited only once by this interface, but already appears with different tuple element names, as '{2}'.</value>
  </data>
  <data name="ERR_InterfaceInheritedTwiceWithDifferentTupleNames4" xml:space="preserve">
    <value>Interface '{0}' (via '{1}') can be inherited only once by this interface, but already appears with different tuple element names, as '{2}' (via '{3}').</value>
  </data>
  <data name="ERR_InterfaceNotImplemented1" xml:space="preserve">
    <value>Interface '{0}' is not implemented by this class.</value>
  </data>
  <data name="ERR_AmbiguousImplementsMember3" xml:space="preserve">
    <value>'{0}' exists in multiple base interfaces. Use the name of the interface that declares '{0}' in the 'Implements' clause instead of the name of the derived interface.</value>
  </data>
  <data name="ERR_ImplementsOnNew" xml:space="preserve">
    <value>'Sub New' cannot implement interface members.</value>
  </data>
  <data name="ERR_ArrayInitInStruct" xml:space="preserve">
    <value>Arrays declared as structure members cannot be declared with an initial size.</value>
  </data>
  <data name="ERR_EventTypeNotDelegate" xml:space="preserve">
    <value>Events declared with an 'As' clause must have a delegate type.</value>
  </data>
  <data name="ERR_ProtectedTypeOutsideClass" xml:space="preserve">
    <value>Protected types can only be declared inside of a class.</value>
  </data>
  <data name="ERR_DefaultPropertyWithNoParams" xml:space="preserve">
    <value>Properties with no required parameters cannot be declared 'Default'.</value>
  </data>
  <data name="ERR_InitializerInStruct" xml:space="preserve">
    <value>Initializers on structure members are valid only for 'Shared' members and constants.</value>
  </data>
  <data name="ERR_DuplicateImport1" xml:space="preserve">
    <value>Namespace or type '{0}' has already been imported.</value>
  </data>
  <data name="ERR_BadModuleFlags1" xml:space="preserve">
    <value>Modules cannot be declared '{0}'.</value>
  </data>
  <data name="ERR_ImplementsStmtWrongOrder" xml:space="preserve">
    <value>'Implements' statements must follow any 'Inherits' statement and precede all declarations in a class.</value>
  </data>
  <data name="ERR_SynthMemberClashesWithSynth7" xml:space="preserve">
    <value>{0} '{1}' implicitly defines '{2}', which conflicts with a member implicitly declared for {3} '{4}' in {5} '{6}'.</value>
  </data>
  <data name="ERR_SynthMemberClashesWithMember5" xml:space="preserve">
    <value>{0} '{1}' implicitly defines '{2}', which conflicts with a member of the same name in {3} '{4}'.</value>
  </data>
  <data name="ERR_MemberClashesWithSynth6" xml:space="preserve">
    <value>{0} '{1}' conflicts with a member implicitly declared for {2} '{3}' in {4} '{5}'.</value>
  </data>
  <data name="ERR_TypeClashesWithVbCoreType4" xml:space="preserve">
    <value>{0} '{1}' conflicts with a Visual Basic Runtime {2} '{3}'.</value>
  </data>
  <data name="ERR_SecurityAttributeMissingAction" xml:space="preserve">
    <value>First argument to a security attribute must be a valid SecurityAction.</value>
  </data>
  <data name="ERR_SecurityAttributeInvalidAction" xml:space="preserve">
    <value>Security attribute '{0}' has an invalid SecurityAction value '{1}'.</value>
  </data>
  <data name="ERR_SecurityAttributeInvalidActionAssembly" xml:space="preserve">
    <value>SecurityAction value '{0}' is invalid for security attributes applied to an assembly.</value>
  </data>
  <data name="ERR_SecurityAttributeInvalidActionTypeOrMethod" xml:space="preserve">
    <value>SecurityAction value '{0}' is invalid for security attributes applied to a type or a method.</value>
  </data>
  <data name="ERR_PrincipalPermissionInvalidAction" xml:space="preserve">
    <value>SecurityAction value '{0}' is invalid for PrincipalPermission attribute.</value>
  </data>
  <data name="ERR_PermissionSetAttributeInvalidFile" xml:space="preserve">
    <value>Unable to resolve file path '{0}' specified for the named argument '{1}' for PermissionSet attribute.</value>
  </data>
  <data name="ERR_PermissionSetAttributeFileReadError" xml:space="preserve">
    <value>Error reading file '{0}' specified for the named argument '{1}' for PermissionSet attribute: '{2}'.</value>
  </data>
  <data name="ERR_SetHasOnlyOneParam" xml:space="preserve">
    <value>'Set' method cannot have more than one parameter.</value>
  </data>
  <data name="ERR_SetValueNotPropertyType" xml:space="preserve">
    <value>'Set' parameter must have the same type as the containing property.</value>
  </data>
  <data name="ERR_SetHasToBeByVal1" xml:space="preserve">
    <value>'Set' parameter cannot be declared '{0}'.</value>
  </data>
  <data name="ERR_StructureCantUseProtected" xml:space="preserve">
    <value>Method in a structure cannot be declared 'Protected' or 'Protected Friend'.</value>
  </data>
  <data name="ERR_BadInterfaceDelegateSpecifier1" xml:space="preserve">
    <value>Delegate in an interface cannot be declared '{0}'.</value>
  </data>
  <data name="ERR_BadInterfaceEnumSpecifier1" xml:space="preserve">
    <value>Enum in an interface cannot be declared '{0}'.</value>
  </data>
  <data name="ERR_BadInterfaceClassSpecifier1" xml:space="preserve">
    <value>Class in an interface cannot be declared '{0}'.</value>
  </data>
  <data name="ERR_BadInterfaceStructSpecifier1" xml:space="preserve">
    <value>Structure in an interface cannot be declared '{0}'.</value>
  </data>
  <data name="ERR_BadInterfaceInterfaceSpecifier1" xml:space="preserve">
    <value>Interface in an interface cannot be declared '{0}'.</value>
  </data>
  <data name="ERR_UseOfObsoleteSymbolNoMessage1" xml:space="preserve">
    <value>'{0}' is obsolete.</value>
  </data>
  <data name="ERR_MetaDataIsNotAssembly" xml:space="preserve">
    <value>'{0}' is a module and cannot be referenced as an assembly.</value>
  </data>
  <data name="ERR_MetaDataIsNotModule" xml:space="preserve">
    <value>'{0}' is an assembly and cannot be referenced as a module.</value>
  </data>
  <data name="ERR_ReferenceComparison3" xml:space="preserve">
    <value>Operator '{0}' is not defined for types '{1}' and '{2}'. Use 'Is' operator to compare two reference types.</value>
  </data>
  <data name="ERR_CatchVariableNotLocal1" xml:space="preserve">
    <value>'{0}' is not a local variable or parameter, and so cannot be used as a 'Catch' variable.</value>
  </data>
  <data name="ERR_ModuleMemberCantImplement" xml:space="preserve">
    <value>Members in a Module cannot implement interface members.</value>
  </data>
  <data name="ERR_EventDelegatesCantBeFunctions" xml:space="preserve">
    <value>Events cannot be declared with a delegate type that has a return type.</value>
  </data>
  <data name="ERR_InvalidDate" xml:space="preserve">
    <value>Date constant is not valid.</value>
  </data>
  <data name="ERR_CantOverride4" xml:space="preserve">
    <value>'{0}' cannot override '{1}' because it is not declared 'Overridable'.</value>
  </data>
  <data name="ERR_CantSpecifyArraysOnBoth" xml:space="preserve">
    <value>Array modifiers cannot be specified on both a variable and its type.</value>
  </data>
  <data name="ERR_NotOverridableRequiresOverrides" xml:space="preserve">
    <value>'NotOverridable' cannot be specified for methods that do not override another method.</value>
  </data>
  <data name="ERR_PrivateTypeOutsideType" xml:space="preserve">
    <value>Types declared 'Private' must be inside another type.</value>
  </data>
  <data name="ERR_TypeRefResolutionError3" xml:space="preserve">
    <value>Import of type '{0}' from assembly or module '{1}' failed.</value>
  </data>
  <data name="ERR_ValueTupleTypeRefResolutionError1" xml:space="preserve">
    <value>Predefined type '{0}' is not defined or imported.</value>
  </data>
  <data name="ERR_ParamArrayWrongType" xml:space="preserve">
    <value>ParamArray parameters must have an array type.</value>
  </data>
  <data name="ERR_CoClassMissing2" xml:space="preserve">
    <value>Implementing class '{0}' for interface '{1}' cannot be found.</value>
  </data>
  <data name="ERR_InvalidCoClass1" xml:space="preserve">
    <value>Type '{0}' cannot be used as an implementing class.</value>
  </data>
  <data name="ERR_InvalidMeReference" xml:space="preserve">
    <value>Reference to object under construction is not valid when calling another constructor.</value>
  </data>
  <data name="ERR_InvalidImplicitMeReference" xml:space="preserve">
    <value>Implicit reference to object under construction is not valid when calling another constructor.</value>
  </data>
  <data name="ERR_RuntimeMemberNotFound2" xml:space="preserve">
    <value>Member '{0}' cannot be found in class '{1}'. This condition is usually the result of a mismatched 'Microsoft.VisualBasic.dll'.</value>
  </data>
  <data name="ERR_BadPropertyAccessorFlags" xml:space="preserve">
    <value>Property accessors cannot be declared '{0}'.</value>
  </data>
  <data name="ERR_BadPropertyAccessorFlagsRestrict" xml:space="preserve">
    <value>Access modifier '{0}' is not valid. The access modifier of 'Get' and 'Set' should be more restrictive than the property access level.</value>
  </data>
  <data name="ERR_OnlyOneAccessorForGetSet" xml:space="preserve">
    <value>Access modifier can only be applied to either 'Get' or 'Set', but not both.</value>
  </data>
  <data name="ERR_NoAccessibleSet" xml:space="preserve">
    <value>'Set' accessor of property '{0}' is not accessible.</value>
  </data>
  <data name="ERR_NoAccessibleGet" xml:space="preserve">
    <value>'Get' accessor of property '{0}' is not accessible.</value>
  </data>
  <data name="ERR_WriteOnlyNoAccessorFlag" xml:space="preserve">
    <value>'WriteOnly' properties cannot have an access modifier on 'Set'.</value>
  </data>
  <data name="ERR_ReadOnlyNoAccessorFlag" xml:space="preserve">
    <value>'ReadOnly' properties cannot have an access modifier on 'Get'.</value>
  </data>
  <data name="ERR_BadPropertyAccessorFlags1" xml:space="preserve">
    <value>Property accessors cannot be declared '{0}' in a 'NotOverridable' property.</value>
  </data>
  <data name="ERR_BadPropertyAccessorFlags2" xml:space="preserve">
    <value>Property accessors cannot be declared '{0}' in a 'Default' property.</value>
  </data>
  <data name="ERR_BadPropertyAccessorFlags3" xml:space="preserve">
    <value>Property cannot be declared '{0}' because it contains a 'Private' accessor.</value>
  </data>
  <data name="ERR_InAccessibleCoClass3" xml:space="preserve">
    <value>Implementing class '{0}' for interface '{1}' is not accessible in this context because it is '{2}'.</value>
  </data>
  <data name="ERR_MissingValuesForArraysInApplAttrs" xml:space="preserve">
    <value>Arrays used as attribute arguments are required to explicitly specify values for all elements.</value>
  </data>
  <data name="ERR_ExitEventMemberNotInvalid" xml:space="preserve">
    <value>'Exit AddHandler', 'Exit RemoveHandler' and 'Exit RaiseEvent' are not valid. Use 'Return' to exit from event members.</value>
  </data>
  <data name="ERR_InvInsideEndsEvent" xml:space="preserve">
    <value>Statement cannot appear within an event body. End of event assumed.</value>
  </data>
  <data name="ERR_MissingEndEvent" xml:space="preserve">
    <value>'Custom Event' must end with a matching 'End Event'.</value>
  </data>
  <data name="ERR_MissingEndAddHandler" xml:space="preserve">
    <value>'AddHandler' declaration must end with a matching 'End AddHandler'.</value>
  </data>
  <data name="ERR_MissingEndRemoveHandler" xml:space="preserve">
    <value>'RemoveHandler' declaration must end with a matching 'End RemoveHandler'.</value>
  </data>
  <data name="ERR_MissingEndRaiseEvent" xml:space="preserve">
    <value>'RaiseEvent' declaration must end with a matching 'End RaiseEvent'.</value>
  </data>
  <data name="ERR_CustomEventInvInInterface" xml:space="preserve">
    <value>'Custom' modifier is not valid on events declared in interfaces.</value>
  </data>
  <data name="ERR_CustomEventRequiresAs" xml:space="preserve">
    <value>'Custom' modifier is not valid on events declared without explicit delegate types.</value>
  </data>
  <data name="ERR_InvalidEndEvent" xml:space="preserve">
    <value>'End Event' must be preceded by a matching 'Custom Event'.</value>
  </data>
  <data name="ERR_InvalidEndAddHandler" xml:space="preserve">
    <value>'End AddHandler' must be preceded by a matching 'AddHandler' declaration.</value>
  </data>
  <data name="ERR_InvalidEndRemoveHandler" xml:space="preserve">
    <value>'End RemoveHandler' must be preceded by a matching 'RemoveHandler' declaration.</value>
  </data>
  <data name="ERR_InvalidEndRaiseEvent" xml:space="preserve">
    <value>'End RaiseEvent' must be preceded by a matching 'RaiseEvent' declaration.</value>
  </data>
  <data name="ERR_DuplicateAddHandlerDef" xml:space="preserve">
    <value>'AddHandler' is already declared.</value>
  </data>
  <data name="ERR_DuplicateRemoveHandlerDef" xml:space="preserve">
    <value>'RemoveHandler' is already declared.</value>
  </data>
  <data name="ERR_DuplicateRaiseEventDef" xml:space="preserve">
    <value>'RaiseEvent' is already declared.</value>
  </data>
  <data name="ERR_MissingAddHandlerDef1" xml:space="preserve">
    <value>'AddHandler' definition missing for event '{0}'.</value>
  </data>
  <data name="ERR_MissingRemoveHandlerDef1" xml:space="preserve">
    <value>'RemoveHandler' definition missing for event '{0}'.</value>
  </data>
  <data name="ERR_MissingRaiseEventDef1" xml:space="preserve">
    <value>'RaiseEvent' definition missing for event '{0}'.</value>
  </data>
  <data name="ERR_EventAddRemoveHasOnlyOneParam" xml:space="preserve">
    <value>'AddHandler' and 'RemoveHandler' methods must have exactly one parameter.</value>
  </data>
  <data name="ERR_EventAddRemoveByrefParamIllegal" xml:space="preserve">
    <value>'AddHandler' and 'RemoveHandler' method parameters cannot be declared 'ByRef'.</value>
  </data>
  <data name="ERR_SpecifiersInvOnEventMethod" xml:space="preserve">
    <value>Specifiers are not valid on 'AddHandler', 'RemoveHandler' and 'RaiseEvent' methods.</value>
  </data>
  <data name="ERR_AddRemoveParamNotEventType" xml:space="preserve">
    <value>'AddHandler' and 'RemoveHandler' method parameters must have the same delegate type as the containing event.</value>
  </data>
  <data name="ERR_RaiseEventShapeMismatch1" xml:space="preserve">
    <value>'RaiseEvent' method must have the same signature as the containing event's delegate type '{0}'.</value>
  </data>
  <data name="ERR_EventMethodOptionalParamIllegal1" xml:space="preserve">
    <value>'AddHandler', 'RemoveHandler' and 'RaiseEvent' method parameters cannot be declared '{0}'.</value>
  </data>
  <data name="ERR_CantReferToMyGroupInsideGroupType1" xml:space="preserve">
    <value>'{0}' cannot refer to itself through its default instance; use 'Me' instead.</value>
  </data>
  <data name="ERR_InvalidUseOfCustomModifier" xml:space="preserve">
    <value>'Custom' modifier can only be used immediately before an 'Event' declaration.</value>
  </data>
  <data name="ERR_InvalidOptionStrictCustom" xml:space="preserve">
    <value>Option Strict Custom can only be used as an option to the command-line compiler (vbc.exe).</value>
  </data>
  <data name="ERR_ObsoleteInvalidOnEventMember" xml:space="preserve">
    <value>'{0}' cannot be applied to the 'AddHandler', 'RemoveHandler', or 'RaiseEvent' definitions. If required, apply the attribute directly to the event.</value>
  </data>
  <data name="ERR_DelegateBindingIncompatible2" xml:space="preserve">
    <value>Method '{0}' does not have a signature compatible with delegate '{1}'.</value>
  </data>
  <data name="ERR_ExpectedXmlName" xml:space="preserve">
    <value>XML name expected.</value>
  </data>
  <data name="ERR_UndefinedXmlPrefix" xml:space="preserve">
    <value>XML namespace prefix '{0}' is not defined.</value>
  </data>
  <data name="ERR_DuplicateXmlAttribute" xml:space="preserve">
    <value>Duplicate XML attribute '{0}'.</value>
  </data>
  <data name="ERR_MismatchedXmlEndTag" xml:space="preserve">
    <value>End tag &lt;/{0}{1}{2}&gt; expected.</value>
  </data>
  <data name="ERR_MissingXmlEndTag" xml:space="preserve">
    <value>Element is missing an end tag.</value>
  </data>
  <data name="ERR_ReservedXmlPrefix" xml:space="preserve">
    <value>XML namespace prefix '{0}' is reserved for use by XML and the namespace URI cannot be changed.</value>
  </data>
  <data name="ERR_MissingVersionInXmlDecl" xml:space="preserve">
    <value>Required attribute 'version' missing from XML declaration.</value>
  </data>
  <data name="ERR_IllegalAttributeInXmlDecl" xml:space="preserve">
    <value>XML declaration does not allow attribute '{0}{1}{2}'.</value>
  </data>
  <data name="ERR_QuotedEmbeddedExpression" xml:space="preserve">
    <value>Embedded expression cannot appear inside a quoted attribute value.  Try removing quotes.</value>
  </data>
  <data name="ERR_VersionMustBeFirstInXmlDecl" xml:space="preserve">
    <value>XML attribute 'version' must be the first attribute in XML declaration.</value>
  </data>
  <data name="ERR_AttributeOrder" xml:space="preserve">
    <value>XML attribute '{0}' must appear before XML attribute '{1}'.</value>
  </data>
  <data name="ERR_ExpectedXmlEndEmbedded" xml:space="preserve">
    <value>Expected closing '%&gt;' for embedded expression.</value>
  </data>
  <data name="ERR_ExpectedXmlEndPI" xml:space="preserve">
    <value>Expected closing '?&gt;' for XML processor instruction.</value>
  </data>
  <data name="ERR_ExpectedXmlEndComment" xml:space="preserve">
    <value>Expected closing '--&gt;' for XML comment.</value>
  </data>
  <data name="ERR_ExpectedXmlEndCData" xml:space="preserve">
    <value>Expected closing ']]&gt;' for XML CDATA section.</value>
  </data>
  <data name="ERR_ExpectedSQuote" xml:space="preserve">
    <value>Expected matching closing single quote for XML attribute value.</value>
  </data>
  <data name="ERR_ExpectedQuote" xml:space="preserve">
    <value>Expected matching closing double quote for XML attribute value.</value>
  </data>
  <data name="ERR_ExpectedLT" xml:space="preserve">
    <value>Expected beginning '&lt;' for an XML tag.</value>
  </data>
  <data name="ERR_StartAttributeValue" xml:space="preserve">
    <value>Expected quoted XML attribute value or embedded expression.</value>
  </data>
  <data name="ERR_ExpectedDiv" xml:space="preserve">
    <value>Expected '/' for XML end tag.</value>
  </data>
  <data name="ERR_NoXmlAxesLateBinding" xml:space="preserve">
    <value>XML axis properties do not support late binding.</value>
  </data>
  <data name="ERR_IllegalXmlStartNameChar" xml:space="preserve">
    <value>Character '{0}' ({1}) is not allowed at the beginning of an XML name.</value>
  </data>
  <data name="ERR_IllegalXmlNameChar" xml:space="preserve">
    <value>Character '{0}' ({1}) is not allowed in an XML name.</value>
  </data>
  <data name="ERR_IllegalXmlCommentChar" xml:space="preserve">
    <value>Character sequence '--' is not allowed in an XML comment.</value>
  </data>
  <data name="ERR_EmbeddedExpression" xml:space="preserve">
    <value>An embedded expression cannot be used here.</value>
  </data>
  <data name="ERR_ExpectedXmlWhiteSpace" xml:space="preserve">
    <value>Missing required white space.</value>
  </data>
  <data name="ERR_IllegalProcessingInstructionName" xml:space="preserve">
    <value>XML processing instruction name '{0}' is not valid.</value>
  </data>
  <data name="ERR_DTDNotSupported" xml:space="preserve">
    <value>XML DTDs are not supported.</value>
  </data>
  <data name="ERR_IllegalXmlWhiteSpace" xml:space="preserve">
    <value>White space cannot appear here.</value>
  </data>
  <data name="ERR_ExpectedSColon" xml:space="preserve">
    <value>Expected closing ';' for XML entity.</value>
  </data>
  <data name="ERR_ExpectedXmlBeginEmbedded" xml:space="preserve">
    <value>Expected '%=' at start of an embedded expression.</value>
  </data>
  <data name="ERR_XmlEntityReference" xml:space="preserve">
    <value>XML entity references are not supported.</value>
  </data>
  <data name="ERR_InvalidAttributeValue1" xml:space="preserve">
    <value>Attribute value is not valid; expecting '{0}'.</value>
  </data>
  <data name="ERR_InvalidAttributeValue2" xml:space="preserve">
    <value>Attribute value is not valid; expecting '{0}' or '{1}'.</value>
  </data>
  <data name="ERR_ReservedXmlNamespace" xml:space="preserve">
    <value>Prefix '{0}' cannot be bound to namespace name reserved for '{1}'.</value>
  </data>
  <data name="ERR_IllegalDefaultNamespace" xml:space="preserve">
    <value>Namespace declaration with prefix cannot have an empty value inside an XML literal.</value>
  </data>
  <data name="ERR_QualifiedNameNotAllowed" xml:space="preserve">
    <value>':' is not allowed. XML qualified names cannot be used in this context.</value>
  </data>
  <data name="ERR_ExpectedXmlns" xml:space="preserve">
    <value>Namespace declaration must start with 'xmlns'.</value>
  </data>
  <data name="ERR_IllegalXmlnsPrefix" xml:space="preserve">
    <value>Element names cannot use the 'xmlns' prefix.</value>
  </data>
  <data name="ERR_XmlFeaturesNotAvailable" xml:space="preserve">
    <value>XML literals and XML axis properties are not available. Add references to System.Xml, System.Xml.Linq, and System.Core or other assemblies declaring System.Linq.Enumerable, System.Xml.Linq.XElement, System.Xml.Linq.XName, System.Xml.Linq.XAttribute and System.Xml.Linq.XNamespace types.</value>
  </data>
  <data name="ERR_UnableToReadUacManifest2" xml:space="preserve">
    <value>Unable to open Win32 manifest file '{0}' : {1}</value>
  </data>
  <data name="WRN_UseValueForXmlExpression3" xml:space="preserve">
    <value>Cannot convert '{0}' to '{1}'. You can use the 'Value' property to get the string value of the first element of '{2}'.</value>
  </data>
  <data name="WRN_UseValueForXmlExpression3_Title" xml:space="preserve">
    <value>Cannot convert IEnumerable(Of XElement) to String</value>
  </data>
  <data name="ERR_TypeMismatchForXml3" xml:space="preserve">
    <value>Value of type '{0}' cannot be converted to '{1}'. You can use the 'Value' property to get the string value of the first element of '{2}'.</value>
  </data>
  <data name="ERR_BinaryOperandsForXml4" xml:space="preserve">
    <value>Operator '{0}' is not defined for types '{1}' and '{2}'. You can use the 'Value' property to get the string value of the first element of '{3}'.</value>
  </data>
  <data name="ERR_FullWidthAsXmlDelimiter" xml:space="preserve">
    <value>Full width characters are not valid as XML delimiters.</value>
  </data>
  <data name="ERR_InvalidSubsystemVersion" xml:space="preserve">
    <value>The value '{0}' is not a valid subsystem version. The version must be 6.02 or greater for ARM or AppContainerExe, and 4.00 or greater otherwise.</value>
  </data>
  <data name="ERR_InvalidFileAlignment" xml:space="preserve">
    <value>Invalid file section alignment '{0}'</value>
  </data>
  <data name="ERR_InvalidOutputName" xml:space="preserve">
    <value>Invalid output name: {0}</value>
  </data>
  <data name="ERR_InvalidDebugInformationFormat" xml:space="preserve">
    <value>Invalid debug information format: {0}</value>
  </data>
  <data name="ERR_LibAnycpu32bitPreferredConflict" xml:space="preserve">
    <value>/platform:anycpu32bitpreferred can only be used with /t:exe, /t:winexe and /t:appcontainerexe.</value>
  </data>
  <data name="ERR_RestrictedAccess" xml:space="preserve">
    <value>Expression has the type '{0}' which is a restricted type and cannot be used to access members inherited from 'Object' or 'ValueType'.</value>
  </data>
  <data name="ERR_RestrictedConversion1" xml:space="preserve">
    <value>Expression of type '{0}' cannot be converted to 'Object' or 'ValueType'.</value>
  </data>
  <data name="ERR_NoTypecharInLabel" xml:space="preserve">
    <value>Type characters are not allowed in label identifiers.</value>
  </data>
  <data name="ERR_RestrictedType1" xml:space="preserve">
    <value>'{0}' cannot be made nullable, and cannot be used as the data type of an array element, field, anonymous type member, type argument, 'ByRef' parameter, or return statement.</value>
  </data>
  <data name="ERR_NoTypecharInAlias" xml:space="preserve">
    <value>Type characters are not allowed on Imports aliases.</value>
  </data>
  <data name="ERR_NoAccessibleConstructorOnBase" xml:space="preserve">
    <value>Class '{0}' has no accessible 'Sub New' and cannot be inherited.</value>
  </data>
  <data name="ERR_BadStaticLocalInStruct" xml:space="preserve">
    <value>Local variables within methods of structures cannot be declared 'Static'.</value>
  </data>
  <data name="ERR_DuplicateLocalStatic1" xml:space="preserve">
    <value>Static local variable '{0}' is already declared.</value>
  </data>
  <data name="ERR_ImportAliasConflictsWithType2" xml:space="preserve">
    <value>Imports alias '{0}' conflicts with '{1}' declared in the root namespace.</value>
  </data>
  <data name="ERR_CantShadowAMustOverride1" xml:space="preserve">
    <value>'{0}' cannot shadow a method declared 'MustOverride'.</value>
  </data>
  <data name="ERR_MultipleEventImplMismatch3" xml:space="preserve">
    <value>Event '{0}' cannot implement event '{2}.{1}' because its delegate type does not match the delegate type of another event implemented by '{0}'.</value>
  </data>
  <data name="ERR_BadSpecifierCombo2" xml:space="preserve">
    <value>'{0}' and '{1}' cannot be combined.</value>
  </data>
  <data name="ERR_MustBeOverloads2" xml:space="preserve">
    <value>{0} '{1}' must be declared 'Overloads' because another '{1}' is declared 'Overloads' or 'Overrides'.</value>
  </data>
  <data name="ERR_MustOverridesInClass1" xml:space="preserve">
    <value>'{0}' must be declared 'MustInherit' because it contains methods declared 'MustOverride'.</value>
  </data>
  <data name="ERR_HandlesSyntaxInClass" xml:space="preserve">
    <value>'Handles' in classes must specify a 'WithEvents' variable, 'MyBase', 'MyClass' or 'Me' qualified with a single identifier.</value>
  </data>
  <data name="ERR_SynthMemberShadowsMustOverride5" xml:space="preserve">
    <value>'{0}', implicitly declared for {1} '{2}', cannot shadow a 'MustOverride' method in the base {3} '{4}'.</value>
  </data>
  <data name="ERR_CannotOverrideInAccessibleMember" xml:space="preserve">
    <value>'{0}' cannot override '{1}' because it is not accessible in this context.</value>
  </data>
  <data name="ERR_HandlesSyntaxInModule" xml:space="preserve">
    <value>'Handles' in modules must specify a 'WithEvents' variable qualified with a single identifier.</value>
  </data>
  <data name="ERR_IsNotOpRequiresReferenceTypes1" xml:space="preserve">
    <value>'IsNot' requires operands that have reference types, but this operand has the value type '{0}'.</value>
  </data>
  <data name="ERR_ClashWithReservedEnumMember1" xml:space="preserve">
    <value>'{0}' conflicts with the reserved member by this name that is implicitly declared in all enums.</value>
  </data>
  <data name="ERR_MultiplyDefinedEnumMember2" xml:space="preserve">
    <value>'{0}' is already declared in this {1}.</value>
  </data>
  <data name="ERR_BadUseOfVoid" xml:space="preserve">
    <value>'System.Void' can only be used in a GetType expression.</value>
  </data>
  <data name="ERR_EventImplMismatch5" xml:space="preserve">
    <value>Event '{0}' cannot implement event '{1}' on interface '{2}' because their delegate types '{3}' and '{4}' do not match.</value>
  </data>
  <data name="ERR_ForwardedTypeUnavailable3" xml:space="preserve">
    <value>Type '{0}' in assembly '{1}' has been forwarded to assembly '{2}'. Either a reference to '{2}' is missing from your project or the type '{0}' is missing from assembly '{2}'.</value>
  </data>
  <data name="ERR_TypeFwdCycle2" xml:space="preserve">
    <value>'{0}' in assembly '{1}' has been forwarded to itself and so is an unsupported type.</value>
  </data>
  <data name="ERR_BadTypeInCCExpression" xml:space="preserve">
    <value>Non-intrinsic type names are not allowed in conditional compilation expressions.</value>
  </data>
  <data name="ERR_BadCCExpression" xml:space="preserve">
    <value>Syntax error in conditional compilation expression.</value>
  </data>
  <data name="ERR_VoidArrayDisallowed" xml:space="preserve">
    <value>Arrays of type 'System.Void' are not allowed in this expression.</value>
  </data>
  <data name="ERR_MetadataMembersAmbiguous3" xml:space="preserve">
    <value>'{0}' is ambiguous because multiple kinds of members with this name exist in {1} '{2}'.</value>
  </data>
  <data name="ERR_TypeOfExprAlwaysFalse2" xml:space="preserve">
    <value>Expression of type '{0}' can never be of type '{1}'.</value>
  </data>
  <data name="ERR_OnlyPrivatePartialMethods1" xml:space="preserve">
    <value>Partial methods must be declared 'Private' instead of '{0}'.</value>
  </data>
  <data name="ERR_PartialMethodsMustBePrivate" xml:space="preserve">
    <value>Partial methods must be declared 'Private'.</value>
  </data>
  <data name="ERR_OnlyOnePartialMethodAllowed2" xml:space="preserve">
    <value>Method '{0}' cannot be declared 'Partial' because only one method '{1}' can be marked 'Partial'.</value>
  </data>
  <data name="ERR_OnlyOneImplementingMethodAllowed3" xml:space="preserve">
    <value>Method '{0}' cannot implement partial method '{1}' because '{2}' already implements it. Only one method can implement a partial method.</value>
  </data>
  <data name="ERR_PartialMethodMustBeEmpty" xml:space="preserve">
    <value>Partial methods must have empty method bodies.</value>
  </data>
  <data name="ERR_PartialMethodsMustBeSub1" xml:space="preserve">
    <value>'{0}' cannot be declared 'Partial' because partial methods must be Subs.</value>
  </data>
  <data name="ERR_PartialMethodGenericConstraints2" xml:space="preserve">
    <value>Method '{0}' does not have the same generic constraints as the partial method '{1}'.</value>
  </data>
  <data name="ERR_PartialDeclarationImplements1" xml:space="preserve">
    <value>Partial method '{0}' cannot use the 'Implements' keyword.</value>
  </data>
  <data name="ERR_NoPartialMethodInAddressOf1" xml:space="preserve">
    <value>'AddressOf' cannot be applied to '{0}' because '{0}' is a partial method without an implementation.</value>
  </data>
  <data name="ERR_ImplementationMustBePrivate2" xml:space="preserve">
    <value>Method '{0}' must be declared 'Private' in order to implement partial method '{1}'.</value>
  </data>
  <data name="ERR_PartialMethodParamNamesMustMatch3" xml:space="preserve">
    <value>Parameter name '{0}' does not match the name of the corresponding parameter, '{1}', defined on the partial method declaration '{2}'.</value>
  </data>
  <data name="ERR_PartialMethodTypeParamNameMismatch3" xml:space="preserve">
    <value>Name of type parameter '{0}' does not match '{1}', the corresponding type parameter defined on the partial method declaration '{2}'.</value>
  </data>
  <data name="ERR_BadAttributeSharedProperty1" xml:space="preserve">
    <value>'Shared' attribute property '{0}' cannot be the target of an assignment.</value>
  </data>
  <data name="ERR_BadAttributeReadOnlyProperty1" xml:space="preserve">
    <value>'ReadOnly' attribute property '{0}' cannot be the target of an assignment.</value>
  </data>
  <data name="ERR_DuplicateResourceName1" xml:space="preserve">
    <value>Resource name '{0}' cannot be used more than once.</value>
  </data>
  <data name="ERR_DuplicateResourceFileName1" xml:space="preserve">
    <value>Each linked resource and module must have a unique filename. Filename '{0}' is specified more than once in this assembly.</value>
  </data>
  <data name="ERR_AttributeMustBeClassNotStruct1" xml:space="preserve">
    <value>'{0}' cannot be used as an attribute because it is not a class.</value>
  </data>
  <data name="ERR_AttributeMustInheritSysAttr" xml:space="preserve">
    <value>'{0}' cannot be used as an attribute because it does not inherit from 'System.Attribute'.</value>
  </data>
  <data name="ERR_AttributeCannotBeAbstract" xml:space="preserve">
    <value>'{0}' cannot be used as an attribute because it is declared 'MustInherit'.</value>
  </data>
  <data name="ERR_UnableToOpenResourceFile1" xml:space="preserve">
    <value>Unable to open resource file '{0}': {1}</value>
  </data>
  <data name="ERR_BadAttributeNonPublicProperty1" xml:space="preserve">
    <value>Attribute member '{0}' cannot be the target of an assignment because it is not declared 'Public'.</value>
  </data>
  <data name="ERR_STAThreadAndMTAThread0" xml:space="preserve">
    <value>'System.STAThreadAttribute' and 'System.MTAThreadAttribute' cannot both be applied to the same method.</value>
  </data>
  <data name="ERR_IndirectUnreferencedAssembly4" xml:space="preserve">
    <value>Project '{0}' makes an indirect reference to assembly '{1}', which contains '{2}'. Add a file reference to '{3}' to your project.</value>
  </data>
  <data name="ERR_BadAttributeNonPublicType1" xml:space="preserve">
    <value>Type '{0}' cannot be used in an attribute because it is not declared 'Public'.</value>
  </data>
  <data name="ERR_BadAttributeNonPublicContType2" xml:space="preserve">
    <value>Type '{0}' cannot be used in an attribute because its container '{1}' is not declared 'Public'.</value>
  </data>
  <data name="ERR_DllImportOnNonEmptySubOrFunction" xml:space="preserve">
    <value>'System.Runtime.InteropServices.DllImportAttribute' cannot be applied to a Sub, Function, or Operator with a non-empty body.</value>
  </data>
  <data name="ERR_DllImportNotLegalOnDeclare" xml:space="preserve">
    <value>'System.Runtime.InteropServices.DllImportAttribute' cannot be applied to a Declare.</value>
  </data>
  <data name="ERR_DllImportNotLegalOnGetOrSet" xml:space="preserve">
    <value>'System.Runtime.InteropServices.DllImportAttribute' cannot be applied to a Get or Set.</value>
  </data>
  <data name="ERR_DllImportOnGenericSubOrFunction" xml:space="preserve">
    <value>'System.Runtime.InteropServices.DllImportAttribute' cannot be applied to a method that is generic or contained in a generic type.</value>
  </data>
  <data name="ERR_ComClassOnGeneric" xml:space="preserve">
    <value>'Microsoft.VisualBasic.ComClassAttribute' cannot be applied to a class that is generic or contained inside a generic type.</value>
  </data>
  <data name="ERR_DllImportOnInstanceMethod" xml:space="preserve">
    <value>'System.Runtime.InteropServices.DllImportAttribute' cannot be applied to instance method.</value>
  </data>
  <data name="ERR_DllImportOnInterfaceMethod" xml:space="preserve">
    <value>'System.Runtime.InteropServices.DllImportAttribute' cannot be applied to interface methods.</value>
  </data>
  <data name="ERR_DllImportNotLegalOnEventMethod" xml:space="preserve">
    <value>'System.Runtime.InteropServices.DllImportAttribute' cannot be applied to 'AddHandler', 'RemoveHandler' or 'RaiseEvent' method.</value>
  </data>
  <data name="ERR_FriendAssemblyBadArguments" xml:space="preserve">
    <value>Friend assembly reference '{0}' is invalid. InternalsVisibleTo declarations cannot have a version, culture, public key token, or processor architecture specified.</value>
  </data>
  <data name="ERR_FriendAssemblyStrongNameRequired" xml:space="preserve">
    <value>Friend assembly reference '{0}' is invalid. Strong-name signed assemblies must specify a public key in their InternalsVisibleTo declarations.</value>
  </data>
  <data name="ERR_FriendAssemblyNameInvalid" xml:space="preserve">
    <value>Friend declaration '{0}' is invalid and cannot be resolved.</value>
  </data>
  <data name="ERR_FriendAssemblyBadAccessOverride2" xml:space="preserve">
    <value>Member '{0}' cannot override member '{1}' defined in another assembly/project because the access modifier 'Protected Friend' expands accessibility. Use 'Protected' instead.</value>
  </data>
  <data name="ERR_UseOfLocalBeforeDeclaration1" xml:space="preserve">
    <value>Local variable '{0}' cannot be referred to before it is declared.</value>
  </data>
  <data name="ERR_UseOfKeywordFromModule1" xml:space="preserve">
    <value>'{0}' is not valid within a Module.</value>
  </data>
  <data name="ERR_BogusWithinLineIf" xml:space="preserve">
    <value>Statement cannot end a block outside of a line 'If' statement.</value>
  </data>
  <data name="ERR_CharToIntegralTypeMismatch1" xml:space="preserve">
    <value>'Char' values cannot be converted to '{0}'. Use 'Microsoft.VisualBasic.AscW' to interpret a character as a Unicode value or 'Microsoft.VisualBasic.Val' to interpret it as a digit.</value>
  </data>
  <data name="ERR_IntegralToCharTypeMismatch1" xml:space="preserve">
    <value>'{0}' values cannot be converted to 'Char'. Use 'Microsoft.VisualBasic.ChrW' to interpret a numeric value as a Unicode character or first convert it to 'String' to produce a digit.</value>
  </data>
  <data name="ERR_NoDirectDelegateConstruction1" xml:space="preserve">
    <value>Delegate '{0}' requires an 'AddressOf' expression or lambda expression as the only argument to its constructor.</value>
  </data>
  <data name="ERR_MethodMustBeFirstStatementOnLine" xml:space="preserve">
    <value>Method declaration statements must be the first statement on a logical line.</value>
  </data>
  <data name="ERR_AttrAssignmentNotFieldOrProp1" xml:space="preserve">
    <value>'{0}' cannot be named as a parameter in an attribute specifier because it is not a field or property.</value>
  </data>
  <data name="ERR_StrictDisallowsObjectComparison1" xml:space="preserve">
    <value>Option Strict On disallows operands of type Object for operator '{0}'. Use the 'Is' operator to test for object identity.</value>
  </data>
  <data name="ERR_NoConstituentArraySizes" xml:space="preserve">
    <value>Bounds can be specified only for the top-level array when initializing an array of arrays.</value>
  </data>
  <data name="ERR_FileAttributeNotAssemblyOrModule" xml:space="preserve">
    <value>'Assembly' or 'Module' expected.</value>
  </data>
  <data name="ERR_FunctionResultCannotBeIndexed1" xml:space="preserve">
    <value>'{0}' has no parameters and its return type cannot be indexed.</value>
  </data>
  <data name="ERR_ArgumentSyntax" xml:space="preserve">
    <value>Comma, ')', or a valid expression continuation expected.</value>
  </data>
  <data name="ERR_ExpectedResumeOrGoto" xml:space="preserve">
    <value>'Resume' or 'GoTo' expected.</value>
  </data>
  <data name="ERR_ExpectedAssignmentOperator" xml:space="preserve">
    <value>'=' expected.</value>
  </data>
  <data name="ERR_NamedArgAlsoOmitted2" xml:space="preserve">
    <value>Parameter '{0}' in '{1}' already has a matching omitted argument.</value>
  </data>
  <data name="ERR_CannotCallEvent1" xml:space="preserve">
    <value>'{0}' is an event, and cannot be called directly. Use a 'RaiseEvent' statement to raise an event.</value>
  </data>
  <data name="ERR_ForEachCollectionDesignPattern1" xml:space="preserve">
    <value>Expression is of type '{0}', which is not a collection type.</value>
  </data>
  <data name="ERR_DefaultValueForNonOptionalParam" xml:space="preserve">
    <value>Default values cannot be supplied for parameters that are not declared 'Optional'.</value>
  </data>
  <data name="ERR_ExpectedDotAfterMyBase" xml:space="preserve">
    <value>'MyBase' must be followed by '.' and an identifier.</value>
  </data>
  <data name="ERR_ExpectedDotAfterMyClass" xml:space="preserve">
    <value>'MyClass' must be followed by '.' and an identifier.</value>
  </data>
  <data name="ERR_StrictArgumentCopyBackNarrowing3" xml:space="preserve">
    <value>Option Strict On disallows narrowing from type '{1}' to type '{2}' in copying the value of 'ByRef' parameter '{0}' back to the matching argument.</value>
  </data>
  <data name="ERR_LbElseifAfterElse" xml:space="preserve">
    <value>'#ElseIf' cannot follow '#Else' as part of a '#If' block.</value>
  </data>
  <data name="ERR_StandaloneAttribute" xml:space="preserve">
    <value>Attribute specifier is not a complete statement. Use a line continuation to apply the attribute to the following statement.</value>
  </data>
  <data name="ERR_NoUniqueConstructorOnBase2" xml:space="preserve">
    <value>Class '{0}' must declare a 'Sub New' because its base class '{1}' has more than one accessible 'Sub New' that can be called with no arguments.</value>
  </data>
  <data name="ERR_ExtraNextVariable" xml:space="preserve">
    <value>'Next' statement names more variables than there are matching 'For' statements.</value>
  </data>
  <data name="ERR_RequiredNewCallTooMany2" xml:space="preserve">
    <value>First statement of this 'Sub New' must be a call to 'MyBase.New' or 'MyClass.New' because base class '{0}' of '{1}' has more than one accessible 'Sub New' that can be called with no arguments.</value>
  </data>
  <data name="ERR_ForCtlVarArraySizesSpecified" xml:space="preserve">
    <value>Array declared as for loop control variable cannot be declared with an initial size.</value>
  </data>
  <data name="ERR_BadFlagsOnNewOverloads" xml:space="preserve">
    <value>The '{0}' keyword is used to overload inherited members; do not use the '{0}' keyword when overloading 'Sub New'.</value>
  </data>
  <data name="ERR_TypeCharOnGenericParam" xml:space="preserve">
    <value>Type character cannot be used in a type parameter declaration.</value>
  </data>
  <data name="ERR_TooFewGenericArguments1" xml:space="preserve">
    <value>Too few type arguments to '{0}'.</value>
  </data>
  <data name="ERR_TooManyGenericArguments1" xml:space="preserve">
    <value>Too many type arguments to '{0}'.</value>
  </data>
  <data name="ERR_GenericConstraintNotSatisfied2" xml:space="preserve">
    <value>Type argument '{0}' does not inherit from or implement the constraint type '{1}'.</value>
  </data>
  <data name="ERR_TypeOrMemberNotGeneric1" xml:space="preserve">
    <value>'{0}' has no type parameters and so cannot have type arguments.</value>
  </data>
  <data name="ERR_NewIfNullOnGenericParam" xml:space="preserve">
    <value>'New' cannot be used on a type parameter that does not have a 'New' constraint.</value>
  </data>
  <data name="ERR_MultipleClassConstraints1" xml:space="preserve">
    <value>Type parameter '{0}' can only have one constraint that is a class.</value>
  </data>
  <data name="ERR_ConstNotClassInterfaceOrTypeParam1" xml:space="preserve">
    <value>Type constraint '{0}' must be either a class, interface or type parameter.</value>
  </data>
  <data name="ERR_DuplicateTypeParamName1" xml:space="preserve">
    <value>Type parameter already declared with name '{0}'.</value>
  </data>
  <data name="ERR_UnboundTypeParam2" xml:space="preserve">
    <value>Type parameter '{0}' for '{1}' cannot be inferred.</value>
  </data>
  <data name="ERR_IsOperatorGenericParam1" xml:space="preserve">
    <value>'Is' operand of type '{0}' can be compared only to 'Nothing' because '{0}' is a type parameter with no class constraint.</value>
  </data>
  <data name="ERR_ArgumentCopyBackNarrowing3" xml:space="preserve">
    <value>Copying the value of 'ByRef' parameter '{0}' back to the matching argument narrows from type '{1}' to type '{2}'.</value>
  </data>
  <data name="ERR_ShadowingGenericParamWithMember1" xml:space="preserve">
    <value>'{0}' has the same name as a type parameter.</value>
  </data>
  <data name="ERR_GenericParamBase2" xml:space="preserve">
    <value>{0} '{1}' cannot inherit from a type parameter.</value>
  </data>
  <data name="ERR_ImplementsGenericParam" xml:space="preserve">
    <value>Type parameter not allowed in 'Implements' clause.</value>
  </data>
  <data name="ERR_OnlyNullLowerBound" xml:space="preserve">
    <value>Array lower bounds can be only '0'.</value>
  </data>
  <data name="ERR_ClassConstraintNotInheritable1" xml:space="preserve">
    <value>Type constraint cannot be a 'NotInheritable' class.</value>
  </data>
  <data name="ERR_ConstraintIsRestrictedType1" xml:space="preserve">
    <value>'{0}' cannot be used as a type constraint.</value>
  </data>
  <data name="ERR_GenericParamsOnInvalidMember" xml:space="preserve">
    <value>Type parameters cannot be specified on this declaration.</value>
  </data>
  <data name="ERR_GenericArgsOnAttributeSpecifier" xml:space="preserve">
    <value>Type arguments are not valid because attributes cannot be generic.</value>
  </data>
  <data name="ERR_AttrCannotBeGenerics" xml:space="preserve">
    <value>Type parameters, generic types or types contained in generic types cannot be used as attributes.</value>
  </data>
  <data name="ERR_BadStaticLocalInGenericMethod" xml:space="preserve">
    <value>Local variables within generic methods cannot be declared 'Static'.</value>
  </data>
  <data name="ERR_SyntMemberShadowsGenericParam3" xml:space="preserve">
    <value>{0} '{1}' implicitly defines a member '{2}' which has the same name as a type parameter.</value>
  </data>
  <data name="ERR_ConstraintAlreadyExists1" xml:space="preserve">
    <value>Constraint type '{0}' already specified for this type parameter.</value>
  </data>
  <data name="ERR_InterfacePossiblyImplTwice2" xml:space="preserve">
    <value>Cannot implement interface '{0}' because its implementation could conflict with the implementation of another implemented interface '{1}' for some type arguments.</value>
  </data>
  <data name="ERR_ModulesCannotBeGeneric" xml:space="preserve">
    <value>Modules cannot be generic.</value>
  </data>
  <data name="ERR_GenericClassCannotInheritAttr" xml:space="preserve">
    <value>Classes that are generic or contained in a generic type cannot inherit from an attribute class.</value>
  </data>
  <data name="ERR_DeclaresCantBeInGeneric" xml:space="preserve">
    <value>'Declare' statements are not allowed in generic types or types contained in generic types.</value>
  </data>
  <data name="ERR_OverrideWithConstraintMismatch2" xml:space="preserve">
    <value>'{0}' cannot override '{1}' because they differ by type parameter constraints.</value>
  </data>
  <data name="ERR_ImplementsWithConstraintMismatch3" xml:space="preserve">
    <value>'{0}' cannot implement '{1}.{2}' because they differ by type parameter constraints.</value>
  </data>
  <data name="ERR_OpenTypeDisallowed" xml:space="preserve">
    <value>Type parameters or types constructed with type parameters are not allowed in attribute arguments.</value>
  </data>
  <data name="ERR_HandlesInvalidOnGenericMethod" xml:space="preserve">
    <value>Generic methods cannot use 'Handles' clause.</value>
  </data>
  <data name="ERR_MultipleNewConstraints" xml:space="preserve">
    <value>'New' constraint cannot be specified multiple times for the same type parameter.</value>
  </data>
  <data name="ERR_MustInheritForNewConstraint2" xml:space="preserve">
    <value>Type argument '{0}' is declared 'MustInherit' and does not satisfy the 'New' constraint for type parameter '{1}'.</value>
  </data>
  <data name="ERR_NoSuitableNewForNewConstraint2" xml:space="preserve">
    <value>Type argument '{0}' must have a public parameterless instance constructor to satisfy the 'New' constraint for type parameter '{1}'.</value>
  </data>
  <data name="ERR_BadGenericParamForNewConstraint2" xml:space="preserve">
    <value>Type parameter '{0}' must have either a 'New' constraint or a 'Structure' constraint to satisfy the 'New' constraint for type parameter '{1}'.</value>
  </data>
  <data name="ERR_NewArgsDisallowedForTypeParam" xml:space="preserve">
    <value>Arguments cannot be passed to a 'New' used on a type parameter.</value>
  </data>
  <data name="ERR_DuplicateRawGenericTypeImport1" xml:space="preserve">
    <value>Generic type '{0}' cannot be imported more than once.</value>
  </data>
  <data name="ERR_NoTypeArgumentCountOverloadCand1" xml:space="preserve">
    <value>Overload resolution failed because no accessible '{0}' accepts this number of type arguments.</value>
  </data>
  <data name="ERR_TypeArgsUnexpected" xml:space="preserve">
    <value>Type arguments unexpected.</value>
  </data>
  <data name="ERR_NameSameAsMethodTypeParam1" xml:space="preserve">
    <value>'{0}' is already declared as a type parameter of this method.</value>
  </data>
  <data name="ERR_TypeParamNameFunctionNameCollision" xml:space="preserve">
    <value>Type parameter cannot have the same name as its defining function.</value>
  </data>
  <data name="ERR_BadConstraintSyntax" xml:space="preserve">
    <value>Type or 'New' expected.</value>
  </data>
  <data name="ERR_OfExpected" xml:space="preserve">
    <value>'Of' required when specifying type arguments for a generic type or method.</value>
  </data>
  <data name="ERR_ArrayOfRawGenericInvalid" xml:space="preserve">
    <value>'(' unexpected. Arrays of uninstantiated generic types are not allowed.</value>
  </data>
  <data name="ERR_ForEachAmbiguousIEnumerable1" xml:space="preserve">
    <value>'For Each' on type '{0}' is ambiguous because the type implements multiple instantiations of 'System.Collections.Generic.IEnumerable(Of T)'.</value>
  </data>
  <data name="ERR_IsNotOperatorGenericParam1" xml:space="preserve">
    <value>'IsNot' operand of type '{0}' can be compared only to 'Nothing' because '{0}' is a type parameter with no class constraint.</value>
  </data>
  <data name="ERR_TypeParamQualifierDisallowed" xml:space="preserve">
    <value>Type parameters cannot be used as qualifiers.</value>
  </data>
  <data name="ERR_TypeParamMissingCommaOrRParen" xml:space="preserve">
    <value>Comma or ')' expected.</value>
  </data>
  <data name="ERR_TypeParamMissingAsCommaOrRParen" xml:space="preserve">
    <value>'As', comma or ')' expected.</value>
  </data>
  <data name="ERR_MultipleReferenceConstraints" xml:space="preserve">
    <value>'Class' constraint cannot be specified multiple times for the same type parameter.</value>
  </data>
  <data name="ERR_MultipleValueConstraints" xml:space="preserve">
    <value>'Structure' constraint cannot be specified multiple times for the same type parameter.</value>
  </data>
  <data name="ERR_NewAndValueConstraintsCombined" xml:space="preserve">
    <value>'New' constraint and 'Structure' constraint cannot be combined.</value>
  </data>
  <data name="ERR_RefAndValueConstraintsCombined" xml:space="preserve">
    <value>'Class' constraint and 'Structure' constraint cannot be combined.</value>
  </data>
  <data name="ERR_BadTypeArgForStructConstraint2" xml:space="preserve">
    <value>Type argument '{0}' does not satisfy the 'Structure' constraint for type parameter '{1}'.</value>
  </data>
  <data name="ERR_BadTypeArgForRefConstraint2" xml:space="preserve">
    <value>Type argument '{0}' does not satisfy the 'Class' constraint for type parameter '{1}'.</value>
  </data>
  <data name="ERR_RefAndClassTypeConstrCombined" xml:space="preserve">
    <value>'Class' constraint and a specific class type constraint cannot be combined.</value>
  </data>
  <data name="ERR_ValueAndClassTypeConstrCombined" xml:space="preserve">
    <value>'Structure' constraint and a specific class type constraint cannot be combined.</value>
  </data>
  <data name="ERR_ConstraintClashIndirectIndirect4" xml:space="preserve">
    <value>Indirect constraint '{0}' obtained from the type parameter constraint '{1}' conflicts with the indirect constraint '{2}' obtained from the type parameter constraint '{3}'.</value>
  </data>
  <data name="ERR_ConstraintClashDirectIndirect3" xml:space="preserve">
    <value>Constraint '{0}' conflicts with the indirect constraint '{1}' obtained from the type parameter constraint '{2}'.</value>
  </data>
  <data name="ERR_ConstraintClashIndirectDirect3" xml:space="preserve">
    <value>Indirect constraint '{0}' obtained from the type parameter constraint '{1}' conflicts with the constraint '{2}'.</value>
  </data>
  <data name="ERR_ConstraintCycleLink2" xml:space="preserve">
    <value>
    '{0}' is constrained to '{1}'.</value>
  </data>
  <data name="ERR_ConstraintCycle2" xml:space="preserve">
    <value>Type parameter '{0}' cannot be constrained to itself: {1}</value>
  </data>
  <data name="ERR_TypeParamWithStructConstAsConst" xml:space="preserve">
    <value>Type parameter with a 'Structure' constraint cannot be used as a constraint.</value>
  </data>
  <data name="ERR_NullableDisallowedForStructConstr1" xml:space="preserve">
    <value>'System.Nullable' does not satisfy the 'Structure' constraint for type parameter '{0}'. Only non-nullable 'Structure' types are allowed.</value>
  </data>
  <data name="ERR_ConflictingDirectConstraints3" xml:space="preserve">
    <value>Constraint '{0}' conflicts with the constraint '{1}' already specified for type parameter '{2}'.</value>
  </data>
  <data name="ERR_InterfaceUnifiesWithInterface2" xml:space="preserve">
    <value>Cannot inherit interface '{0}' because it could be identical to interface '{1}' for some type arguments.</value>
  </data>
  <data name="ERR_BaseUnifiesWithInterfaces3" xml:space="preserve">
    <value>Cannot inherit interface '{0}' because the interface '{1}' from which it inherits could be identical to interface '{2}' for some type arguments.</value>
  </data>
  <data name="ERR_InterfaceBaseUnifiesWithBase4" xml:space="preserve">
    <value>Cannot inherit interface '{0}' because the interface '{1}' from which it inherits could be identical to interface '{2}' from which the interface '{3}' inherits for some type arguments.</value>
  </data>
  <data name="ERR_InterfaceUnifiesWithBase3" xml:space="preserve">
    <value>Cannot inherit interface '{0}' because it could be identical to interface '{1}' from which the interface '{2}' inherits for some type arguments.</value>
  </data>
  <data name="ERR_ClassInheritsBaseUnifiesWithInterfaces3" xml:space="preserve">
    <value>Cannot implement interface '{0}' because the interface '{1}' from which it inherits could be identical to implemented interface '{2}' for some type arguments.</value>
  </data>
  <data name="ERR_ClassInheritsInterfaceBaseUnifiesWithBase4" xml:space="preserve">
    <value>Cannot implement interface '{0}' because the interface '{1}' from which it inherits could be identical to interface '{2}' from which the implemented interface '{3}' inherits for some type arguments.</value>
  </data>
  <data name="ERR_ClassInheritsInterfaceUnifiesWithBase3" xml:space="preserve">
    <value>Cannot implement interface '{0}' because it could be identical to interface '{1}' from which the implemented interface '{2}' inherits for some type arguments.</value>
  </data>
  <data name="ERR_OptionalsCantBeStructGenericParams" xml:space="preserve">
    <value>Generic parameters used as optional parameter types must be class constrained.</value>
  </data>
  <data name="ERR_AddressOfNullableMethod" xml:space="preserve">
    <value>Methods of 'System.Nullable(Of T)' cannot be used as operands of the 'AddressOf' operator.</value>
  </data>
  <data name="ERR_IsOperatorNullable1" xml:space="preserve">
    <value>'Is' operand of type '{0}' can be compared only to 'Nothing' because '{0}' is a nullable type.</value>
  </data>
  <data name="ERR_IsNotOperatorNullable1" xml:space="preserve">
    <value>'IsNot' operand of type '{0}' can be compared only to 'Nothing' because '{0}' is a nullable type.</value>
  </data>
  <data name="ERR_ShadowingTypeOutsideClass1" xml:space="preserve">
    <value>'{0}' cannot be declared 'Shadows' outside of a class, structure, or interface.</value>
  </data>
  <data name="ERR_PropertySetParamCollisionWithValue" xml:space="preserve">
    <value>Property parameters cannot have the name 'Value'.</value>
  </data>
  <data name="ERR_SxSIndirectRefHigherThanDirectRef3" xml:space="preserve">
    <value>The project currently contains references to more than one version of '{0}', a direct reference to version {2} and an indirect reference to version {1}. Change the direct reference to use version {1} (or higher) of {0}.</value>
  </data>
  <data name="ERR_DuplicateReferenceStrong" xml:space="preserve">
    <value>Multiple assemblies with equivalent identity have been imported: '{0}' and '{1}'. Remove one of the duplicate references.</value>
  </data>
  <data name="ERR_DuplicateReference2" xml:space="preserve">
    <value>Project already has a reference to assembly '{0}'. A second reference to '{1}' cannot be added.</value>
  </data>
  <data name="ERR_IllegalCallOrIndex" xml:space="preserve">
    <value>Illegal call expression or index expression.</value>
  </data>
  <data name="ERR_ConflictDefaultPropertyAttribute" xml:space="preserve">
    <value>Conflict between the default property and the 'DefaultMemberAttribute' defined on '{0}'.</value>
  </data>
  <data name="ERR_BadAttributeUuid2" xml:space="preserve">
    <value>'{0}' cannot be applied because the format of the GUID '{1}' is not correct.</value>
  </data>
  <data name="ERR_ComClassAndReservedAttribute1" xml:space="preserve">
    <value>'Microsoft.VisualBasic.ComClassAttribute' and '{0}' cannot both be applied to the same class.</value>
  </data>
  <data name="ERR_ComClassRequiresPublicClass2" xml:space="preserve">
    <value>'Microsoft.VisualBasic.ComClassAttribute' cannot be applied to '{0}' because its container '{1}' is not declared 'Public'.</value>
  </data>
  <data name="ERR_ComClassReservedDispIdZero1" xml:space="preserve">
    <value>'System.Runtime.InteropServices.DispIdAttribute' cannot be applied to '{0}' because 'Microsoft.VisualBasic.ComClassAttribute' reserves zero for the default property.</value>
  </data>
  <data name="ERR_ComClassReservedDispId1" xml:space="preserve">
    <value>'System.Runtime.InteropServices.DispIdAttribute' cannot be applied to '{0}' because 'Microsoft.VisualBasic.ComClassAttribute' reserves values less than zero.</value>
  </data>
  <data name="ERR_ComClassDuplicateGuids1" xml:space="preserve">
    <value>'InterfaceId' and 'EventsId' parameters for 'Microsoft.VisualBasic.ComClassAttribute' on '{0}' cannot have the same value.</value>
  </data>
  <data name="ERR_ComClassCantBeAbstract0" xml:space="preserve">
    <value>'Microsoft.VisualBasic.ComClassAttribute' cannot be applied to a class that is declared 'MustInherit'.</value>
  </data>
  <data name="ERR_ComClassRequiresPublicClass1" xml:space="preserve">
    <value>'Microsoft.VisualBasic.ComClassAttribute' cannot be applied to '{0}' because it is not declared 'Public'.</value>
  </data>
  <data name="ERR_UnknownOperator" xml:space="preserve">
    <value>Operator declaration must be one of:  +, -, *, \, /, ^, &amp;, Like, Mod, And, Or, Xor, Not, &lt;&lt;, &gt;&gt;, =, &lt;&gt;, &lt;, &lt;=, &gt;, &gt;=, CType, IsTrue, IsFalse.</value>
  </data>
  <data name="ERR_DuplicateConversionCategoryUsed" xml:space="preserve">
    <value>'Widening' and 'Narrowing' cannot be combined.</value>
  </data>
  <data name="ERR_OperatorNotOverloadable" xml:space="preserve">
    <value>Operator is not overloadable. Operator declaration must be one of:  +, -, *, \, /, ^, &amp;, Like, Mod, And, Or, Xor, Not, &lt;&lt;, &gt;&gt;, =, &lt;&gt;, &lt;, &lt;=, &gt;, &gt;=, CType, IsTrue, IsFalse.</value>
  </data>
  <data name="ERR_InvalidHandles" xml:space="preserve">
    <value>'Handles' is not valid on operator declarations.</value>
  </data>
  <data name="ERR_InvalidImplements" xml:space="preserve">
    <value>'Implements' is not valid on operator declarations.</value>
  </data>
  <data name="ERR_EndOperatorExpected" xml:space="preserve">
    <value>'End Operator' expected.</value>
  </data>
  <data name="ERR_EndOperatorNotAtLineStart" xml:space="preserve">
    <value>'End Operator' must be the first statement on a line.</value>
  </data>
  <data name="ERR_InvalidEndOperator" xml:space="preserve">
    <value>'End Operator' must be preceded by a matching 'Operator'.</value>
  </data>
  <data name="ERR_ExitOperatorNotValid" xml:space="preserve">
    <value>'Exit Operator' is not valid. Use 'Return' to exit an operator.</value>
  </data>
  <data name="ERR_ParamArrayIllegal1" xml:space="preserve">
    <value>'{0}' parameters cannot be declared 'ParamArray'.</value>
  </data>
  <data name="ERR_OptionalIllegal1" xml:space="preserve">
    <value>'{0}' parameters cannot be declared 'Optional'.</value>
  </data>
  <data name="ERR_OperatorMustBePublic" xml:space="preserve">
    <value>Operators must be declared 'Public'.</value>
  </data>
  <data name="ERR_OperatorMustBeShared" xml:space="preserve">
    <value>Operators must be declared 'Shared'.</value>
  </data>
  <data name="ERR_BadOperatorFlags1" xml:space="preserve">
    <value>Operators cannot be declared '{0}'.</value>
  </data>
  <data name="ERR_OneParameterRequired1" xml:space="preserve">
    <value>Operator '{0}' must have one parameter.</value>
  </data>
  <data name="ERR_TwoParametersRequired1" xml:space="preserve">
    <value>Operator '{0}' must have two parameters.</value>
  </data>
  <data name="ERR_OneOrTwoParametersRequired1" xml:space="preserve">
    <value>Operator '{0}' must have either one or two parameters.</value>
  </data>
  <data name="ERR_ConvMustBeWideningOrNarrowing" xml:space="preserve">
    <value>Conversion operators must be declared either 'Widening' or 'Narrowing'.</value>
  </data>
  <data name="ERR_OperatorDeclaredInModule" xml:space="preserve">
    <value>Operators cannot be declared in modules.</value>
  </data>
  <data name="ERR_InvalidSpecifierOnNonConversion1" xml:space="preserve">
    <value>Only conversion operators can be declared '{0}'.</value>
  </data>
  <data name="ERR_UnaryParamMustBeContainingType1" xml:space="preserve">
    <value>Parameter of this unary operator must be of the containing type '{0}'.</value>
  </data>
  <data name="ERR_BinaryParamMustBeContainingType1" xml:space="preserve">
    <value>At least one parameter of this binary operator must be of the containing type '{0}'.</value>
  </data>
  <data name="ERR_ConvParamMustBeContainingType1" xml:space="preserve">
    <value>Either the parameter type or the return type of this conversion operator must be of the containing type '{0}'.</value>
  </data>
  <data name="ERR_OperatorRequiresBoolReturnType1" xml:space="preserve">
    <value>Operator '{0}' must have a return type of Boolean.</value>
  </data>
  <data name="ERR_ConversionToSameType" xml:space="preserve">
    <value>Conversion operators cannot convert from a type to the same type.</value>
  </data>
  <data name="ERR_ConversionToInterfaceType" xml:space="preserve">
    <value>Conversion operators cannot convert to an interface type.</value>
  </data>
  <data name="ERR_ConversionToBaseType" xml:space="preserve">
    <value>Conversion operators cannot convert from a type to its base type.</value>
  </data>
  <data name="ERR_ConversionToDerivedType" xml:space="preserve">
    <value>Conversion operators cannot convert from a type to its derived type.</value>
  </data>
  <data name="ERR_ConversionToObject" xml:space="preserve">
    <value>Conversion operators cannot convert to Object.</value>
  </data>
  <data name="ERR_ConversionFromInterfaceType" xml:space="preserve">
    <value>Conversion operators cannot convert from an interface type.</value>
  </data>
  <data name="ERR_ConversionFromBaseType" xml:space="preserve">
    <value>Conversion operators cannot convert from a base type.</value>
  </data>
  <data name="ERR_ConversionFromDerivedType" xml:space="preserve">
    <value>Conversion operators cannot convert from a derived type.</value>
  </data>
  <data name="ERR_ConversionFromObject" xml:space="preserve">
    <value>Conversion operators cannot convert from Object.</value>
  </data>
  <data name="ERR_MatchingOperatorExpected2" xml:space="preserve">
    <value>Matching '{0}' operator is required for '{1}'.</value>
  </data>
  <data name="ERR_UnacceptableLogicalOperator3" xml:space="preserve">
    <value>Return and parameter types of '{0}' must be '{1}' to be used in a '{2}' expression.</value>
  </data>
  <data name="ERR_ConditionOperatorRequired3" xml:space="preserve">
    <value>Type '{0}' must define operator '{1}' to be used in a '{2}' expression.</value>
  </data>
  <data name="ERR_CopyBackTypeMismatch3" xml:space="preserve">
    <value>Cannot copy the value of 'ByRef' parameter '{0}' back to the matching argument because type '{1}' cannot be converted to type '{2}'.</value>
  </data>
  <data name="ERR_ForLoopOperatorRequired2" xml:space="preserve">
    <value>Type '{0}' must define operator '{1}' to be used in a 'For' statement.</value>
  </data>
  <data name="ERR_UnacceptableForLoopOperator2" xml:space="preserve">
    <value>Return and parameter types of '{0}' must be '{1}' to be used in a 'For' statement.</value>
  </data>
  <data name="ERR_UnacceptableForLoopRelOperator2" xml:space="preserve">
    <value>Parameter types of '{0}' must be '{1}' to be used in a 'For' statement.</value>
  </data>
  <data name="ERR_OperatorRequiresIntegerParameter1" xml:space="preserve">
    <value>Operator '{0}' must have a second parameter of type 'Integer' or 'Integer?'.</value>
  </data>
  <data name="ERR_CantSpecifyNullableOnBoth" xml:space="preserve">
    <value>Nullable modifier cannot be specified on both a variable and its type.</value>
  </data>
  <data name="ERR_BadTypeArgForStructConstraintNull" xml:space="preserve">
    <value>Type '{0}' must be a value type or a type argument constrained to 'Structure' in order to be used with 'Nullable' or nullable modifier '?'.</value>
  </data>
  <data name="ERR_CantSpecifyArrayAndNullableOnBoth" xml:space="preserve">
    <value>Nullable modifier '?' and array modifiers '(' and ')' cannot be specified on both a variable and its type.</value>
  </data>
  <data name="ERR_CantSpecifyTypeCharacterOnIIF" xml:space="preserve">
    <value>Expressions used with an 'If' expression cannot contain type characters.</value>
  </data>
  <data name="ERR_IllegalOperandInIIFName" xml:space="preserve">
    <value>'If' operands cannot be named arguments.</value>
  </data>
  <data name="ERR_IllegalOperandInIIFConversion" xml:space="preserve">
    <value>Cannot infer a common type for the second and third operands of the 'If' operator. One must have a widening conversion to the other.</value>
  </data>
  <data name="ERR_IllegalCondTypeInIIF" xml:space="preserve">
    <value>First operand in a binary 'If' expression must be nullable or a reference type.</value>
  </data>
  <data name="ERR_CantCallIIF" xml:space="preserve">
    <value>'If' operator cannot be used in a 'Call' statement.</value>
  </data>
  <data name="ERR_CantSpecifyAsNewAndNullable" xml:space="preserve">
    <value>Nullable modifier cannot be specified in variable declarations with 'As New'.</value>
  </data>
  <data name="ERR_IllegalOperandInIIFConversion2" xml:space="preserve">
    <value>Cannot infer a common type for the first and second operands of the binary 'If' operator. One must have a widening conversion to the other.</value>
  </data>
  <data name="ERR_BadNullTypeInCCExpression" xml:space="preserve">
    <value>Nullable types are not allowed in conditional compilation expressions.</value>
  </data>
  <data name="ERR_NullableImplicit" xml:space="preserve">
    <value>Nullable modifier cannot be used with a variable whose implicit type is 'Object'.</value>
  </data>
  <data name="ERR_MissingRuntimeHelper" xml:space="preserve">
    <value>Requested operation is not available because the runtime library function '{0}' is not defined.</value>
  </data>
  <data name="ERR_ExpectedDotAfterGlobalNameSpace" xml:space="preserve">
    <value>'Global' must be followed by '.' and an identifier.</value>
  </data>
  <data name="ERR_NoGlobalExpectedIdentifier" xml:space="preserve">
    <value>'Global' not allowed in this context; identifier expected.</value>
  </data>
  <data name="ERR_NoGlobalInHandles" xml:space="preserve">
    <value>'Global' not allowed in handles; local name expected.</value>
  </data>
  <data name="ERR_ElseIfNoMatchingIf" xml:space="preserve">
    <value>'ElseIf' must be preceded by a matching 'If' or 'ElseIf'.</value>
  </data>
  <data name="ERR_BadAttributeConstructor2" xml:space="preserve">
    <value>Attribute constructor has a 'ByRef' parameter of type '{0}'; cannot use constructors with byref parameters to apply the attribute.</value>
  </data>
  <data name="ERR_EndUsingWithoutUsing" xml:space="preserve">
    <value>'End Using' must be preceded by a matching 'Using'.</value>
  </data>
  <data name="ERR_ExpectedEndUsing" xml:space="preserve">
    <value>'Using' must end with a matching 'End Using'.</value>
  </data>
  <data name="ERR_GotoIntoUsing" xml:space="preserve">
    <value>'GoTo {0}' is not valid because '{0}' is inside a 'Using' statement that does not contain this statement.</value>
  </data>
  <data name="ERR_UsingRequiresDisposePattern" xml:space="preserve">
    <value>'Using' operand of type '{0}' must implement 'System.IDisposable'.</value>
  </data>
  <data name="ERR_UsingResourceVarNeedsInitializer" xml:space="preserve">
    <value>'Using' resource variable must have an explicit initialization.</value>
  </data>
  <data name="ERR_UsingResourceVarCantBeArray" xml:space="preserve">
    <value>'Using' resource variable type can not be array type.</value>
  </data>
  <data name="ERR_OnErrorInUsing" xml:space="preserve">
    <value>'On Error' statements are not valid within 'Using' statements.</value>
  </data>
  <data name="ERR_PropertyNameConflictInMyCollection" xml:space="preserve">
    <value>'{0}' has the same name as a member used for type '{1}' exposed in a 'My' group. Rename the type or its enclosing namespace.</value>
  </data>
  <data name="ERR_InvalidImplicitVar" xml:space="preserve">
    <value>Implicit variable '{0}' is invalid because of '{1}'.</value>
  </data>
  <data name="ERR_ObjectInitializerRequiresFieldName" xml:space="preserve">
    <value>Object initializers require a field name to initialize.</value>
  </data>
  <data name="ERR_ExpectedFrom" xml:space="preserve">
    <value>'From' expected.</value>
  </data>
  <data name="ERR_LambdaBindingMismatch1" xml:space="preserve">
    <value>Nested function does not have the same signature as delegate '{0}'.</value>
  </data>
  <data name="ERR_LambdaBindingMismatch2" xml:space="preserve">
    <value>Nested sub does not have a signature that is compatible with delegate '{0}'.</value>
  </data>
  <data name="ERR_CannotLiftByRefParamQuery1" xml:space="preserve">
    <value>'ByRef' parameter '{0}' cannot be used in a query expression.</value>
  </data>
  <data name="ERR_ExpressionTreeNotSupported" xml:space="preserve">
    <value>Expression cannot be converted into an expression tree.</value>
  </data>
  <data name="ERR_CannotLiftStructureMeQuery" xml:space="preserve">
    <value>Instance members and 'Me' cannot be used within query expressions in structures.</value>
  </data>
  <data name="ERR_InferringNonArrayType1" xml:space="preserve">
    <value>Variable cannot be initialized with non-array type '{0}'.</value>
  </data>
  <data name="ERR_ByRefParamInExpressionTree" xml:space="preserve">
    <value>References to 'ByRef' parameters cannot be converted to an expression tree.</value>
  </data>
  <data name="ERR_DuplicateAnonTypeMemberName1" xml:space="preserve">
    <value>Anonymous type member or property '{0}' is already declared.</value>
  </data>
  <data name="ERR_BadAnonymousTypeForExprTree" xml:space="preserve">
    <value>Cannot convert anonymous type to an expression tree because a property of the type is used to initialize another property.</value>
  </data>
  <data name="ERR_CannotLiftAnonymousType1" xml:space="preserve">
    <value>Anonymous type property '{0}' cannot be used in the definition of a lambda expression within the same initialization list.</value>
  </data>
  <data name="ERR_ExtensionOnlyAllowedOnModuleSubOrFunction" xml:space="preserve">
    <value>'Extension' attribute can be applied only to 'Module', 'Sub', or 'Function' declarations.</value>
  </data>
  <data name="ERR_ExtensionMethodNotInModule" xml:space="preserve">
    <value>Extension methods can be defined only in modules.</value>
  </data>
  <data name="ERR_ExtensionMethodNoParams" xml:space="preserve">
    <value>Extension methods must declare at least one parameter. The first parameter specifies which type to extend.</value>
  </data>
  <data name="ERR_ExtensionMethodOptionalFirstArg" xml:space="preserve">
    <value>'Optional' cannot be applied to the first parameter of an extension method. The first parameter specifies which type to extend.</value>
  </data>
  <data name="ERR_ExtensionMethodParamArrayFirstArg" xml:space="preserve">
    <value>'ParamArray' cannot be applied to the first parameter of an extension method. The first parameter specifies which type to extend.</value>
  </data>
  <data name="ERR_AnonymousTypeFieldNameInference" xml:space="preserve">
    <value>Anonymous type member name can be inferred only from a simple or qualified name with no arguments.</value>
  </data>
  <data name="ERR_NameNotMemberOfAnonymousType2" xml:space="preserve">
    <value>'{0}' is not a member of '{1}'; it does not exist in the current context.</value>
  </data>
  <data name="ERR_ExtensionAttributeInvalid" xml:space="preserve">
    <value>The custom-designed version of 'System.Runtime.CompilerServices.ExtensionAttribute' found by the compiler is not valid. Its attribute usage flags must be set to allow assemblies, classes, and methods.</value>
  </data>
  <data name="ERR_AnonymousTypePropertyOutOfOrder1" xml:space="preserve">
    <value>Anonymous type member property '{0}' cannot be used to infer the type of another member property because the type of '{0}' is not yet established.</value>
  </data>
  <data name="ERR_AnonymousTypeDisallowsTypeChar" xml:space="preserve">
    <value>Type characters cannot be used in anonymous type declarations.</value>
  </data>
  <data name="ERR_TupleLiteralDisallowsTypeChar" xml:space="preserve">
    <value>Type characters cannot be used in tuple literals.</value>
  </data>
  <data name="ERR_NewWithTupleTypeSyntax" xml:space="preserve">
    <value>'New' cannot be used with tuple type. Use a tuple literal expression instead.</value>
  </data>
  <data name="ERR_PredefinedValueTupleTypeMustBeStruct" xml:space="preserve">
    <value>Predefined type '{0}' must be a structure.</value>
  </data>
  <data name="ERR_ExtensionMethodUncallable1" xml:space="preserve">
    <value>Extension method '{0}' has type constraints that can never be satisfied.</value>
  </data>
  <data name="ERR_ExtensionMethodOverloadCandidate3" xml:space="preserve">
    <value>
    Extension method '{0}' defined in '{1}': {2}</value>
  </data>
  <data name="ERR_DelegateBindingMismatch" xml:space="preserve">
    <value>Method does not have a signature compatible with the delegate.</value>
  </data>
  <data name="ERR_DelegateBindingTypeInferenceFails" xml:space="preserve">
    <value>Type arguments could not be inferred from the delegate.</value>
  </data>
  <data name="ERR_TooManyArgs" xml:space="preserve">
    <value>Too many arguments.</value>
  </data>
  <data name="ERR_NamedArgAlsoOmitted1" xml:space="preserve">
    <value>Parameter '{0}' already has a matching omitted argument.</value>
  </data>
  <data name="ERR_NamedArgUsedTwice1" xml:space="preserve">
    <value>Parameter '{0}' already has a matching argument.</value>
  </data>
  <data name="ERR_NamedParamNotFound1" xml:space="preserve">
    <value>'{0}' is not a method parameter.</value>
  </data>
  <data name="ERR_OmittedArgument1" xml:space="preserve">
    <value>Argument not specified for parameter '{0}'.</value>
  </data>
  <data name="ERR_UnboundTypeParam1" xml:space="preserve">
    <value>Type parameter '{0}' cannot be inferred.</value>
  </data>
  <data name="ERR_ExtensionMethodOverloadCandidate2" xml:space="preserve">
    <value>
    Extension method '{0}' defined in '{1}'.</value>
  </data>
  <data name="ERR_AnonymousTypeNeedField" xml:space="preserve">
    <value>Anonymous type must contain at least one member.</value>
  </data>
  <data name="ERR_AnonymousTypeNameWithoutPeriod" xml:space="preserve">
    <value>Anonymous type member name must be preceded by a period.</value>
  </data>
  <data name="ERR_AnonymousTypeExpectedIdentifier" xml:space="preserve">
    <value>Identifier expected, preceded with a period.</value>
  </data>
  <data name="ERR_TooManyArgs2" xml:space="preserve">
    <value>Too many arguments to extension method '{0}' defined in '{1}'.</value>
  </data>
  <data name="ERR_NamedArgAlsoOmitted3" xml:space="preserve">
    <value>Parameter '{0}' in extension method '{1}' defined in '{2}' already has a matching omitted argument.</value>
  </data>
  <data name="ERR_NamedArgUsedTwice3" xml:space="preserve">
    <value>Parameter '{0}' of extension method '{1}' defined in '{2}' already has a matching argument.</value>
  </data>
  <data name="ERR_NamedParamNotFound3" xml:space="preserve">
    <value>'{0}' is not a parameter of extension method '{1}' defined in '{2}'.</value>
  </data>
  <data name="ERR_OmittedArgument3" xml:space="preserve">
    <value>Argument not specified for parameter '{0}' of extension method '{1}' defined in '{2}'.</value>
  </data>
  <data name="ERR_UnboundTypeParam3" xml:space="preserve">
    <value>Type parameter '{0}' for extension method '{1}' defined in '{2}' cannot be inferred.</value>
  </data>
  <data name="ERR_TooFewGenericArguments2" xml:space="preserve">
    <value>Too few type arguments to extension method '{0}' defined in '{1}'.</value>
  </data>
  <data name="ERR_TooManyGenericArguments2" xml:space="preserve">
    <value>Too many type arguments to extension method '{0}' defined in '{1}'.</value>
  </data>
  <data name="ERR_ExpectedInOrEq" xml:space="preserve">
    <value>'In' or '=' expected.</value>
  </data>
  <data name="ERR_ExpectedQueryableSource" xml:space="preserve">
    <value>Expression of type '{0}' is not queryable. Make sure you are not missing an assembly reference and/or namespace import for the LINQ provider.</value>
  </data>
  <data name="ERR_QueryOperatorNotFound" xml:space="preserve">
    <value>Definition of method '{0}' is not accessible in this context.</value>
  </data>
  <data name="ERR_CannotUseOnErrorGotoWithClosure" xml:space="preserve">
    <value>Method cannot contain both a '{0}' statement and a definition of a variable that is used in a lambda or query expression.</value>
  </data>
  <data name="ERR_CannotGotoNonScopeBlocksWithClosure" xml:space="preserve">
    <value>'{0}{1}' is not valid because '{2}' is inside a scope that defines a variable that is used in a lambda or query expression.</value>
  </data>
  <data name="ERR_CannotLiftRestrictedTypeQuery" xml:space="preserve">
    <value>Instance of restricted type '{0}' cannot be used in a query expression.</value>
  </data>
  <data name="ERR_QueryAnonymousTypeFieldNameInference" xml:space="preserve">
    <value>Range variable name can be inferred only from a simple or qualified name with no arguments.</value>
  </data>
  <data name="ERR_QueryDuplicateAnonTypeMemberName1" xml:space="preserve">
    <value>Range variable '{0}' is already declared.</value>
  </data>
  <data name="ERR_QueryAnonymousTypeDisallowsTypeChar" xml:space="preserve">
    <value>Type characters cannot be used in range variable declarations.</value>
  </data>
  <data name="ERR_ReadOnlyInClosure" xml:space="preserve">
    <value>'ReadOnly' variable cannot be the target of an assignment in a lambda expression inside a constructor.</value>
  </data>
  <data name="ERR_ExprTreeNoMultiDimArrayCreation" xml:space="preserve">
    <value>Multi-dimensional array cannot be converted to an expression tree.</value>
  </data>
  <data name="ERR_ExprTreeNoLateBind" xml:space="preserve">
    <value>Late binding operations cannot be converted to an expression tree.</value>
  </data>
  <data name="ERR_ExpectedBy" xml:space="preserve">
    <value>'By' expected.</value>
  </data>
  <data name="ERR_QueryInvalidControlVariableName1" xml:space="preserve">
    <value>Range variable name cannot match the name of a member of the 'Object' class.</value>
  </data>
  <data name="ERR_ExpectedIn" xml:space="preserve">
    <value>'In' expected.</value>
  </data>
  <data name="ERR_QueryNameNotDeclared" xml:space="preserve">
    <value>Name '{0}' is either not declared or not in the current scope.</value>
  </data>
  <data name="ERR_NestedFunctionArgumentNarrowing3" xml:space="preserve">
    <value>Return type of nested function matching parameter '{0}' narrows from '{1}' to '{2}'.</value>
  </data>
  <data name="ERR_AnonTypeFieldXMLNameInference" xml:space="preserve">
    <value>Anonymous type member name cannot be inferred from an XML identifier that is not a valid Visual Basic identifier.</value>
  </data>
  <data name="ERR_QueryAnonTypeFieldXMLNameInference" xml:space="preserve">
    <value>Range variable name cannot be inferred from an XML identifier that is not a valid Visual Basic identifier.</value>
  </data>
  <data name="ERR_ExpectedInto" xml:space="preserve">
    <value>'Into' expected.</value>
  </data>
  <data name="ERR_TypeCharOnAggregation" xml:space="preserve">
    <value>Aggregate function name cannot be used with a type character.</value>
  </data>
  <data name="ERR_ExpectedOn" xml:space="preserve">
    <value>'On' expected.</value>
  </data>
  <data name="ERR_ExpectedEquals" xml:space="preserve">
    <value>'Equals' expected.</value>
  </data>
  <data name="ERR_ExpectedAnd" xml:space="preserve">
    <value>'And' expected.</value>
  </data>
  <data name="ERR_EqualsTypeMismatch" xml:space="preserve">
    <value>'Equals' cannot compare a value of type '{0}' with a value of type '{1}'.</value>
  </data>
  <data name="ERR_EqualsOperandIsBad" xml:space="preserve">
    <value>You must reference at least one range variable on both sides of the 'Equals' operator. Range variable(s) {0} must appear on one side of the 'Equals' operator, and range variable(s) {1} must appear on the other.</value>
  </data>
  <data name="ERR_LambdaNotDelegate1" xml:space="preserve">
    <value>Lambda expression cannot be converted to '{0}' because '{0}' is not a delegate type.</value>
  </data>
  <data name="ERR_LambdaNotCreatableDelegate1" xml:space="preserve">
    <value>Lambda expression cannot be converted to '{0}' because type '{0}' is declared 'MustInherit' and cannot be created.</value>
  </data>
  <data name="ERR_CannotInferNullableForVariable1" xml:space="preserve">
    <value>A nullable type cannot be inferred for variable '{0}'.</value>
  </data>
  <data name="ERR_NullableTypeInferenceNotSupported" xml:space="preserve">
    <value>Nullable type inference is not supported in this context.</value>
  </data>
  <data name="ERR_ExpectedJoin" xml:space="preserve">
    <value>'Join' expected.</value>
  </data>
  <data name="ERR_NullableParameterMustSpecifyType" xml:space="preserve">
    <value>Nullable parameters must specify a type.</value>
  </data>
  <data name="ERR_IterationVariableShadowLocal2" xml:space="preserve">
    <value>Range variable '{0}' hides a variable in an enclosing block, a previously defined range variable, or an implicitly declared variable in a query expression.</value>
  </data>
  <data name="ERR_LambdasCannotHaveAttributes" xml:space="preserve">
    <value>Attributes cannot be applied to parameters of lambda expressions.</value>
  </data>
  <data name="ERR_LambdaInSelectCaseExpr" xml:space="preserve">
    <value>Lambda expressions are not valid in the first expression of a 'Select Case' statement.</value>
  </data>
  <data name="ERR_AddressOfInSelectCaseExpr" xml:space="preserve">
    <value>'AddressOf' expressions are not valid in the first expression of a 'Select Case' statement.</value>
  </data>
  <data name="ERR_NullableCharNotSupported" xml:space="preserve">
    <value>The '?' character cannot be used here.</value>
  </data>
  <data name="ERR_CannotLiftStructureMeLambda" xml:space="preserve">
    <value>Instance members and 'Me' cannot be used within a lambda expression in structures.</value>
  </data>
  <data name="ERR_CannotLiftByRefParamLambda1" xml:space="preserve">
    <value>'ByRef' parameter '{0}' cannot be used in a lambda expression.</value>
  </data>
  <data name="ERR_CannotLiftRestrictedTypeLambda" xml:space="preserve">
    <value>Instance of restricted type '{0}' cannot be used in a lambda expression.</value>
  </data>
  <data name="ERR_LambdaParamShadowLocal1" xml:space="preserve">
    <value>Lambda parameter '{0}' hides a variable in an enclosing block, a previously defined range variable, or an implicitly declared variable in a query expression.</value>
  </data>
  <data name="ERR_StrictDisallowImplicitObjectLambda" xml:space="preserve">
    <value>Option Strict On requires each lambda expression parameter to be declared with an 'As' clause if its type cannot be inferred.</value>
  </data>
  <data name="ERR_CantSpecifyParamsOnLambdaParamNoType" xml:space="preserve">
    <value>Array modifiers cannot be specified on lambda expression parameter name. They must be specified on its type.</value>
  </data>
  <data name="ERR_TypeInferenceFailure1" xml:space="preserve">
    <value>Data type(s) of the type parameter(s) cannot be inferred from these arguments. Specifying the data type(s) explicitly might correct this error.</value>
  </data>
  <data name="ERR_TypeInferenceFailure2" xml:space="preserve">
    <value>Data type(s) of the type parameter(s) in method '{0}' cannot be inferred from these arguments. Specifying the data type(s) explicitly might correct this error.</value>
  </data>
  <data name="ERR_TypeInferenceFailure3" xml:space="preserve">
    <value>Data type(s) of the type parameter(s) in extension method '{0}' defined in '{1}' cannot be inferred from these arguments. Specifying the data type(s) explicitly might correct this error.</value>
  </data>
  <data name="ERR_TypeInferenceFailureNoExplicit1" xml:space="preserve">
    <value>Data type(s) of the type parameter(s) cannot be inferred from these arguments.</value>
  </data>
  <data name="ERR_TypeInferenceFailureNoExplicit2" xml:space="preserve">
    <value>Data type(s) of the type parameter(s) in method '{0}' cannot be inferred from these arguments.</value>
  </data>
  <data name="ERR_TypeInferenceFailureNoExplicit3" xml:space="preserve">
    <value>Data type(s) of the type parameter(s) in extension method '{0}' defined in '{1}' cannot be inferred from these arguments.</value>
  </data>
  <data name="ERR_TypeInferenceFailureAmbiguous1" xml:space="preserve">
    <value>Data type(s) of the type parameter(s) cannot be inferred from these arguments because more than one type is possible. Specifying the data type(s) explicitly might correct this error.</value>
  </data>
  <data name="ERR_TypeInferenceFailureAmbiguous2" xml:space="preserve">
    <value>Data type(s) of the type parameter(s) in method '{0}' cannot be inferred from these arguments because more than one type is possible. Specifying the data type(s) explicitly might correct this error.</value>
  </data>
  <data name="ERR_TypeInferenceFailureAmbiguous3" xml:space="preserve">
    <value>Data type(s) of the type parameter(s) in extension method '{0}' defined in '{1}' cannot be inferred from these arguments because more than one type is possible. Specifying the data type(s) explicitly might correct this error.</value>
  </data>
  <data name="ERR_TypeInferenceFailureNoExplicitAmbiguous1" xml:space="preserve">
    <value>Data type(s) of the type parameter(s) cannot be inferred from these arguments because more than one type is possible.</value>
  </data>
  <data name="ERR_TypeInferenceFailureNoExplicitAmbiguous2" xml:space="preserve">
    <value>Data type(s) of the type parameter(s) in method '{0}' cannot be inferred from these arguments because more than one type is possible.</value>
  </data>
  <data name="ERR_TypeInferenceFailureNoExplicitAmbiguous3" xml:space="preserve">
    <value>Data type(s) of the type parameter(s) in extension method '{0}' defined in '{1}' cannot be inferred from these arguments because more than one type is possible.</value>
  </data>
  <data name="ERR_TypeInferenceFailureNoBest1" xml:space="preserve">
    <value>Data type(s) of the type parameter(s) cannot be inferred from these arguments because they do not convert to the same type. Specifying the data type(s) explicitly might correct this error.</value>
  </data>
  <data name="ERR_TypeInferenceFailureNoBest2" xml:space="preserve">
    <value>Data type(s) of the type parameter(s) in method '{0}' cannot be inferred from these arguments because they do not convert to the same type. Specifying the data type(s) explicitly might correct this error.</value>
  </data>
  <data name="ERR_TypeInferenceFailureNoBest3" xml:space="preserve">
    <value>Data type(s) of the type parameter(s) in extension method '{0}' defined in '{1}' cannot be inferred from these arguments because they do not convert to the same type. Specifying the data type(s) explicitly might correct this error.</value>
  </data>
  <data name="ERR_TypeInferenceFailureNoExplicitNoBest1" xml:space="preserve">
    <value>Data type(s) of the type parameter(s) cannot be inferred from these arguments because they do not convert to the same type.</value>
  </data>
  <data name="ERR_TypeInferenceFailureNoExplicitNoBest2" xml:space="preserve">
    <value>Data type(s) of the type parameter(s) in method '{0}' cannot be inferred from these arguments because they do not convert to the same type.</value>
  </data>
  <data name="ERR_TypeInferenceFailureNoExplicitNoBest3" xml:space="preserve">
    <value>Data type(s) of the type parameter(s) in extension method '{0}' defined in '{1}' cannot be inferred from these arguments because they do not convert to the same type.</value>
  </data>
  <data name="ERR_DelegateBindingMismatchStrictOff2" xml:space="preserve">
    <value>Option Strict On does not allow narrowing in implicit type conversions between method '{0}' and delegate '{1}'.</value>
  </data>
  <data name="ERR_InaccessibleReturnTypeOfMember2" xml:space="preserve">
    <value>'{0}' is not accessible in this context because the return type is not accessible.</value>
  </data>
  <data name="ERR_ExpectedIdentifierOrGroup" xml:space="preserve">
    <value>'Group' or an identifier expected.</value>
  </data>
  <data name="ERR_UnexpectedGroup" xml:space="preserve">
    <value>'Group' not allowed in this context; identifier expected.</value>
  </data>
  <data name="ERR_DelegateBindingMismatchStrictOff3" xml:space="preserve">
    <value>Option Strict On does not allow narrowing in implicit type conversions between extension method '{0}' defined in '{2}' and delegate '{1}'.</value>
  </data>
  <data name="ERR_DelegateBindingIncompatible3" xml:space="preserve">
    <value>Extension Method '{0}' defined in '{2}' does not have a signature compatible with delegate '{1}'.</value>
  </data>
  <data name="ERR_ArgumentNarrowing2" xml:space="preserve">
    <value>Argument matching parameter '{0}' narrows to '{1}'.</value>
  </data>
  <data name="ERR_OverloadCandidate1" xml:space="preserve">
    <value>
    {0}</value>
  </data>
  <data name="ERR_AutoPropertyInitializedInStructure" xml:space="preserve">
    <value>Auto-implemented Properties contained in Structures cannot have initializers unless they are marked 'Shared'.</value>
  </data>
  <data name="ERR_TypeDisallowsElements" xml:space="preserve">
    <value>XML elements cannot be selected from type '{0}'.</value>
  </data>
  <data name="ERR_TypeDisallowsAttributes" xml:space="preserve">
    <value>XML attributes cannot be selected from type '{0}'.</value>
  </data>
  <data name="ERR_TypeDisallowsDescendants" xml:space="preserve">
    <value>XML descendant elements cannot be selected from type '{0}'.</value>
  </data>
  <data name="ERR_TypeOrMemberNotGeneric2" xml:space="preserve">
    <value>Extension method '{0}' defined in '{1}' is not generic (or has no free type parameters) and so cannot have type arguments.</value>
  </data>
  <data name="ERR_ExtensionMethodCannotBeLateBound" xml:space="preserve">
    <value>Late-bound extension methods are not supported.</value>
  </data>
  <data name="ERR_TypeInferenceArrayRankMismatch1" xml:space="preserve">
    <value>Cannot infer a data type for '{0}' because the array dimensions do not match.</value>
  </data>
  <data name="ERR_QueryStrictDisallowImplicitObject" xml:space="preserve">
    <value>Type of the range variable cannot be inferred, and late binding is not allowed with Option Strict on. Use an 'As' clause to specify the type.</value>
  </data>
  <data name="ERR_CannotEmbedInterfaceWithGeneric" xml:space="preserve">
    <value>Type '{0}' cannot be embedded because it has generic argument. Consider disabling the embedding of interop types.</value>
  </data>
  <data name="ERR_CannotUseGenericTypeAcrossAssemblyBoundaries" xml:space="preserve">
    <value>Type '{0}' cannot be used across assembly boundaries because it has a generic type argument that is an embedded interop type.</value>
  </data>
  <data name="WRN_UseOfObsoleteSymbol2" xml:space="preserve">
    <value>'{0}' is obsolete: '{1}'.</value>
  </data>
  <data name="WRN_UseOfObsoleteSymbol2_Title" xml:space="preserve">
    <value>Type or member is obsolete</value>
  </data>
  <data name="WRN_MustOverloadBase4" xml:space="preserve">
    <value>{0} '{1}' shadows an overloadable member declared in the base {2} '{3}'.  If you want to overload the base method, this method must be declared 'Overloads'.</value>
  </data>
  <data name="WRN_MustOverloadBase4_Title" xml:space="preserve">
    <value>Member shadows an overloadable member declared in the base type</value>
  </data>
  <data name="WRN_OverrideType5" xml:space="preserve">
    <value>{0} '{1}' conflicts with {2} '{1}' in the base {3} '{4}' and should be declared 'Shadows'.</value>
  </data>
  <data name="WRN_OverrideType5_Title" xml:space="preserve">
    <value>Member conflicts with member in the base type and should be declared 'Shadows'</value>
  </data>
  <data name="WRN_MustOverride2" xml:space="preserve">
    <value>{0} '{1}' shadows an overridable method in the base {2} '{3}'. To override the base method, this method must be declared 'Overrides'.</value>
  </data>
  <data name="WRN_MustOverride2_Title" xml:space="preserve">
    <value>Member shadows an overridable method in the base type</value>
  </data>
  <data name="WRN_DefaultnessShadowed4" xml:space="preserve">
    <value>Default property '{0}' conflicts with the default property '{1}' in the base {2} '{3}'. '{0}' will be the default property. '{0}' should be declared 'Shadows'.</value>
  </data>
  <data name="WRN_DefaultnessShadowed4_Title" xml:space="preserve">
    <value>Default property conflicts with the default property in the base type</value>
  </data>
  <data name="WRN_UseOfObsoleteSymbolNoMessage1" xml:space="preserve">
    <value>'{0}' is obsolete.</value>
  </data>
  <data name="WRN_UseOfObsoleteSymbolNoMessage1_Title" xml:space="preserve">
    <value>Type or member is obsolete</value>
  </data>
  <data name="WRN_AssemblyGeneration0" xml:space="preserve">
    <value>Possible problem detected while building assembly: {0}</value>
  </data>
  <data name="WRN_AssemblyGeneration0_Title" xml:space="preserve">
    <value>Possible problem detected while building assembly</value>
  </data>
  <data name="WRN_AssemblyGeneration1" xml:space="preserve">
    <value>Possible problem detected while building assembly '{0}': {1}</value>
  </data>
  <data name="WRN_AssemblyGeneration1_Title" xml:space="preserve">
    <value>Possible problem detected while building assembly</value>
  </data>
  <data name="WRN_ComClassNoMembers1" xml:space="preserve">
    <value>'Microsoft.VisualBasic.ComClassAttribute' is specified for class '{0}' but '{0}' has no public members that can be exposed to COM; therefore, no COM interfaces are generated.</value>
  </data>
  <data name="WRN_ComClassNoMembers1_Title" xml:space="preserve">
    <value>'Microsoft.VisualBasic.ComClassAttribute' is specified for class but class has no public members that can be exposed to COM</value>
  </data>
  <data name="WRN_SynthMemberShadowsMember5" xml:space="preserve">
    <value>{0} '{1}' implicitly declares '{2}', which conflicts with a member in the base {3} '{4}', and so the {0} should be declared 'Shadows'.</value>
  </data>
  <data name="WRN_SynthMemberShadowsMember5_Title" xml:space="preserve">
    <value>Property or event implicitly declares type or member that conflicts with a member in the base type</value>
  </data>
  <data name="WRN_MemberShadowsSynthMember6" xml:space="preserve">
    <value>{0} '{1}' conflicts with a member implicitly declared for {2} '{3}' in the base {4} '{5}' and should be declared 'Shadows'.</value>
  </data>
  <data name="WRN_MemberShadowsSynthMember6_Title" xml:space="preserve">
    <value>Member conflicts with a member implicitly declared for property or event in the base type</value>
  </data>
  <data name="WRN_SynthMemberShadowsSynthMember7" xml:space="preserve">
    <value>{0} '{1}' implicitly declares '{2}', which conflicts with a member implicitly declared for {3} '{4}' in the base {5} '{6}'. {0} should be declared 'Shadows'.</value>
  </data>
  <data name="WRN_SynthMemberShadowsSynthMember7_Title" xml:space="preserve">
    <value>Property or event implicitly declares member, which conflicts with a member implicitly declared for property or event in the base type</value>
  </data>
  <data name="WRN_UseOfObsoletePropertyAccessor3" xml:space="preserve">
    <value>'{0}' accessor of '{1}' is obsolete: '{2}'.</value>
  </data>
  <data name="WRN_UseOfObsoletePropertyAccessor3_Title" xml:space="preserve">
    <value>Property accessor is obsolete</value>
  </data>
  <data name="WRN_UseOfObsoletePropertyAccessor2" xml:space="preserve">
    <value>'{0}' accessor of '{1}' is obsolete.</value>
  </data>
  <data name="WRN_UseOfObsoletePropertyAccessor2_Title" xml:space="preserve">
    <value>Property accessor is obsolete</value>
  </data>
  <data name="WRN_FieldNotCLSCompliant1" xml:space="preserve">
    <value>Type of member '{0}' is not CLS-compliant.</value>
  </data>
  <data name="WRN_FieldNotCLSCompliant1_Title" xml:space="preserve">
    <value>Type of member is not CLS-compliant</value>
  </data>
  <data name="WRN_BaseClassNotCLSCompliant2" xml:space="preserve">
    <value>'{0}' is not CLS-compliant because it derives from '{1}', which is not CLS-compliant.</value>
  </data>
  <data name="WRN_BaseClassNotCLSCompliant2_Title" xml:space="preserve">
    <value>Type is not CLS-compliant because it derives from base type that is not CLS-compliant</value>
  </data>
  <data name="WRN_ProcTypeNotCLSCompliant1" xml:space="preserve">
    <value>Return type of function '{0}' is not CLS-compliant.</value>
  </data>
  <data name="WRN_ProcTypeNotCLSCompliant1_Title" xml:space="preserve">
    <value>Return type of function is not CLS-compliant</value>
  </data>
  <data name="WRN_ParamNotCLSCompliant1" xml:space="preserve">
    <value>Type of parameter '{0}' is not CLS-compliant.</value>
  </data>
  <data name="WRN_ParamNotCLSCompliant1_Title" xml:space="preserve">
    <value>Type of parameter is not CLS-compliant</value>
  </data>
  <data name="WRN_InheritedInterfaceNotCLSCompliant2" xml:space="preserve">
    <value>'{0}' is not CLS-compliant because the interface '{1}' it inherits from is not CLS-compliant.</value>
  </data>
  <data name="WRN_InheritedInterfaceNotCLSCompliant2_Title" xml:space="preserve">
    <value>Type is not CLS-compliant because the interface it inherits from is not CLS-compliant</value>
  </data>
  <data name="WRN_CLSMemberInNonCLSType3" xml:space="preserve">
    <value>{0} '{1}' cannot be marked CLS-compliant because its containing type '{2}' is not CLS-compliant.</value>
  </data>
  <data name="WRN_CLSMemberInNonCLSType3_Title" xml:space="preserve">
    <value>Member cannot be marked CLS-compliant because its containing type is not CLS-compliant</value>
  </data>
  <data name="WRN_NameNotCLSCompliant1" xml:space="preserve">
    <value>Name '{0}' is not CLS-compliant.</value>
  </data>
  <data name="WRN_NameNotCLSCompliant1_Title" xml:space="preserve">
    <value>Name is not CLS-compliant</value>
  </data>
  <data name="WRN_EnumUnderlyingTypeNotCLS1" xml:space="preserve">
    <value>Underlying type '{0}' of Enum is not CLS-compliant.</value>
  </data>
  <data name="WRN_EnumUnderlyingTypeNotCLS1_Title" xml:space="preserve">
    <value>Underlying type of Enum is not CLS-compliant</value>
  </data>
  <data name="WRN_NonCLSMemberInCLSInterface1" xml:space="preserve">
    <value>Non CLS-compliant '{0}' is not allowed in a CLS-compliant interface.</value>
  </data>
  <data name="WRN_NonCLSMemberInCLSInterface1_Title" xml:space="preserve">
    <value>Non CLS-compliant member is not allowed in a CLS-compliant interface</value>
  </data>
  <data name="WRN_NonCLSMustOverrideInCLSType1" xml:space="preserve">
    <value>Non CLS-compliant 'MustOverride' member is not allowed in CLS-compliant type '{0}'.</value>
  </data>
  <data name="WRN_NonCLSMustOverrideInCLSType1_Title" xml:space="preserve">
    <value>Non CLS-compliant 'MustOverride' member is not allowed in CLS-compliant type</value>
  </data>
  <data name="WRN_ArrayOverloadsNonCLS2" xml:space="preserve">
    <value>'{0}' is not CLS-compliant because it overloads '{1}' which differs from it only by array of array parameter types or by the rank of the array parameter types.</value>
  </data>
  <data name="WRN_ArrayOverloadsNonCLS2_Title" xml:space="preserve">
    <value>Method is not CLS-compliant because it overloads method which differs from it only by array of array parameter types or by the rank of the array parameter types</value>
  </data>
  <data name="WRN_RootNamespaceNotCLSCompliant1" xml:space="preserve">
    <value>Root namespace '{0}' is not CLS-compliant.</value>
  </data>
  <data name="WRN_RootNamespaceNotCLSCompliant1_Title" xml:space="preserve">
    <value>Root namespace is not CLS-compliant</value>
  </data>
  <data name="WRN_RootNamespaceNotCLSCompliant2" xml:space="preserve">
    <value>Name '{0}' in the root namespace '{1}' is not CLS-compliant.</value>
  </data>
  <data name="WRN_RootNamespaceNotCLSCompliant2_Title" xml:space="preserve">
    <value>Part of the root namespace is not CLS-compliant</value>
  </data>
  <data name="WRN_GenericConstraintNotCLSCompliant1" xml:space="preserve">
    <value>Generic parameter constraint type '{0}' is not CLS-compliant.</value>
  </data>
  <data name="WRN_GenericConstraintNotCLSCompliant1_Title" xml:space="preserve">
    <value>Generic parameter constraint type is not CLS-compliant</value>
  </data>
  <data name="WRN_TypeNotCLSCompliant1" xml:space="preserve">
    <value>Type '{0}' is not CLS-compliant.</value>
  </data>
  <data name="WRN_TypeNotCLSCompliant1_Title" xml:space="preserve">
    <value>Type is not CLS-compliant</value>
  </data>
  <data name="WRN_OptionalValueNotCLSCompliant1" xml:space="preserve">
    <value>Type of optional value for optional parameter '{0}' is not CLS-compliant.</value>
  </data>
  <data name="WRN_OptionalValueNotCLSCompliant1_Title" xml:space="preserve">
    <value>Type of optional value for optional parameter is not CLS-compliant</value>
  </data>
  <data name="WRN_CLSAttrInvalidOnGetSet" xml:space="preserve">
    <value>System.CLSCompliantAttribute cannot be applied to property 'Get' or 'Set'.</value>
  </data>
  <data name="WRN_CLSAttrInvalidOnGetSet_Title" xml:space="preserve">
    <value>System.CLSCompliantAttribute cannot be applied to property 'Get' or 'Set'</value>
  </data>
  <data name="WRN_TypeConflictButMerged6" xml:space="preserve">
    <value>{0} '{1}' and partial {2} '{3}' conflict in {4} '{5}', but are being merged because one of them is declared partial.</value>
  </data>
  <data name="WRN_TypeConflictButMerged6_Title" xml:space="preserve">
    <value>Type and partial type conflict, but are being merged because one of them is declared partial</value>
  </data>
  <data name="WRN_ShadowingGenericParamWithParam1" xml:space="preserve">
    <value>Type parameter '{0}' has the same name as a type parameter of an enclosing type. Enclosing type's type parameter will be shadowed.</value>
  </data>
  <data name="WRN_ShadowingGenericParamWithParam1_Title" xml:space="preserve">
    <value>Type parameter has the same name as a type parameter of an enclosing type</value>
  </data>
  <data name="WRN_CannotFindStandardLibrary1" xml:space="preserve">
    <value>Could not find standard library '{0}'.</value>
  </data>
  <data name="WRN_CannotFindStandardLibrary1_Title" xml:space="preserve">
    <value>Could not find standard library</value>
  </data>
  <data name="WRN_EventDelegateTypeNotCLSCompliant2" xml:space="preserve">
    <value>Delegate type '{0}' of event '{1}' is not CLS-compliant.</value>
  </data>
  <data name="WRN_EventDelegateTypeNotCLSCompliant2_Title" xml:space="preserve">
    <value>Delegate type of event is not CLS-compliant</value>
  </data>
  <data name="WRN_DebuggerHiddenIgnoredOnProperties" xml:space="preserve">
    <value>System.Diagnostics.DebuggerHiddenAttribute does not affect 'Get' or 'Set' when applied to the Property definition.  Apply the attribute directly to the 'Get' and 'Set' procedures as appropriate.</value>
  </data>
  <data name="WRN_DebuggerHiddenIgnoredOnProperties_Title" xml:space="preserve">
    <value>System.Diagnostics.DebuggerHiddenAttribute does not affect 'Get' or 'Set' when applied to the Property definition</value>
  </data>
  <data name="WRN_SelectCaseInvalidRange" xml:space="preserve">
    <value>Range specified for 'Case' statement is not valid. Make sure that the lower bound is less than or equal to the upper bound.</value>
  </data>
  <data name="WRN_SelectCaseInvalidRange_Title" xml:space="preserve">
    <value>Range specified for 'Case' statement is not valid</value>
  </data>
  <data name="WRN_CLSEventMethodInNonCLSType3" xml:space="preserve">
    <value>'{0}' method for event '{1}' cannot be marked CLS compliant because its containing type '{2}' is not CLS compliant.</value>
  </data>
  <data name="WRN_CLSEventMethodInNonCLSType3_Title" xml:space="preserve">
    <value>AddHandler or RemoveHandler method for event cannot be marked CLS compliant because its containing type is not CLS compliant</value>
  </data>
  <data name="WRN_ExpectedInitComponentCall2" xml:space="preserve">
    <value>'{0}' in designer-generated type '{1}' should call InitializeComponent method.</value>
  </data>
  <data name="WRN_ExpectedInitComponentCall2_Title" xml:space="preserve">
    <value>Constructor in designer-generated type should call InitializeComponent method</value>
  </data>
  <data name="WRN_NamespaceCaseMismatch3" xml:space="preserve">
    <value>Casing of namespace name '{0}' does not match casing of namespace name '{1}' in '{2}'.</value>
  </data>
  <data name="WRN_NamespaceCaseMismatch3_Title" xml:space="preserve">
    <value>Casing of namespace name does not match</value>
  </data>
  <data name="WRN_UndefinedOrEmptyNamespaceOrClass1" xml:space="preserve">
    <value>Namespace or type specified in the Imports '{0}' doesn't contain any public member or cannot be found. Make sure the namespace or the type is defined and contains at least one public member. Make sure the imported element name doesn't use any aliases.</value>
  </data>
  <data name="WRN_UndefinedOrEmptyNamespaceOrClass1_Title" xml:space="preserve">
    <value>Namespace or type specified in Imports statement doesn't contain any public member or cannot be found</value>
  </data>
  <data name="WRN_UndefinedOrEmptyProjectNamespaceOrClass1" xml:space="preserve">
    <value>Namespace or type specified in the project-level Imports '{0}' doesn't contain any public member or cannot be found. Make sure the namespace or the type is defined and contains at least one public member. Make sure the imported element name doesn't use any aliases.</value>
  </data>
  <data name="WRN_UndefinedOrEmptyProjectNamespaceOrClass1_Title" xml:space="preserve">
    <value>Namespace or type imported at project level doesn't contain any public member or cannot be found</value>
  </data>
  <data name="WRN_IndirectRefToLinkedAssembly2" xml:space="preserve">
    <value>A reference was created to embedded interop assembly '{0}' because of an indirect reference to that assembly from assembly '{1}'. Consider changing the 'Embed Interop Types' property on either assembly.</value>
  </data>
  <data name="WRN_IndirectRefToLinkedAssembly2_Title" xml:space="preserve">
    <value>A reference was created to embedded interop assembly because of an indirect reference to that assembly</value>
  </data>
  <data name="WRN_NoNonObsoleteConstructorOnBase3" xml:space="preserve">
    <value>Class '{0}' should declare a 'Sub New' because the '{1}' in its base class '{2}' is marked obsolete.</value>
  </data>
  <data name="WRN_NoNonObsoleteConstructorOnBase3_Title" xml:space="preserve">
    <value>Class should declare a 'Sub New' because the constructor in its base class is marked obsolete</value>
  </data>
  <data name="WRN_NoNonObsoleteConstructorOnBase4" xml:space="preserve">
    <value>Class '{0}' should declare a 'Sub New' because the '{1}' in its base class '{2}' is marked obsolete: '{3}'.</value>
  </data>
  <data name="WRN_NoNonObsoleteConstructorOnBase4_Title" xml:space="preserve">
    <value>Class should declare a 'Sub New' because the constructor in its base class is marked obsolete</value>
  </data>
  <data name="WRN_RequiredNonObsoleteNewCall3" xml:space="preserve">
    <value>First statement of this 'Sub New' should be an explicit call to 'MyBase.New' or 'MyClass.New' because the '{0}' in the base class '{1}' of '{2}' is marked obsolete.</value>
  </data>
  <data name="WRN_RequiredNonObsoleteNewCall3_Title" xml:space="preserve">
    <value>First statement of this 'Sub New' should be an explicit call to 'MyBase.New' or 'MyClass.New' because the constructor in the base class is marked obsolete</value>
  </data>
  <data name="WRN_RequiredNonObsoleteNewCall4" xml:space="preserve">
    <value>First statement of this 'Sub New' should be an explicit call to 'MyBase.New' or 'MyClass.New' because the '{0}' in the base class '{1}' of '{2}' is marked obsolete: '{3}'</value>
  </data>
  <data name="WRN_RequiredNonObsoleteNewCall4_Title" xml:space="preserve">
    <value>First statement of this 'Sub New' should be an explicit call to 'MyBase.New' or 'MyClass.New' because the constructor in the base class is marked obsolete</value>
  </data>
  <data name="WRN_MissingAsClauseinOperator" xml:space="preserve">
    <value>Operator without an 'As' clause; type of Object assumed.</value>
  </data>
  <data name="WRN_MissingAsClauseinOperator_Title" xml:space="preserve">
    <value>Operator without an 'As' clause</value>
  </data>
  <data name="WRN_ConstraintsFailedForInferredArgs2" xml:space="preserve">
    <value>Type arguments inferred for method '{0}' result in the following warnings :{1}</value>
  </data>
  <data name="WRN_ConstraintsFailedForInferredArgs2_Title" xml:space="preserve">
    <value>Type arguments inferred for method result in warnings</value>
  </data>
  <data name="WRN_ConditionalNotValidOnFunction" xml:space="preserve">
    <value>Attribute 'Conditional' is only valid on 'Sub' declarations.</value>
  </data>
  <data name="WRN_ConditionalNotValidOnFunction_Title" xml:space="preserve">
    <value>Attribute 'Conditional' is only valid on 'Sub' declarations</value>
  </data>
  <data name="WRN_UseSwitchInsteadOfAttribute" xml:space="preserve">
    <value>Use command-line option '{0}' or appropriate project settings instead of '{1}'.</value>
  </data>
  <data name="WRN_UseSwitchInsteadOfAttribute_Title" xml:space="preserve">
    <value>Use command-line option /keyfile, /keycontainer, or /delaysign instead of AssemblyKeyFileAttribute, AssemblyKeyNameAttribute, or AssemblyDelaySignAttribute</value>
  </data>
  <data name="WRN_RecursiveAddHandlerCall" xml:space="preserve">
    <value>Statement recursively calls the containing '{0}' for event '{1}'.</value>
  </data>
  <data name="WRN_RecursiveAddHandlerCall_Title" xml:space="preserve">
    <value>Statement recursively calls the event's containing AddHandler</value>
  </data>
  <data name="WRN_ImplicitConversionCopyBack" xml:space="preserve">
    <value>Implicit conversion from '{1}' to '{2}' in copying the value of 'ByRef' parameter '{0}' back to the matching argument.</value>
  </data>
  <data name="WRN_ImplicitConversionCopyBack_Title" xml:space="preserve">
    <value>Implicit conversion in copying the value of 'ByRef' parameter back to the matching argument</value>
  </data>
  <data name="WRN_MustShadowOnMultipleInheritance2" xml:space="preserve">
    <value>{0} '{1}' conflicts with other members of the same name across the inheritance hierarchy and so should be declared 'Shadows'.</value>
  </data>
  <data name="WRN_MustShadowOnMultipleInheritance2_Title" xml:space="preserve">
    <value>Method conflicts with other members of the same name across the inheritance hierarchy and so should be declared 'Shadows'</value>
  </data>
  <data name="WRN_RecursiveOperatorCall" xml:space="preserve">
    <value>Expression recursively calls the containing Operator '{0}'.</value>
  </data>
  <data name="WRN_RecursiveOperatorCall_Title" xml:space="preserve">
    <value>Expression recursively calls the containing Operator</value>
  </data>
  <data name="WRN_ImplicitConversion2" xml:space="preserve">
    <value>Implicit conversion from '{0}' to '{1}'.</value>
  </data>
  <data name="WRN_ImplicitConversion2_Title" xml:space="preserve">
    <value>Implicit conversion</value>
  </data>
  <data name="WRN_MutableStructureInUsing" xml:space="preserve">
    <value>Local variable '{0}' is read-only and its type is a structure. Invoking its members or passing it ByRef does not change its content and might lead to unexpected results. Consider declaring this variable outside of the 'Using' block.</value>
  </data>
  <data name="WRN_MutableStructureInUsing_Title" xml:space="preserve">
    <value>Local variable declared by Using statement is read-only and its type is a structure</value>
  </data>
  <data name="WRN_MutableGenericStructureInUsing" xml:space="preserve">
    <value>Local variable '{0}' is read-only. When its type is a structure, invoking its members or passing it ByRef does not change its content and might lead to unexpected results. Consider declaring this variable outside of the 'Using' block.</value>
  </data>
  <data name="WRN_MutableGenericStructureInUsing_Title" xml:space="preserve">
    <value>Local variable declared by Using statement is read-only and its type may be a structure</value>
  </data>
  <data name="WRN_ImplicitConversionSubst1" xml:space="preserve">
    <value>{0}</value>
  </data>
  <data name="WRN_ImplicitConversionSubst1_Title" xml:space="preserve">
    <value>Implicit conversion</value>
  </data>
  <data name="WRN_LateBindingResolution" xml:space="preserve">
    <value>Late bound resolution; runtime errors could occur.</value>
  </data>
  <data name="WRN_LateBindingResolution_Title" xml:space="preserve">
    <value>Late bound resolution</value>
  </data>
  <data name="WRN_ObjectMath1" xml:space="preserve">
    <value>Operands of type Object used for operator '{0}'; use the 'Is' operator to test object identity.</value>
  </data>
  <data name="WRN_ObjectMath1_Title" xml:space="preserve">
    <value>Operands of type Object used for operator</value>
  </data>
  <data name="WRN_ObjectMath2" xml:space="preserve">
    <value>Operands of type Object used for operator '{0}'; runtime errors could occur.</value>
  </data>
  <data name="WRN_ObjectMath2_Title" xml:space="preserve">
    <value>Operands of type Object used for operator</value>
  </data>
  <data name="WRN_ObjectAssumedVar1" xml:space="preserve">
    <value>{0}</value>
  </data>
  <data name="WRN_ObjectAssumedVar1_Title" xml:space="preserve">
    <value>Variable declaration without an 'As' clause</value>
  </data>
  <data name="WRN_ObjectAssumed1" xml:space="preserve">
    <value>{0}</value>
  </data>
  <data name="WRN_ObjectAssumed1_Title" xml:space="preserve">
    <value>Function without an 'As' clause</value>
  </data>
  <data name="WRN_ObjectAssumedProperty1" xml:space="preserve">
    <value>{0}</value>
  </data>
  <data name="WRN_ObjectAssumedProperty1_Title" xml:space="preserve">
    <value>Property without an 'As' clause</value>
  </data>
  <data name="WRN_MissingAsClauseinVarDecl" xml:space="preserve">
    <value>Variable declaration without an 'As' clause; type of Object assumed.</value>
  </data>
  <data name="WRN_MissingAsClauseinVarDecl_Title" xml:space="preserve">
    <value>Variable declaration without an 'As' clause</value>
  </data>
  <data name="WRN_MissingAsClauseinFunction" xml:space="preserve">
    <value>Function without an 'As' clause; return type of Object assumed.</value>
  </data>
  <data name="WRN_MissingAsClauseinFunction_Title" xml:space="preserve">
    <value>Function without an 'As' clause</value>
  </data>
  <data name="WRN_MissingAsClauseinProperty" xml:space="preserve">
    <value>Property without an 'As' clause; type of Object assumed.</value>
  </data>
  <data name="WRN_MissingAsClauseinProperty_Title" xml:space="preserve">
    <value>Property without an 'As' clause</value>
  </data>
  <data name="WRN_UnusedLocal" xml:space="preserve">
    <value>Unused local variable: '{0}'.</value>
  </data>
  <data name="WRN_UnusedLocal_Title" xml:space="preserve">
    <value>Unused local variable</value>
  </data>
  <data name="WRN_SharedMemberThroughInstance" xml:space="preserve">
    <value>Access of shared member, constant member, enum member or nested type through an instance; qualifying expression will not be evaluated.</value>
  </data>
  <data name="WRN_SharedMemberThroughInstance_Title" xml:space="preserve">
    <value>Access of shared member, constant member, enum member or nested type through an instance</value>
  </data>
  <data name="WRN_RecursivePropertyCall" xml:space="preserve">
    <value>Expression recursively calls the containing property '{0}'.</value>
  </data>
  <data name="WRN_RecursivePropertyCall_Title" xml:space="preserve">
    <value>Expression recursively calls the containing property</value>
  </data>
  <data name="WRN_OverlappingCatch" xml:space="preserve">
    <value>'Catch' block never reached, because '{0}' inherits from '{1}'.</value>
  </data>
  <data name="WRN_OverlappingCatch_Title" xml:space="preserve">
    <value>'Catch' block never reached; exception type's base type handled above in the same Try statement</value>
  </data>
  <data name="WRN_DefAsgUseNullRefByRef" xml:space="preserve">
    <value>Variable '{0}' is passed by reference before it has been assigned a value. A null reference exception could result at runtime.</value>
  </data>
  <data name="WRN_DefAsgUseNullRefByRef_Title" xml:space="preserve">
    <value>Variable is passed by reference before it has been assigned a value</value>
  </data>
  <data name="WRN_DuplicateCatch" xml:space="preserve">
    <value>'Catch' block never reached; '{0}' handled above in the same Try statement.</value>
  </data>
  <data name="WRN_DuplicateCatch_Title" xml:space="preserve">
    <value>'Catch' block never reached; exception type handled above in the same Try statement</value>
  </data>
  <data name="WRN_ObjectMath1Not" xml:space="preserve">
    <value>Operands of type Object used for operator '{0}'; use the 'IsNot' operator to test object identity.</value>
  </data>
  <data name="WRN_ObjectMath1Not_Title" xml:space="preserve">
    <value>Operands of type Object used for operator &lt;&gt;</value>
  </data>
  <data name="WRN_BadChecksumValExtChecksum" xml:space="preserve">
    <value>Bad checksum value, non hex digits or odd number of hex digits.</value>
  </data>
  <data name="WRN_BadChecksumValExtChecksum_Title" xml:space="preserve">
    <value>Bad checksum value, non hex digits or odd number of hex digits</value>
  </data>
  <data name="WRN_MultipleDeclFileExtChecksum" xml:space="preserve">
    <value>File name already declared with a different GUID and checksum value.</value>
  </data>
  <data name="WRN_MultipleDeclFileExtChecksum_Title" xml:space="preserve">
    <value>File name already declared with a different GUID and checksum value</value>
  </data>
  <data name="WRN_BadGUIDFormatExtChecksum" xml:space="preserve">
    <value>Bad GUID format.</value>
  </data>
  <data name="WRN_BadGUIDFormatExtChecksum_Title" xml:space="preserve">
    <value>Bad GUID format</value>
  </data>
  <data name="WRN_ObjectMathSelectCase" xml:space="preserve">
    <value>Operands of type Object used in expressions for 'Select', 'Case' statements; runtime errors could occur.</value>
  </data>
  <data name="WRN_ObjectMathSelectCase_Title" xml:space="preserve">
    <value>Operands of type Object used in expressions for 'Select', 'Case' statements</value>
  </data>
  <data name="WRN_EqualToLiteralNothing" xml:space="preserve">
    <value>This expression will always evaluate to Nothing (due to null propagation from the equals operator). To check if the value is null consider using 'Is Nothing'.</value>
  </data>
  <data name="WRN_EqualToLiteralNothing_Title" xml:space="preserve">
    <value>This expression will always evaluate to Nothing</value>
  </data>
  <data name="WRN_NotEqualToLiteralNothing" xml:space="preserve">
    <value>This expression will always evaluate to Nothing (due to null propagation from the equals operator). To check if the value is not null consider using 'IsNot Nothing'.</value>
  </data>
  <data name="WRN_NotEqualToLiteralNothing_Title" xml:space="preserve">
    <value>This expression will always evaluate to Nothing</value>
  </data>
  <data name="WRN_UnusedLocalConst" xml:space="preserve">
    <value>Unused local constant: '{0}'.</value>
  </data>
  <data name="WRN_UnusedLocalConst_Title" xml:space="preserve">
    <value>Unused local constant</value>
  </data>
  <data name="WRN_ComClassInterfaceShadows5" xml:space="preserve">
    <value>'Microsoft.VisualBasic.ComClassAttribute' on class '{0}' implicitly declares {1} '{2}', which conflicts with a member of the same name in {3} '{4}'. Use 'Microsoft.VisualBasic.ComClassAttribute(InterfaceShadows:=True)' if you want to hide the name on the base {4}.</value>
  </data>
  <data name="WRN_ComClassInterfaceShadows5_Title" xml:space="preserve">
    <value>'Microsoft.VisualBasic.ComClassAttribute' on class implicitly declares member, which conflicts with a member of the same name</value>
  </data>
  <data name="WRN_ComClassPropertySetObject1" xml:space="preserve">
    <value>'{0}' cannot be exposed to COM as a property 'Let'. You will not be able to assign non-object values (such as numbers or strings) to this property from Visual Basic 6.0 using a 'Let' statement.</value>
  </data>
  <data name="WRN_ComClassPropertySetObject1_Title" xml:space="preserve">
    <value>Property cannot be exposed to COM as a property 'Let'</value>
  </data>
  <data name="WRN_DefAsgUseNullRef" xml:space="preserve">
    <value>Variable '{0}' is used before it has been assigned a value. A null reference exception could result at runtime.</value>
  </data>
  <data name="WRN_DefAsgUseNullRef_Title" xml:space="preserve">
    <value>Variable is used before it has been assigned a value</value>
  </data>
  <data name="WRN_DefAsgNoRetValFuncRef1" xml:space="preserve">
    <value>Function '{0}' doesn't return a value on all code paths. A null reference exception could occur at run time when the result is used.</value>
  </data>
  <data name="WRN_DefAsgNoRetValFuncRef1_Title" xml:space="preserve">
    <value>Function doesn't return a value on all code paths</value>
  </data>
  <data name="WRN_DefAsgNoRetValOpRef1" xml:space="preserve">
    <value>Operator '{0}' doesn't return a value on all code paths. A null reference exception could occur at run time when the result is used.</value>
  </data>
  <data name="WRN_DefAsgNoRetValOpRef1_Title" xml:space="preserve">
    <value>Operator doesn't return a value on all code paths</value>
  </data>
  <data name="WRN_DefAsgNoRetValPropRef1" xml:space="preserve">
    <value>Property '{0}' doesn't return a value on all code paths. A null reference exception could occur at run time when the result is used.</value>
  </data>
  <data name="WRN_DefAsgNoRetValPropRef1_Title" xml:space="preserve">
    <value>Property doesn't return a value on all code paths</value>
  </data>
  <data name="WRN_DefAsgUseNullRefByRefStr" xml:space="preserve">
    <value>Variable '{0}' is passed by reference before it has been assigned a value. A null reference exception could result at runtime. Make sure the structure or all the reference members are initialized before use</value>
  </data>
  <data name="WRN_DefAsgUseNullRefByRefStr_Title" xml:space="preserve">
    <value>Variable is passed by reference before it has been assigned a value</value>
  </data>
  <data name="WRN_DefAsgUseNullRefStr" xml:space="preserve">
    <value>Variable '{0}' is used before it has been assigned a value. A null reference exception could result at runtime. Make sure the structure or all the reference members are initialized before use</value>
  </data>
  <data name="WRN_DefAsgUseNullRefStr_Title" xml:space="preserve">
    <value>Variable is used before it has been assigned a value</value>
  </data>
  <data name="WRN_StaticLocalNoInference" xml:space="preserve">
    <value>Static variable declared without an 'As' clause; type of Object assumed.</value>
  </data>
  <data name="WRN_StaticLocalNoInference_Title" xml:space="preserve">
    <value>Static variable declared without an 'As' clause</value>
  </data>
  <data name="WRN_InvalidAssemblyName" xml:space="preserve">
    <value>Assembly reference '{0}' is invalid and cannot be resolved.</value>
  </data>
  <data name="WRN_InvalidAssemblyName_Title" xml:space="preserve">
    <value>Assembly reference is invalid and cannot be resolved</value>
  </data>
  <data name="WRN_XMLDocBadXMLLine" xml:space="preserve">
    <value>XML comment block must immediately precede the language element to which it applies. XML comment will be ignored.</value>
  </data>
  <data name="WRN_XMLDocBadXMLLine_Title" xml:space="preserve">
    <value>XML comment block must immediately precede the language element to which it applies</value>
  </data>
  <data name="WRN_XMLDocMoreThanOneCommentBlock" xml:space="preserve">
    <value>Only one XML comment block is allowed per language element.</value>
  </data>
  <data name="WRN_XMLDocMoreThanOneCommentBlock_Title" xml:space="preserve">
    <value>Only one XML comment block is allowed per language element</value>
  </data>
  <data name="WRN_XMLDocNotFirstOnLine" xml:space="preserve">
    <value>XML comment must be the first statement on a line. XML comment will be ignored.</value>
  </data>
  <data name="WRN_XMLDocNotFirstOnLine_Title" xml:space="preserve">
    <value>XML comment must be the first statement on a line</value>
  </data>
  <data name="WRN_XMLDocInsideMethod" xml:space="preserve">
    <value>XML comment cannot appear within a method or a property. XML comment will be ignored.</value>
  </data>
  <data name="WRN_XMLDocInsideMethod_Title" xml:space="preserve">
    <value>XML comment cannot appear within a method or a property</value>
  </data>
  <data name="WRN_XMLDocParseError1" xml:space="preserve">
    <value>XML documentation parse error: {0} XML comment will be ignored.</value>
  </data>
  <data name="WRN_XMLDocParseError1_Title" xml:space="preserve">
    <value>XML documentation parse error</value>
  </data>
  <data name="WRN_XMLDocDuplicateXMLNode1" xml:space="preserve">
    <value>XML comment tag '{0}' appears with identical attributes more than once in the same XML comment block.</value>
  </data>
  <data name="WRN_XMLDocDuplicateXMLNode1_Title" xml:space="preserve">
    <value>XML comment tag appears with identical attributes more than once in the same XML comment block</value>
  </data>
  <data name="WRN_XMLDocIllegalTagOnElement2" xml:space="preserve">
    <value>XML comment tag '{0}' is not permitted on a '{1}' language element.</value>
  </data>
  <data name="WRN_XMLDocIllegalTagOnElement2_Title" xml:space="preserve">
    <value>XML comment tag is not permitted on language element</value>
  </data>
  <data name="WRN_XMLDocBadParamTag2" xml:space="preserve">
    <value>XML comment parameter '{0}' does not match a parameter on the corresponding '{1}' statement.</value>
  </data>
  <data name="WRN_XMLDocBadParamTag2_Title" xml:space="preserve">
    <value>XML comment parameter does not match a parameter on the corresponding declaration statement</value>
  </data>
  <data name="WRN_XMLDocParamTagWithoutName" xml:space="preserve">
    <value>XML comment parameter must have a 'name' attribute.</value>
  </data>
  <data name="WRN_XMLDocParamTagWithoutName_Title" xml:space="preserve">
    <value>XML comment parameter must have a 'name' attribute</value>
  </data>
  <data name="WRN_XMLDocCrefAttributeNotFound1" xml:space="preserve">
    <value>XML comment has a tag with a 'cref' attribute '{0}' that could not be resolved.</value>
  </data>
  <data name="WRN_XMLDocCrefAttributeNotFound1_Title" xml:space="preserve">
    <value>XML comment has a tag with a 'cref' attribute that could not be resolved</value>
  </data>
  <data name="WRN_XMLMissingFileOrPathAttribute1" xml:space="preserve">
    <value>XML comment tag 'include' must have a '{0}' attribute. XML comment will be ignored.</value>
  </data>
  <data name="WRN_XMLMissingFileOrPathAttribute1_Title" xml:space="preserve">
    <value>XML comment tag 'include' must have 'file' and 'path' attributes</value>
  </data>
  <data name="WRN_XMLCannotWriteToXMLDocFile2" xml:space="preserve">
    <value>Unable to create XML documentation file '{0}': {1}</value>
  </data>
  <data name="WRN_XMLCannotWriteToXMLDocFile2_Title" xml:space="preserve">
    <value>Unable to create XML documentation file</value>
  </data>
  <data name="WRN_XMLDocWithoutLanguageElement" xml:space="preserve">
    <value>XML documentation comments must precede member or type declarations.</value>
  </data>
  <data name="WRN_XMLDocWithoutLanguageElement_Title" xml:space="preserve">
    <value>XML documentation comments must precede member or type declarations</value>
  </data>
  <data name="WRN_XMLDocReturnsOnWriteOnlyProperty" xml:space="preserve">
    <value>XML comment tag 'returns' is not permitted on a 'WriteOnly' Property.</value>
  </data>
  <data name="WRN_XMLDocReturnsOnWriteOnlyProperty_Title" xml:space="preserve">
    <value>XML comment tag 'returns' is not permitted on a 'WriteOnly' Property</value>
  </data>
  <data name="WRN_XMLDocOnAPartialType" xml:space="preserve">
    <value>XML comment cannot be applied more than once on a partial {0}. XML comments for this {0} will be ignored.</value>
  </data>
  <data name="WRN_XMLDocOnAPartialType_Title" xml:space="preserve">
    <value>XML comment cannot be applied more than once on a partial type</value>
  </data>
  <data name="WRN_XMLDocReturnsOnADeclareSub" xml:space="preserve">
    <value>XML comment tag 'returns' is not permitted on a 'declare sub' language element.</value>
  </data>
  <data name="WRN_XMLDocReturnsOnADeclareSub_Title" xml:space="preserve">
    <value>XML comment tag 'returns' is not permitted on a 'declare sub' language element</value>
  </data>
  <data name="WRN_XMLDocStartTagWithNoEndTag" xml:space="preserve">
    <value>XML documentation parse error: Start tag '{0}' doesn't have a matching end tag. XML comment will be ignored.</value>
  </data>
  <data name="WRN_XMLDocStartTagWithNoEndTag_Title" xml:space="preserve">
    <value>XML documentation parse error: Start tag doesn't have a matching end tag</value>
  </data>
  <data name="WRN_XMLDocBadGenericParamTag2" xml:space="preserve">
    <value>XML comment type parameter '{0}' does not match a type parameter on the corresponding '{1}' statement.</value>
  </data>
  <data name="WRN_XMLDocBadGenericParamTag2_Title" xml:space="preserve">
    <value>XML comment type parameter does not match a type parameter on the corresponding declaration statement</value>
  </data>
  <data name="WRN_XMLDocGenericParamTagWithoutName" xml:space="preserve">
    <value>XML comment type parameter must have a 'name' attribute.</value>
  </data>
  <data name="WRN_XMLDocGenericParamTagWithoutName_Title" xml:space="preserve">
    <value>XML comment type parameter must have a 'name' attribute</value>
  </data>
  <data name="WRN_XMLDocExceptionTagWithoutCRef" xml:space="preserve">
    <value>XML comment exception must have a 'cref' attribute.</value>
  </data>
  <data name="WRN_XMLDocExceptionTagWithoutCRef_Title" xml:space="preserve">
    <value>XML comment exception must have a 'cref' attribute</value>
  </data>
  <data name="WRN_XMLDocInvalidXMLFragment" xml:space="preserve">
    <value>Unable to include XML fragment '{0}' of file '{1}'.</value>
  </data>
  <data name="WRN_XMLDocInvalidXMLFragment_Title" xml:space="preserve">
    <value>Unable to include XML fragment</value>
  </data>
  <data name="WRN_XMLDocBadFormedXML" xml:space="preserve">
    <value>Unable to include XML fragment '{1}' of file '{0}'. {2}</value>
  </data>
  <data name="WRN_XMLDocBadFormedXML_Title" xml:space="preserve">
    <value>Unable to include XML fragment</value>
  </data>
  <data name="WRN_InterfaceConversion2" xml:space="preserve">
    <value>Runtime errors might occur when converting '{0}' to '{1}'.</value>
  </data>
  <data name="WRN_InterfaceConversion2_Title" xml:space="preserve">
    <value>Runtime errors might occur when converting to or from interface type</value>
  </data>
  <data name="WRN_LiftControlVariableLambda" xml:space="preserve">
    <value>Using the iteration variable in a lambda expression may have unexpected results.  Instead, create a local variable within the loop and assign it the value of the iteration variable.</value>
  </data>
  <data name="WRN_LiftControlVariableLambda_Title" xml:space="preserve">
    <value>Using the iteration variable in a lambda expression may have unexpected results</value>
  </data>
  <data name="WRN_LambdaPassedToRemoveHandler" xml:space="preserve">
    <value>Lambda expression will not be removed from this event handler. Assign the lambda expression to a variable and use the variable to add and remove the event.</value>
  </data>
  <data name="WRN_LambdaPassedToRemoveHandler_Title" xml:space="preserve">
    <value>Lambda expression will not be removed from this event handler</value>
  </data>
  <data name="WRN_LiftControlVariableQuery" xml:space="preserve">
    <value>Using the iteration variable in a query expression may have unexpected results.  Instead, create a local variable within the loop and assign it the value of the iteration variable.</value>
  </data>
  <data name="WRN_LiftControlVariableQuery_Title" xml:space="preserve">
    <value>Using the iteration variable in a query expression may have unexpected results</value>
  </data>
  <data name="WRN_RelDelegatePassedToRemoveHandler" xml:space="preserve">
    <value>The 'AddressOf' expression has no effect in this context because the method argument to 'AddressOf' requires a relaxed conversion to the delegate type of the event. Assign the 'AddressOf' expression to a variable, and use the variable to add or remove the method as the handler.</value>
  </data>
  <data name="WRN_RelDelegatePassedToRemoveHandler_Title" xml:space="preserve">
    <value>The 'AddressOf' expression has no effect in this context because the method argument to 'AddressOf' requires a relaxed conversion to the delegate type of the event</value>
  </data>
  <data name="WRN_QueryMissingAsClauseinVarDecl" xml:space="preserve">
    <value>Range variable is assumed to be of type Object because its type cannot be inferred. Use an 'As' clause to specify a different type.</value>
  </data>
  <data name="WRN_QueryMissingAsClauseinVarDecl_Title" xml:space="preserve">
    <value>Range variable is assumed to be of type Object because its type cannot be inferred</value>
  </data>
  <data name="ERR_MultilineLambdaMissingFunction" xml:space="preserve">
    <value>Multiline lambda expression is missing 'End Function'.</value>
  </data>
  <data name="ERR_MultilineLambdaMissingSub" xml:space="preserve">
    <value>Multiline lambda expression is missing 'End Sub'.</value>
  </data>
  <data name="ERR_AttributeOnLambdaReturnType" xml:space="preserve">
    <value>Attributes cannot be applied to return types of lambda expressions.</value>
  </data>
  <data name="ERR_SubDisallowsStatement" xml:space="preserve">
    <value>Statement is not valid inside a single-line statement lambda.</value>
  </data>
  <data name="ERR_SubRequiresParenthesesBang" xml:space="preserve">
    <value>This single-line statement lambda must be enclosed in parentheses. For example: (Sub() &lt;statement&gt;)!key</value>
  </data>
  <data name="ERR_SubRequiresParenthesesDot" xml:space="preserve">
    <value>This single-line statement lambda must be enclosed in parentheses. For example: (Sub() &lt;statement&gt;).Invoke()</value>
  </data>
  <data name="ERR_SubRequiresParenthesesLParen" xml:space="preserve">
    <value>This single-line statement lambda must be enclosed in parentheses. For example: Call (Sub() &lt;statement&gt;) ()</value>
  </data>
  <data name="ERR_SubRequiresSingleStatement" xml:space="preserve">
    <value>Single-line statement lambdas must include exactly one statement.</value>
  </data>
  <data name="ERR_StaticInLambda" xml:space="preserve">
    <value>Static local variables cannot be declared inside lambda expressions.</value>
  </data>
  <data name="ERR_InitializedExpandedProperty" xml:space="preserve">
    <value>Expanded Properties cannot be initialized.</value>
  </data>
  <data name="ERR_AutoPropertyCantHaveParams" xml:space="preserve">
    <value>Auto-implemented properties cannot have parameters.</value>
  </data>
  <data name="ERR_AutoPropertyCantBeWriteOnly" xml:space="preserve">
    <value>Auto-implemented properties cannot be WriteOnly.</value>
  </data>
  <data name="ERR_IllegalOperandInIIFCount" xml:space="preserve">
    <value>'If' operator requires either two or three operands.</value>
  </data>
  <data name="ERR_NotACollection1" xml:space="preserve">
    <value>Cannot initialize the type '{0}' with a collection initializer because it is not a collection type.</value>
  </data>
  <data name="ERR_NoAddMethod1" xml:space="preserve">
    <value>Cannot initialize the type '{0}' with a collection initializer because it does not have an accessible 'Add' method.</value>
  </data>
  <data name="ERR_CantCombineInitializers" xml:space="preserve">
    <value>An Object Initializer and a Collection Initializer cannot be combined in the same initialization.</value>
  </data>
  <data name="ERR_EmptyAggregateInitializer" xml:space="preserve">
    <value>An aggregate collection initializer entry must contain at least one element.</value>
  </data>
  <data name="ERR_XmlEndElementNoMatchingStart" xml:space="preserve">
    <value>XML end element must be preceded by a matching start element.</value>
  </data>
  <data name="ERR_MultilineLambdasCannotContainOnError" xml:space="preserve">
    <value>'On Error' and 'Resume' cannot appear inside a lambda expression.</value>
  </data>
  <data name="ERR_VarianceDisallowedHere" xml:space="preserve">
    <value>Keywords 'Out' and 'In' can only be used in interface and delegate declarations.</value>
  </data>
  <data name="ERR_XmlEndCDataNotAllowedInContent" xml:space="preserve">
    <value>The literal string ']]&gt;' is not allowed in element content.</value>
  </data>
  <data name="ERR_OverloadsModifierInModule" xml:space="preserve">
    <value>Inappropriate use of '{0}' keyword in a module.</value>
  </data>
  <data name="ERR_UndefinedTypeOrNamespace1" xml:space="preserve">
    <value>Type or namespace '{0}' is not defined.</value>
  </data>
  <data name="ERR_IdentityDirectCastForFloat" xml:space="preserve">
    <value>Using DirectCast operator to cast a floating-point value to the same type is not supported.</value>
  </data>
  <data name="WRN_ObsoleteIdentityDirectCastForValueType" xml:space="preserve">
    <value>Using DirectCast operator to cast a value-type to the same type is obsolete.</value>
  </data>
  <data name="WRN_ObsoleteIdentityDirectCastForValueType_Title" xml:space="preserve">
    <value>Using DirectCast operator to cast a value-type to the same type is obsolete</value>
  </data>
  <data name="WRN_UnreachableCode" xml:space="preserve">
    <value>Unreachable code detected.</value>
  </data>
  <data name="WRN_UnreachableCode_Title" xml:space="preserve">
    <value>Unreachable code detected</value>
  </data>
  <data name="WRN_DefAsgNoRetValFuncVal1" xml:space="preserve">
    <value>Function '{0}' doesn't return a value on all code paths. Are you missing a 'Return' statement?</value>
  </data>
  <data name="WRN_DefAsgNoRetValFuncVal1_Title" xml:space="preserve">
    <value>Function doesn't return a value on all code paths</value>
  </data>
  <data name="WRN_DefAsgNoRetValOpVal1" xml:space="preserve">
    <value>Operator '{0}' doesn't return a value on all code paths. Are you missing a 'Return' statement?</value>
  </data>
  <data name="WRN_DefAsgNoRetValOpVal1_Title" xml:space="preserve">
    <value>Operator doesn't return a value on all code paths</value>
  </data>
  <data name="WRN_DefAsgNoRetValPropVal1" xml:space="preserve">
    <value>Property '{0}' doesn't return a value on all code paths. Are you missing a 'Return' statement?</value>
  </data>
  <data name="WRN_DefAsgNoRetValPropVal1_Title" xml:space="preserve">
    <value>Property doesn't return a value on all code paths</value>
  </data>
  <data name="ERR_NestedGlobalNamespace" xml:space="preserve">
    <value>Global namespace may not be nested in another namespace.</value>
  </data>
  <data name="ERR_AccessMismatch6" xml:space="preserve">
    <value>'{0}' cannot expose type '{1}' in {2} '{3}' through {4} '{5}'.</value>
  </data>
  <data name="ERR_BadMetaDataReference1" xml:space="preserve">
    <value>'{0}' cannot be referenced because it is not a valid assembly.</value>
  </data>
  <data name="ERR_PropertyDoesntImplementAllAccessors" xml:space="preserve">
    <value>'{0}' cannot be implemented by a {1} property.</value>
  </data>
  <data name="ERR_UnimplementedMustOverride" xml:space="preserve">
    <value>
    {0}: {1}</value>
  </data>
  <data name="ERR_IfTooManyTypesObjectDisallowed" xml:space="preserve">
    <value>Cannot infer a common type because more than one type is possible.</value>
  </data>
  <data name="WRN_IfTooManyTypesObjectAssumed" xml:space="preserve">
    <value>Cannot infer a common type because more than one type is possible; 'Object' assumed.</value>
  </data>
  <data name="WRN_IfTooManyTypesObjectAssumed_Title" xml:space="preserve">
    <value>Cannot infer a common type because more than one type is possible</value>
  </data>
  <data name="ERR_IfNoTypeObjectDisallowed" xml:space="preserve">
    <value>Cannot infer a common type, and Option Strict On does not allow 'Object' to be assumed.</value>
  </data>
  <data name="WRN_IfNoTypeObjectAssumed" xml:space="preserve">
    <value>Cannot infer a common type; 'Object' assumed.</value>
  </data>
  <data name="WRN_IfNoTypeObjectAssumed_Title" xml:space="preserve">
    <value>Cannot infer a common type</value>
  </data>
  <data name="ERR_IfNoType" xml:space="preserve">
    <value>Cannot infer a common type.</value>
  </data>
  <data name="ERR_PublicKeyFileFailure" xml:space="preserve">
    <value>Error extracting public key from file '{0}': {1}</value>
  </data>
  <data name="ERR_PublicKeyContainerFailure" xml:space="preserve">
    <value>Error extracting public key from container '{0}': {1}</value>
  </data>
  <data name="ERR_FriendRefNotEqualToThis" xml:space="preserve">
    <value>Friend access was granted by '{0}', but the public key of the output assembly does not match that specified by the attribute in the granting assembly.</value>
  </data>
  <data name="ERR_FriendRefSigningMismatch" xml:space="preserve">
    <value>Friend access was granted by '{0}', but the strong name signing state of the output assembly does not match that of the granting assembly.</value>
  </data>
  <data name="ERR_PublicSignNoKey" xml:space="preserve">
    <value>Public sign was specified and requires a public key, but no public key was specified</value>
  </data>
  <data name="ERR_PublicSignNetModule" xml:space="preserve">
    <value>Public signing is not supported for netmodules.</value>
  </data>
  <data name="WRN_AttributeIgnoredWhenPublicSigning" xml:space="preserve">
    <value>Attribute '{0}' is ignored when public signing is specified.</value>
  </data>
  <data name="WRN_AttributeIgnoredWhenPublicSigning_Title" xml:space="preserve">
    <value>Attribute is ignored when public signing is specified.</value>
  </data>
  <data name="WRN_DelaySignButNoKey" xml:space="preserve">
    <value>Delay signing was specified and requires a public key, but no public key was specified.</value>
  </data>
  <data name="WRN_DelaySignButNoKey_Title" xml:space="preserve">
    <value>Delay signing was specified and requires a public key, but no public key was specified</value>
  </data>
  <data name="ERR_SignButNoPrivateKey" xml:space="preserve">
    <value>Key file '{0}' is missing the private key needed for signing.</value>
  </data>
  <data name="ERR_FailureSigningAssembly" xml:space="preserve">
    <value>Error signing assembly '{0}': {1}</value>
  </data>
  <data name="ERR_InvalidVersionFormat" xml:space="preserve">
    <value>The specified version string does not conform to the required format - major[.minor[.build|*[.revision|*]]]</value>
  </data>
  <data name="WRN_InvalidVersionFormat" xml:space="preserve">
    <value>The specified version string does not conform to the recommended format - major.minor.build.revision</value>
  </data>
  <data name="WRN_InvalidVersionFormat_Title" xml:space="preserve">
    <value>The specified version string does not conform to the recommended format</value>
  </data>
  <data name="ERR_InvalidVersionFormat2" xml:space="preserve">
    <value>The specified version string does not conform to the recommended format - major.minor.build.revision</value>
  </data>
  <data name="ERR_InvalidAssemblyCultureForExe" xml:space="preserve">
    <value>Executables cannot be satellite assemblies; culture should always be empty</value>
  </data>
  <data name="WRN_MainIgnored" xml:space="preserve">
    <value>The entry point of the program is global script code; ignoring '{0}' entry point.</value>
  </data>
  <data name="WRN_MainIgnored_Title" xml:space="preserve">
    <value>The entry point of the program is global script code; ignoring entry point</value>
  </data>
  <data name="WRN_EmptyPrefixAndXmlnsLocalName" xml:space="preserve">
    <value>The xmlns attribute has special meaning and should not be written with a prefix.</value>
  </data>
  <data name="WRN_EmptyPrefixAndXmlnsLocalName_Title" xml:space="preserve">
    <value>The xmlns attribute has special meaning and should not be written with a prefix</value>
  </data>
  <data name="WRN_PrefixAndXmlnsLocalName" xml:space="preserve">
    <value>It is not recommended to have attributes named xmlns. Did you mean to write 'xmlns:{0}' to define a prefix named '{0}'?</value>
  </data>
  <data name="WRN_PrefixAndXmlnsLocalName_Title" xml:space="preserve">
    <value>It is not recommended to have attributes named xmlns</value>
  </data>
  <data name="ERR_ExpectedSingleScript" xml:space="preserve">
    <value>Expected a single script (.vbx file)</value>
  </data>
  <data name="ERR_ReservedAssemblyName" xml:space="preserve">
    <value>The assembly name '{0}' is reserved and cannot be used as a reference in an interactive session</value>
  </data>
  <data name="ERR_ReferenceDirectiveOnlyAllowedInScripts" xml:space="preserve">
    <value>#R is only allowed in scripts</value>
  </data>
  <data name="ERR_NamespaceNotAllowedInScript" xml:space="preserve">
    <value>You cannot declare Namespace in script code</value>
  </data>
  <data name="ERR_KeywordNotAllowedInScript" xml:space="preserve">
    <value>You cannot use '{0}' in top-level script code</value>
  </data>
  <data name="ERR_LambdaNoType" xml:space="preserve">
    <value>Cannot infer a return type.  Consider adding an 'As' clause to specify the return type.</value>
  </data>
  <data name="WRN_LambdaNoTypeObjectAssumed" xml:space="preserve">
    <value>Cannot infer a return type; 'Object' assumed.</value>
  </data>
  <data name="WRN_LambdaNoTypeObjectAssumed_Title" xml:space="preserve">
    <value>Cannot infer a return type</value>
  </data>
  <data name="WRN_LambdaTooManyTypesObjectAssumed" xml:space="preserve">
    <value>Cannot infer a return type because more than one type is possible; 'Object' assumed.</value>
  </data>
  <data name="WRN_LambdaTooManyTypesObjectAssumed_Title" xml:space="preserve">
    <value>Cannot infer a return type because more than one type is possible</value>
  </data>
  <data name="ERR_LambdaNoTypeObjectDisallowed" xml:space="preserve">
    <value>Cannot infer a return type. Consider adding an 'As' clause to specify the return type.</value>
  </data>
  <data name="ERR_LambdaTooManyTypesObjectDisallowed" xml:space="preserve">
    <value>Cannot infer a return type because more than one type is possible. Consider adding an 'As' clause to specify the return type.</value>
  </data>
  <data name="WRN_UnimplementedCommandLineSwitch" xml:space="preserve">
    <value>The command line switch '{0}' is not yet implemented and was ignored.</value>
  </data>
  <data name="WRN_UnimplementedCommandLineSwitch_Title" xml:space="preserve">
    <value>Command line switch is not yet implemented</value>
  </data>
  <data name="ERR_ArrayInitNoTypeObjectDisallowed" xml:space="preserve">
    <value>Cannot infer an element type, and Option Strict On does not allow 'Object' to be assumed. Specifying the type of the array might correct this error.</value>
  </data>
  <data name="ERR_ArrayInitNoType" xml:space="preserve">
    <value>Cannot infer an element type. Specifying the type of the array might correct this error.</value>
  </data>
  <data name="ERR_ArrayInitTooManyTypesObjectDisallowed" xml:space="preserve">
    <value>Cannot infer an element type because more than one type is possible. Specifying the type of the array might correct this error.</value>
  </data>
  <data name="WRN_ArrayInitNoTypeObjectAssumed" xml:space="preserve">
    <value>Cannot infer an element type; 'Object' assumed.</value>
  </data>
  <data name="WRN_ArrayInitNoTypeObjectAssumed_Title" xml:space="preserve">
    <value>Cannot infer an element type</value>
  </data>
  <data name="WRN_ArrayInitTooManyTypesObjectAssumed" xml:space="preserve">
    <value>Cannot infer an element type because more than one type is possible; 'Object' assumed.</value>
  </data>
  <data name="WRN_ArrayInitTooManyTypesObjectAssumed_Title" xml:space="preserve">
    <value>Cannot infer an element type because more than one type is possible</value>
  </data>
  <data name="WRN_TypeInferenceAssumed3" xml:space="preserve">
    <value>Data type of '{0}' in '{1}' could not be inferred. '{2}' assumed.</value>
  </data>
  <data name="WRN_TypeInferenceAssumed3_Title" xml:space="preserve">
    <value>Data type could not be inferred</value>
  </data>
  <data name="ERR_AmbiguousCastConversion2" xml:space="preserve">
    <value>Option Strict On does not allow implicit conversions from '{0}' to '{1}' because the conversion is ambiguous.</value>
  </data>
  <data name="WRN_AmbiguousCastConversion2" xml:space="preserve">
    <value>Conversion from '{0}' to '{1}' may be ambiguous.</value>
  </data>
  <data name="WRN_AmbiguousCastConversion2_Title" xml:space="preserve">
    <value>Conversion may be ambiguous</value>
  </data>
  <data name="ERR_VarianceIEnumerableSuggestion3" xml:space="preserve">
    <value>'{0}' cannot be converted to '{1}'. Consider using '{2}' instead.</value>
  </data>
  <data name="WRN_VarianceIEnumerableSuggestion3" xml:space="preserve">
    <value>'{0}' cannot be converted to '{1}'. Consider using '{2}' instead.</value>
  </data>
  <data name="WRN_VarianceIEnumerableSuggestion3_Title" xml:space="preserve">
    <value>Type cannot be converted to target collection type</value>
  </data>
  <data name="ERR_VarianceConversionFailedIn6" xml:space="preserve">
    <value>'{4}' cannot be converted to '{5}' because '{0}' is not derived from '{1}', as required for the 'In' generic parameter '{2}' in '{3}'.</value>
  </data>
  <data name="ERR_VarianceConversionFailedOut6" xml:space="preserve">
    <value>'{4}' cannot be converted to '{5}' because '{0}' is not derived from '{1}', as required for the 'Out' generic parameter '{2}' in '{3}'.</value>
  </data>
  <data name="WRN_VarianceConversionFailedIn6" xml:space="preserve">
    <value>Implicit conversion from '{4}' to '{5}'; this conversion may fail because '{0}' is not derived from '{1}', as required for the 'In' generic parameter '{2}' in '{3}'.</value>
  </data>
  <data name="WRN_VarianceConversionFailedIn6_Title" xml:space="preserve">
    <value>Implicit conversion; this conversion may fail because the target type is not derived from the source type, as required for 'In' generic parameter</value>
  </data>
  <data name="WRN_VarianceConversionFailedOut6" xml:space="preserve">
    <value>Implicit conversion from '{4}' to '{5}'; this conversion may fail because '{0}' is not derived from '{1}', as required for the 'Out' generic parameter '{2}' in '{3}'.</value>
  </data>
  <data name="WRN_VarianceConversionFailedOut6_Title" xml:space="preserve">
    <value>Implicit conversion; this conversion may fail because the target type is not derived from the source type, as required for 'Out' generic parameter</value>
  </data>
  <data name="ERR_VarianceConversionFailedTryIn4" xml:space="preserve">
    <value>'{0}' cannot be converted to '{1}'. Consider changing the '{2}' in the definition of '{3}' to an In type parameter, 'In {2}'.</value>
  </data>
  <data name="ERR_VarianceConversionFailedTryOut4" xml:space="preserve">
    <value>'{0}' cannot be converted to '{1}'. Consider changing the '{2}' in the definition of '{3}' to an Out type parameter, 'Out {2}'.</value>
  </data>
  <data name="WRN_VarianceConversionFailedTryIn4" xml:space="preserve">
    <value>'{0}' cannot be converted to '{1}'. Consider changing the '{2}' in the definition of '{3}' to an In type parameter, 'In {2}'.</value>
  </data>
  <data name="WRN_VarianceConversionFailedTryIn4_Title" xml:space="preserve">
    <value>Type cannot be converted to target type</value>
  </data>
  <data name="WRN_VarianceConversionFailedTryOut4" xml:space="preserve">
    <value>'{0}' cannot be converted to '{1}'. Consider changing the '{2}' in the definition of '{3}' to an Out type parameter, 'Out {2}'.</value>
  </data>
  <data name="WRN_VarianceConversionFailedTryOut4_Title" xml:space="preserve">
    <value>Type cannot be converted to target type</value>
  </data>
  <data name="WRN_VarianceDeclarationAmbiguous3" xml:space="preserve">
    <value>Interface '{0}' is ambiguous with another implemented interface '{1}' due to the 'In' and 'Out' parameters in '{2}'.</value>
  </data>
  <data name="WRN_VarianceDeclarationAmbiguous3_Title" xml:space="preserve">
    <value>Interface is ambiguous with another implemented interface due to 'In' and 'Out' parameters</value>
  </data>
  <data name="ERR_VarianceInterfaceNesting" xml:space="preserve">
    <value>Enumerations, classes, and structures cannot be declared in an interface that has an 'In' or 'Out' type parameter.</value>
  </data>
  <data name="ERR_VariancePreventsSynthesizedEvents2" xml:space="preserve">
    <value>Event definitions with parameters are not allowed in an interface such as '{0}' that has 'In' or 'Out' type parameters. Consider declaring the event by using a delegate type which is not defined within '{0}'. For example, 'Event {1} As Action(Of ...)'.</value>
  </data>
  <data name="ERR_VarianceInByRefDisallowed1" xml:space="preserve">
    <value>Type '{0}' cannot be used in this context because 'In' and 'Out' type parameters cannot be used for ByRef parameter types, and '{0}' is an 'In' type parameter.</value>
  </data>
  <data name="ERR_VarianceInNullableDisallowed2" xml:space="preserve">
    <value>Type '{0}' cannot be used in '{1}' because 'In' and 'Out' type parameters cannot be made nullable, and '{0}' is an 'In' type parameter.</value>
  </data>
  <data name="ERR_VarianceInParamDisallowed1" xml:space="preserve">
    <value>Type '{0}' cannot be used in this context because '{0}' is an 'In' type parameter.</value>
  </data>
  <data name="ERR_VarianceInParamDisallowedForGeneric3" xml:space="preserve">
    <value>Type '{0}' cannot be used for the '{1}' in '{2}' in this context because '{0}' is an 'In' type parameter.</value>
  </data>
  <data name="ERR_VarianceInParamDisallowedHere2" xml:space="preserve">
    <value>Type '{0}' cannot be used in '{1}' in this context because '{0}' is an 'In' type parameter.</value>
  </data>
  <data name="ERR_VarianceInParamDisallowedHereForGeneric4" xml:space="preserve">
    <value>Type '{0}' cannot be used for the '{2}' of '{3}' in '{1}' in this context because '{0}' is an 'In' type parameter.</value>
  </data>
  <data name="ERR_VarianceInPropertyDisallowed1" xml:space="preserve">
    <value>Type '{0}' cannot be used as a property type in this context because '{0}' is an 'In' type parameter and the property is not marked WriteOnly.</value>
  </data>
  <data name="ERR_VarianceInReadOnlyPropertyDisallowed1" xml:space="preserve">
    <value>Type '{0}' cannot be used as a ReadOnly property type because '{0}' is an 'In' type parameter.</value>
  </data>
  <data name="ERR_VarianceInReturnDisallowed1" xml:space="preserve">
    <value>Type '{0}' cannot be used as a return type because '{0}' is an 'In' type parameter.</value>
  </data>
  <data name="ERR_VarianceOutByRefDisallowed1" xml:space="preserve">
    <value>Type '{0}' cannot be used in this context because 'In' and 'Out' type parameters cannot be used for ByRef parameter types, and '{0}' is an 'Out' type parameter.</value>
  </data>
  <data name="ERR_VarianceOutByValDisallowed1" xml:space="preserve">
    <value>Type '{0}' cannot be used as a ByVal parameter type because '{0}' is an 'Out' type parameter.</value>
  </data>
  <data name="ERR_VarianceOutConstraintDisallowed1" xml:space="preserve">
    <value>Type '{0}' cannot be used as a generic type constraint because '{0}' is an 'Out' type parameter.</value>
  </data>
  <data name="ERR_VarianceOutNullableDisallowed2" xml:space="preserve">
    <value>Type '{0}' cannot be used in '{1}' because 'In' and 'Out' type parameters cannot be made nullable, and '{0}' is an 'Out' type parameter.</value>
  </data>
  <data name="ERR_VarianceOutParamDisallowed1" xml:space="preserve">
    <value>Type '{0}' cannot be used in this context because '{0}' is an 'Out' type parameter.</value>
  </data>
  <data name="ERR_VarianceOutParamDisallowedForGeneric3" xml:space="preserve">
    <value>Type '{0}' cannot be used for the '{1}' in '{2}' in this context because '{0}' is an 'Out' type parameter.</value>
  </data>
  <data name="ERR_VarianceOutParamDisallowedHere2" xml:space="preserve">
    <value>Type '{0}' cannot be used in '{1}' in this context because '{0}' is an 'Out' type parameter.</value>
  </data>
  <data name="ERR_VarianceOutParamDisallowedHereForGeneric4" xml:space="preserve">
    <value>Type '{0}' cannot be used for the '{2}' of '{3}' in '{1}' in this context because '{0}' is an 'Out' type parameter.</value>
  </data>
  <data name="ERR_VarianceOutPropertyDisallowed1" xml:space="preserve">
    <value>Type '{0}' cannot be used as a property type in this context because '{0}' is an 'Out' type parameter and the property is not marked ReadOnly.</value>
  </data>
  <data name="ERR_VarianceOutWriteOnlyPropertyDisallowed1" xml:space="preserve">
    <value>Type '{0}' cannot be used as a WriteOnly property type because '{0}' is an 'Out' type parameter.</value>
  </data>
  <data name="ERR_VarianceTypeDisallowed2" xml:space="preserve">
    <value>Type '{0}' cannot be used in this context because both the context and the definition of '{0}' are nested within interface '{1}', and '{1}' has 'In' or 'Out' type parameters. Consider moving the definition of '{0}' outside of '{1}'.</value>
  </data>
  <data name="ERR_VarianceTypeDisallowedForGeneric4" xml:space="preserve">
    <value>Type '{0}' cannot be used for the '{2}' in '{3}' in this context because both the context and the definition of '{0}' are nested within interface '{1}', and '{1}' has 'In' or 'Out' type parameters. Consider moving the definition of '{0}' outside of '{1}'.</value>
  </data>
  <data name="ERR_VarianceTypeDisallowedHere3" xml:space="preserve">
    <value>Type '{0}' cannot be used in '{2}' in this context because both the context and the definition of '{0}' are nested within interface '{1}', and '{1}' has 'In' or 'Out' type parameters. Consider moving the definition of '{0}' outside of '{1}'.</value>
  </data>
  <data name="ERR_VarianceTypeDisallowedHereForGeneric5" xml:space="preserve">
    <value>Type '{0}' cannot be used for the '{3}' of '{4}' in '{2}' in this context because both the context and the definition of '{0}' are nested within interface '{1}', and '{1}' has 'In' or 'Out' type parameters. Consider moving the definition of '{0}' outside of '{1}'.</value>
  </data>
  <data name="ERR_ParameterNotValidForType" xml:space="preserve">
    <value>Parameter not valid for the specified unmanaged type.</value>
  </data>
  <data name="ERR_MarshalUnmanagedTypeNotValidForFields" xml:space="preserve">
    <value>Unmanaged type '{0}' not valid for fields.</value>
  </data>
  <data name="ERR_MarshalUnmanagedTypeOnlyValidForFields" xml:space="preserve">
    <value>Unmanaged type '{0}' is only valid for fields.</value>
  </data>
  <data name="ERR_AttributeParameterRequired1" xml:space="preserve">
    <value>Attribute parameter '{0}' must be specified.</value>
  </data>
  <data name="ERR_AttributeParameterRequired2" xml:space="preserve">
    <value>Attribute parameter '{0}' or '{1}' must be specified.</value>
  </data>
  <data name="ERR_MemberConflictWithSynth4" xml:space="preserve">
    <value>Conflicts with '{0}', which is implicitly declared for '{1}' in {2} '{3}'.</value>
  </data>
  <data name="IDS_ProjectSettingsLocationName" xml:space="preserve">
    <value>&lt;project settings&gt;</value>
  </data>
  <data name="WRN_ReturnTypeAttributeOnWriteOnlyProperty" xml:space="preserve">
    <value>Attributes applied on a return type of a WriteOnly Property have no effect.</value>
  </data>
  <data name="WRN_ReturnTypeAttributeOnWriteOnlyProperty_Title" xml:space="preserve">
    <value>Attributes applied on a return type of a WriteOnly Property have no effect</value>
  </data>
  <data name="ERR_SecurityAttributeInvalidTarget" xml:space="preserve">
    <value>Security attribute '{0}' is not valid on this declaration type. Security attributes are only valid on assembly, type and method declarations.</value>
  </data>
  <data name="ERR_AbsentReferenceToPIA1" xml:space="preserve">
    <value>Cannot find the interop type that matches the embedded type '{0}'. Are you missing an assembly reference?</value>
  </data>
  <data name="ERR_CannotLinkClassWithNoPIA1" xml:space="preserve">
    <value>Reference to class '{0}' is not allowed when its assembly is configured to embed interop types.</value>
  </data>
  <data name="ERR_InvalidStructMemberNoPIA1" xml:space="preserve">
    <value>Embedded interop structure '{0}' can contain only public instance fields.</value>
  </data>
  <data name="ERR_NoPIAAttributeMissing2" xml:space="preserve">
    <value>Interop type '{0}' cannot be embedded because it is missing the required '{1}' attribute.</value>
  </data>
  <data name="ERR_PIAHasNoAssemblyGuid1" xml:space="preserve">
    <value>Cannot embed interop types from assembly '{0}' because it is missing the '{1}' attribute.</value>
  </data>
  <data name="ERR_DuplicateLocalTypes3" xml:space="preserve">
    <value>Cannot embed interop type '{0}' found in both assembly '{1}' and '{2}'. Consider disabling the embedding of interop types.</value>
  </data>
  <data name="ERR_PIAHasNoTypeLibAttribute1" xml:space="preserve">
    <value>Cannot embed interop types from assembly '{0}' because it is missing either the '{1}' attribute or the '{2}' attribute.</value>
  </data>
  <data name="ERR_SourceInterfaceMustBeInterface" xml:space="preserve">
    <value>Interface '{0}' has an invalid source interface which is required to embed event '{1}'.</value>
  </data>
  <data name="ERR_EventNoPIANoBackingMember" xml:space="preserve">
    <value>Source interface '{0}' is missing method '{1}', which is required to embed event '{2}'.</value>
  </data>
  <data name="ERR_NestedInteropType" xml:space="preserve">
    <value>Nested type '{0}' cannot be embedded.</value>
  </data>
  <data name="ERR_LocalTypeNameClash2" xml:space="preserve">
    <value>Embedding the interop type '{0}' from assembly '{1}' causes a name clash in the current assembly. Consider disabling the embedding of interop types.</value>
  </data>
  <data name="ERR_InteropMethodWithBody1" xml:space="preserve">
    <value>Embedded interop method '{0}' contains a body.</value>
  </data>
  <data name="ERR_BadAsyncInQuery" xml:space="preserve">
    <value>'Await' may only be used in a query expression within the first collection expression of the initial 'From' clause or within the collection expression of a 'Join' clause.</value>
  </data>
  <data name="ERR_BadGetAwaiterMethod1" xml:space="preserve">
    <value>'Await' requires that the type '{0}' have a suitable GetAwaiter method.</value>
  </data>
  <data name="ERR_BadIsCompletedOnCompletedGetResult2" xml:space="preserve">
    <value>'Await' requires that the return type '{0}' of '{1}.GetAwaiter()' have suitable IsCompleted, OnCompleted and GetResult members, and implement INotifyCompletion or ICriticalNotifyCompletion.</value>
  </data>
  <data name="ERR_DoesntImplementAwaitInterface2" xml:space="preserve">
    <value>'{0}' does not implement '{1}'.</value>
  </data>
  <data name="ERR_BadAwaitNothing" xml:space="preserve">
    <value>Cannot await Nothing. Consider awaiting 'Task.Yield()' instead.</value>
  </data>
  <data name="ERR_BadAsyncByRefParam" xml:space="preserve">
    <value>Async methods cannot have ByRef parameters.</value>
  </data>
  <data name="ERR_InvalidAsyncIteratorModifiers" xml:space="preserve">
    <value>'Async' and 'Iterator' modifiers cannot be used together.</value>
  </data>
  <data name="ERR_BadResumableAccessReturnVariable" xml:space="preserve">
    <value>The implicit return variable of an Iterator or Async method cannot be accessed.</value>
  </data>
  <data name="ERR_ReturnFromNonGenericTaskAsync" xml:space="preserve">
    <value>'Return' statements in this Async method cannot return a value since the return type of the function is 'Task'. Consider changing the function's return type to 'Task(Of T)'.</value>
  </data>
  <data name="ERR_BadAsyncReturnOperand1" xml:space="preserve">
    <value>Since this is an async method, the return expression must be of type '{0}' rather than 'Task(Of {0})'.</value>
  </data>
  <data name="ERR_BadAsyncReturn" xml:space="preserve">
    <value>The 'Async' modifier can only be used on Subs, or on Functions that return Task or Task(Of T).</value>
  </data>
  <data name="ERR_CantAwaitAsyncSub1" xml:space="preserve">
    <value>'{0}' does not return a Task and cannot be awaited. Consider changing it to an Async Function.</value>
  </data>
  <data name="ERR_InvalidLambdaModifier" xml:space="preserve">
    <value>'Only the 'Async' or 'Iterator' modifier is valid on a lambda.</value>
  </data>
  <data name="ERR_BadAwaitInNonAsyncMethod" xml:space="preserve">
    <value>'Await' can only be used within an Async method. Consider marking this method with the 'Async' modifier and changing its return type to 'Task(Of {0})'.</value>
  </data>
  <data name="ERR_BadAwaitInNonAsyncVoidMethod" xml:space="preserve">
    <value>'Await' can only be used within an Async method. Consider marking this method with the 'Async' modifier and changing its return type to 'Task'.</value>
  </data>
  <data name="ERR_BadAwaitInNonAsyncLambda" xml:space="preserve">
    <value>'Await' can only be used within an Async lambda expression. Consider marking this lambda expression with the 'Async' modifier.</value>
  </data>
  <data name="ERR_BadAwaitNotInAsyncMethodOrLambda" xml:space="preserve">
    <value>'Await' can only be used when contained within a method or lambda expression marked with the 'Async' modifier.</value>
  </data>
  <data name="ERR_StatementLambdaInExpressionTree" xml:space="preserve">
    <value>Statement lambdas cannot be converted to expression trees.</value>
  </data>
  <data name="WRN_UnobservedAwaitableExpression" xml:space="preserve">
    <value>Because this call is not awaited, execution of the current method continues before the call is completed. Consider applying the Await operator to the result of the call.</value>
  </data>
  <data name="WRN_UnobservedAwaitableExpression_Title" xml:space="preserve">
    <value>Because this call is not awaited, execution of the current method continues before the call is completed</value>
  </data>
  <data name="ERR_LoopControlMustNotAwait" xml:space="preserve">
    <value>Loop control variable cannot include an 'Await'.</value>
  </data>
  <data name="ERR_BadStaticInitializerInResumable" xml:space="preserve">
    <value>Static variables cannot appear inside Async or Iterator methods.</value>
  </data>
  <data name="ERR_RestrictedResumableType1" xml:space="preserve">
    <value>'{0}' cannot be used as a parameter type for an Iterator or Async method.</value>
  </data>
  <data name="ERR_ConstructorAsync" xml:space="preserve">
    <value>Constructor must not have the 'Async' modifier.</value>
  </data>
  <data name="ERR_PartialMethodsMustNotBeAsync1" xml:space="preserve">
    <value>'{0}' cannot be declared 'Partial' because it has the 'Async' modifier.</value>
  </data>
  <data name="ERR_ResumablesCannotContainOnError" xml:space="preserve">
    <value>'On Error' and 'Resume' cannot appear inside async or iterator methods.</value>
  </data>
  <data name="ERR_ResumableLambdaInExpressionTree" xml:space="preserve">
    <value>Lambdas with the 'Async' or 'Iterator' modifiers cannot be converted to expression trees.</value>
  </data>
  <data name="ERR_CannotLiftRestrictedTypeResumable1" xml:space="preserve">
    <value>Variable of restricted type '{0}' cannot be declared in an Async or Iterator method.</value>
  </data>
  <data name="ERR_BadAwaitInTryHandler" xml:space="preserve">
    <value>'Await' cannot be used inside a 'Catch' statement, a 'Finally' statement, or a 'SyncLock' statement.</value>
  </data>
  <data name="WRN_AsyncLacksAwaits" xml:space="preserve">
    <value>This async method lacks 'Await' operators and so will run synchronously. Consider using the 'Await' operator to await non-blocking API calls, or 'Await Task.Run(...)' to do CPU-bound work on a background thread.</value>
  </data>
  <data name="WRN_AsyncLacksAwaits_Title" xml:space="preserve">
    <value>This async method lacks 'Await' operators and so will run synchronously</value>
  </data>
  <data name="WRN_UnobservedAwaitableDelegate" xml:space="preserve">
    <value>The Task returned from this Async Function will be dropped, and any exceptions in it ignored. Consider changing it to an Async Sub so its exceptions are propagated.</value>
  </data>
  <data name="WRN_UnobservedAwaitableDelegate_Title" xml:space="preserve">
    <value>The Task returned from this Async Function will be dropped, and any exceptions in it ignored</value>
  </data>
  <data name="ERR_SecurityCriticalAsyncInClassOrStruct" xml:space="preserve">
    <value>Async and Iterator methods are not allowed in a [Class|Structure|Interface|Module] that has the 'SecurityCritical' or 'SecuritySafeCritical' attribute.</value>
  </data>
  <data name="ERR_SecurityCriticalAsync" xml:space="preserve">
    <value>Security attribute '{0}' cannot be applied to an Async or Iterator method.</value>
  </data>
  <data name="ERR_DllImportOnResumableMethod" xml:space="preserve">
    <value>'System.Runtime.InteropServices.DllImportAttribute' cannot be applied to an Async or Iterator method.</value>
  </data>
  <data name="ERR_SynchronizedAsyncMethod" xml:space="preserve">
    <value>'MethodImplOptions.Synchronized' cannot be applied to an Async method.</value>
  </data>
  <data name="ERR_AsyncSubMain" xml:space="preserve">
    <value>The 'Main' method cannot be marked 'Async'.</value>
  </data>
  <data name="WRN_AsyncSubCouldBeFunction" xml:space="preserve">
    <value>Some overloads here take an Async Function rather than an Async Sub. Consider either using an Async Function, or casting this Async Sub explicitly to the desired type.</value>
  </data>
  <data name="WRN_AsyncSubCouldBeFunction_Title" xml:space="preserve">
    <value>Some overloads here take an Async Function rather than an Async Sub</value>
  </data>
  <data name="ERR_MyGroupCollectionAttributeCycle" xml:space="preserve">
    <value>MyGroupCollectionAttribute cannot be applied to itself.</value>
  </data>
  <data name="ERR_LiteralExpected" xml:space="preserve">
    <value>Literal expected.</value>
  </data>
  <data name="ERR_WinRTEventWithoutDelegate" xml:space="preserve">
    <value>Event declarations that target WinMD must specify a delegate type.  Add an As clause to the event declaration.</value>
  </data>
  <data name="ERR_MixingWinRTAndNETEvents" xml:space="preserve">
    <value>Event '{0}' cannot implement a Windows Runtime event '{1}' and a regular .NET event '{2}'</value>
  </data>
  <data name="ERR_EventImplRemoveHandlerParamWrong" xml:space="preserve">
    <value>Event '{0}' cannot implement event '{1}' on interface '{2}' because the parameters of their 'RemoveHandler' methods do not match.</value>
  </data>
  <data name="ERR_AddParamWrongForWinRT" xml:space="preserve">
    <value>The type of the 'AddHandler' method's parameter must be the same as the type of the event.</value>
  </data>
  <data name="ERR_RemoveParamWrongForWinRT" xml:space="preserve">
    <value>In a Windows Runtime event, the type of the 'RemoveHandler' method parameter must be 'EventRegistrationToken'</value>
  </data>
  <data name="ERR_ReImplementingWinRTInterface5" xml:space="preserve">
    <value>'{0}.{1}' from 'implements {2}' is already implemented by the base class '{3}'. Re-implementation of Windows Runtime Interface '{4}' is not allowed</value>
  </data>
  <data name="ERR_ReImplementingWinRTInterface4" xml:space="preserve">
    <value>'{0}.{1}' is already implemented by the base class '{2}'. Re-implementation of Windows Runtime Interface '{3}' is not allowed</value>
  </data>
  <data name="ERR_BadIteratorByRefParam" xml:space="preserve">
    <value>Iterator methods cannot have ByRef parameters.</value>
  </data>
  <data name="ERR_BadIteratorExpressionLambda" xml:space="preserve">
    <value>Single-line lambdas cannot have the 'Iterator' modifier. Use a multiline lambda instead.</value>
  </data>
  <data name="ERR_BadIteratorReturn" xml:space="preserve">
    <value>Iterator functions must return either IEnumerable(Of T), or IEnumerator(Of T), or the non-generic forms IEnumerable or IEnumerator.</value>
  </data>
  <data name="ERR_BadReturnValueInIterator" xml:space="preserve">
    <value>To return a value from an Iterator function, use 'Yield' rather than 'Return'.</value>
  </data>
  <data name="ERR_BadYieldInNonIteratorMethod" xml:space="preserve">
    <value>'Yield' can only be used in a method marked with the 'Iterator' modifier.</value>
  </data>
  <data name="ERR_BadYieldInTryHandler" xml:space="preserve">
    <value>'Yield' cannot be used inside a 'Catch' statement or a 'Finally' statement.</value>
  </data>
  <data name="WRN_DefAsgNoRetValWinRtEventVal1" xml:space="preserve">
    <value>The AddHandler for Windows Runtime event '{0}' doesn't return a value on all code paths. Are you missing a 'Return' statement?</value>
  </data>
  <data name="WRN_DefAsgNoRetValWinRtEventVal1_Title" xml:space="preserve">
    <value>The AddHandler for Windows Runtime event doesn't return a value on all code paths</value>
  </data>
  <data name="ERR_PartialMethodDefaultParameterValueMismatch2" xml:space="preserve">
    <value>Optional parameter of a method '{0}' does not have the same default value as the corresponding parameter of the partial method '{1}'.</value>
  </data>
  <data name="ERR_PartialMethodParamArrayMismatch2" xml:space="preserve">
    <value>Parameter of a method '{0}' differs by ParamArray modifier from the corresponding parameter of the partial method '{1}'.</value>
  </data>
  <data name="ERR_NetModuleNameMismatch" xml:space="preserve">
    <value>Module name '{0}' stored in '{1}' must match its filename.</value>
  </data>
  <data name="ERR_BadModuleName" xml:space="preserve">
    <value>Invalid module name: {0}</value>
  </data>
  <data name="WRN_AssemblyAttributeFromModuleIsOverridden" xml:space="preserve">
    <value>Attribute '{0}' from module '{1}' will be ignored in favor of the instance appearing in source.</value>
  </data>
  <data name="WRN_AssemblyAttributeFromModuleIsOverridden_Title" xml:space="preserve">
    <value>Attribute from module will be ignored in favor of the instance appearing in source</value>
  </data>
  <data name="ERR_CmdOptionConflictsSource" xml:space="preserve">
    <value>Attribute '{0}' given in a source file conflicts with option '{1}'.</value>
  </data>
  <data name="WRN_ReferencedAssemblyDoesNotHaveStrongName" xml:space="preserve">
    <value>Referenced assembly '{0}' does not have a strong name.</value>
  </data>
  <data name="WRN_ReferencedAssemblyDoesNotHaveStrongName_Title" xml:space="preserve">
    <value>Referenced assembly does not have a strong name</value>
  </data>
  <data name="ERR_InvalidSignaturePublicKey" xml:space="preserve">
    <value>Invalid signature public key specified in AssemblySignatureKeyAttribute.</value>
  </data>
  <data name="ERR_CollisionWithPublicTypeInModule" xml:space="preserve">
    <value>Type '{0}' conflicts with public type defined in added module '{1}'.</value>
  </data>
  <data name="ERR_ExportedTypeConflictsWithDeclaration" xml:space="preserve">
    <value>Type '{0}' exported from module '{1}' conflicts with type declared in primary module of this assembly.</value>
  </data>
  <data name="ERR_ExportedTypesConflict" xml:space="preserve">
    <value>Type '{0}' exported from module '{1}' conflicts with type '{2}' exported from module '{3}'.</value>
  </data>
  <data name="WRN_RefCultureMismatch" xml:space="preserve">
    <value>Referenced assembly '{0}' has different culture setting of '{1}'.</value>
  </data>
  <data name="WRN_RefCultureMismatch_Title" xml:space="preserve">
    <value>Referenced assembly has different culture setting</value>
  </data>
  <data name="ERR_AgnosticToMachineModule" xml:space="preserve">
    <value>Agnostic assembly cannot have a processor specific module '{0}'.</value>
  </data>
  <data name="ERR_ConflictingMachineModule" xml:space="preserve">
    <value>Assembly and module '{0}' cannot target different processors.</value>
  </data>
  <data name="WRN_ConflictingMachineAssembly" xml:space="preserve">
    <value>Referenced assembly '{0}' targets a different processor.</value>
  </data>
  <data name="WRN_ConflictingMachineAssembly_Title" xml:space="preserve">
    <value>Referenced assembly targets a different processor</value>
  </data>
  <data name="ERR_CryptoHashFailed" xml:space="preserve">
    <value>Cryptographic failure while creating hashes.</value>
  </data>
  <data name="ERR_CantHaveWin32ResAndManifest" xml:space="preserve">
    <value>Conflicting options specified: Win32 resource file; Win32 manifest.</value>
  </data>
  <data name="ERR_ForwardedTypeConflictsWithDeclaration" xml:space="preserve">
    <value>Forwarded type '{0}' conflicts with type declared in primary module of this assembly.</value>
  </data>
  <data name="ERR_ForwardedTypesConflict" xml:space="preserve">
    <value>Type '{0}' forwarded to assembly '{1}' conflicts with type '{2}' forwarded to assembly '{3}'.</value>
  </data>
  <data name="ERR_TooLongMetadataName" xml:space="preserve">
    <value>Name '{0}' exceeds the maximum length allowed in metadata.</value>
  </data>
  <data name="ERR_MissingNetModuleReference" xml:space="preserve">
    <value>Reference to '{0}' netmodule missing.</value>
  </data>
  <data name="ERR_NetModuleNameMustBeUnique" xml:space="preserve">
    <value>Module '{0}' is already defined in this assembly. Each module must have a unique filename.</value>
  </data>
  <data name="ERR_ForwardedTypeConflictsWithExportedType" xml:space="preserve">
    <value>Type '{0}' forwarded to assembly '{1}' conflicts with type '{2}' exported from module '{3}'.</value>
  </data>
  <data name="IDS_MSG_ADDREFERENCE" xml:space="preserve">
    <value>Adding assembly reference '{0}'</value>
  </data>
  <data name="IDS_MSG_ADDLINKREFERENCE" xml:space="preserve">
    <value>Adding embedded assembly reference '{0}'</value>
  </data>
  <data name="IDS_MSG_ADDMODULE" xml:space="preserve">
    <value>Adding module reference '{0}'</value>
  </data>
  <data name="ERR_NestingViolatesCLS1" xml:space="preserve">
    <value>Type '{0}' does not inherit the generic type parameters of its container.</value>
  </data>
  <data name="ERR_PDBWritingFailed" xml:space="preserve">
    <value>Failure writing debug information: {0}</value>
  </data>
  <data name="ERR_ParamDefaultValueDiffersFromAttribute" xml:space="preserve">
    <value>The parameter has multiple distinct default values.</value>
  </data>
  <data name="ERR_FieldHasMultipleDistinctConstantValues" xml:space="preserve">
    <value>The field has multiple distinct constant values.</value>
  </data>
  <data name="ERR_EncNoPIAReference" xml:space="preserve">
    <value>Cannot continue since the edit includes a reference to an embedded type: '{0}'.</value>
  </data>
  <data name="ERR_EncReferenceToAddedMember" xml:space="preserve">
    <value>Member '{0}' added during the current debug session can only be accessed from within its declaring assembly '{1}'.</value>
  </data>
  <data name="ERR_UnsupportedModule1" xml:space="preserve">
    <value>'{0}' is an unsupported .NET module.</value>
  </data>
  <data name="ERR_UnsupportedEvent1" xml:space="preserve">
    <value>'{0}' is an unsupported event.</value>
  </data>
  <data name="PropertiesCanNotHaveTypeArguments" xml:space="preserve">
    <value>Properties can not have type arguments</value>
  </data>
  <data name="IdentifierSyntaxNotWithinSyntaxTree" xml:space="preserve">
    <value>IdentifierSyntax not within syntax tree</value>
  </data>
  <data name="AnonymousObjectCreationExpressionSyntaxNotWithinTree" xml:space="preserve">
    <value>AnonymousObjectCreationExpressionSyntax not within syntax tree</value>
  </data>
  <data name="FieldInitializerSyntaxNotWithinSyntaxTree" xml:space="preserve">
    <value>FieldInitializerSyntax not within syntax tree</value>
  </data>
  <data name="IDS_TheSystemCannotFindThePathSpecified" xml:space="preserve">
    <value>The system cannot find the path specified</value>
  </data>
  <data name="ThereAreNoPointerTypesInVB" xml:space="preserve">
    <value>There are no pointer types in VB.</value>
  </data>
  <data name="ThereIsNoDynamicTypeInVB" xml:space="preserve">
    <value>There is no dynamic type in VB.</value>
  </data>
  <data name="VariableSyntaxNotWithinSyntaxTree" xml:space="preserve">
    <value>variableSyntax not within syntax tree</value>
  </data>
  <data name="AggregateSyntaxNotWithinSyntaxTree" xml:space="preserve">
    <value>AggregateSyntax not within syntax tree</value>
  </data>
  <data name="FunctionSyntaxNotWithinSyntaxTree" xml:space="preserve">
    <value>FunctionSyntax not within syntax tree</value>
  </data>
  <data name="PositionIsNotWithinSyntax" xml:space="preserve">
    <value>Position is not within syntax tree</value>
  </data>
  <data name="RangeVariableSyntaxNotWithinSyntaxTree" xml:space="preserve">
    <value>RangeVariableSyntax not within syntax tree</value>
  </data>
  <data name="DeclarationSyntaxNotWithinSyntaxTree" xml:space="preserve">
    <value>DeclarationSyntax not within syntax tree</value>
  </data>
  <data name="StatementOrExpressionIsNotAValidType" xml:space="preserve">
    <value>StatementOrExpression is not an ExecutableStatementSyntax or an ExpressionSyntax</value>
  </data>
  <data name="DeclarationSyntaxNotWithinTree" xml:space="preserve">
    <value>DeclarationSyntax not within tree</value>
  </data>
  <data name="TypeParameterNotWithinTree" xml:space="preserve">
    <value>TypeParameter not within tree</value>
  </data>
  <data name="NotWithinTree" xml:space="preserve">
    <value> not within tree</value>
  </data>
  <data name="LocationMustBeProvided" xml:space="preserve">
    <value>Location must be provided in order to provide minimal type qualification.</value>
  </data>
  <data name="SemanticModelMustBeProvided" xml:space="preserve">
    <value>SemanticModel must be provided in order to provide minimal type qualification.</value>
  </data>
  <data name="NumberOfTypeParametersAndArgumentsMustMatch" xml:space="preserve">
    <value>the number of type parameters and arguments should be the same</value>
  </data>
  <data name="ERR_ResourceInModule" xml:space="preserve">
    <value>Cannot link resource files when building a module</value>
  </data>
  <data name="NotAVbSymbol" xml:space="preserve">
    <value>Not a VB symbol.</value>
  </data>
  <data name="ElementsCannotBeNull" xml:space="preserve">
    <value>Elements cannot be null.</value>
  </data>
  <data name="HDN_UnusedImportClause" xml:space="preserve">
    <value>Unused import clause.</value>
  </data>
  <data name="HDN_UnusedImportStatement" xml:space="preserve">
    <value>Unused import statement.</value>
  </data>
  <data name="WrongSemanticModelType" xml:space="preserve">
    <value>Expected a {0} SemanticModel.</value>
  </data>
  <data name="PositionNotWithinTree" xml:space="preserve">
    <value>Position must be within span of the syntax tree.</value>
  </data>
  <data name="SpeculatedSyntaxNodeCannotBelongToCurrentCompilation" xml:space="preserve">
    <value>Syntax node to be speculated cannot belong to a syntax tree from the current compilation.</value>
  </data>
  <data name="ChainingSpeculativeModelIsNotSupported" xml:space="preserve">
    <value>Chaining speculative semantic model is not supported. You should create a speculative model from the non-speculative ParentModel.</value>
  </data>
  <data name="IDS_ToolName" xml:space="preserve">
    <value>Microsoft (R) Visual Basic Compiler</value>
  </data>
  <data name="IDS_LogoLine1" xml:space="preserve">
    <value>{0} version {1}</value>
  </data>
  <data name="IDS_LogoLine2" xml:space="preserve">
    <value>Copyright (C) Microsoft Corporation. All rights reserved.</value>
  </data>
  <data name="IDS_LangVersions" xml:space="preserve">
    <value>Supported language versions:</value>
  </data>
  <data name="IDS_VBCHelp" xml:space="preserve">
    <value>                  Visual Basic Compiler Options

                                  - OUTPUT FILE -
/out:&lt;file&gt;                       Specifies the output file name.
/target:exe                       Create a console application (default). 
                                  (Short form: /t)
/target:winexe                    Create a Windows application.
/target:library                   Create a library assembly.
/target:module                    Create a module that can be added to an 
                                  assembly.
/target:appcontainerexe           Create a Windows application that runs in 
                                  AppContainer.
/target:winmdobj                  Create a Windows Metadata intermediate file
/doc[+|-]                         Generates XML documentation file.
/doc:&lt;file&gt;                       Generates XML documentation file to &lt;file&gt;.
/refout:&lt;file&gt;                    Reference assembly output to generate

                                  - INPUT FILES -
/addmodule:&lt;file_list&gt;            Reference metadata from the specified modules
/link:&lt;file_list&gt;                 Embed metadata from the specified interop 
                                  assembly. (Short form: /l)
/recurse:&lt;wildcard&gt;               Include all files in the current directory 
                                  and subdirectories according to the
                                  wildcard specifications.
/reference:&lt;file_list&gt;            Reference metadata from the specified 
                                  assembly. (Short form: /r)
/analyzer:&lt;file_list&gt;             Run the analyzers from this assembly
                                  (Short form: /a)
/additionalfile:&lt;file list&gt;       Additional files that don't directly affect code
                                  generation but may be used by analyzers for producing
                                  errors or warnings.

                                  - RESOURCES -
/linkresource:&lt;resinfo&gt;           Links the specified file as an external 
                                  assembly resource.
                                  resinfo:&lt;file&gt;[,&lt;name&gt;[,public|private]] 
                                  (Short form: /linkres)
/nowin32manifest                  The default manifest should not be embedded 
                                  in the manifest section of the output PE.
/resource:&lt;resinfo&gt;               Adds the specified file as an embedded 
                                  assembly resource.
                                  resinfo:&lt;file&gt;[,&lt;name&gt;[,public|private]] 
                                  (Short form: /res)
/win32icon:&lt;file&gt;                 Specifies a Win32 icon file (.ico) for the 
                                  default Win32 resources.
/win32manifest:&lt;file&gt;             The provided file is embedded in the manifest
                                  section of the output PE.
/win32resource:&lt;file&gt;             Specifies a Win32 resource file (.res).

                                  - CODE GENERATION -
/optimize[+|-]                    Enable optimizations.
/removeintchecks[+|-]             Remove integer checks. Default off.
/debug[+|-]                       Emit debugging information.
/debug:full                       Emit full debugging information (default).
/debug:pdbonly                    Emit full debugging information.
/debug:portable                   Emit cross-platform debugging information.
/debug:embedded                   Emit cross-platform debugging information into 
                                  the target .dll or .exe.
/deterministic                    Produce a deterministic assembly
                                  (including module version GUID and timestamp)
/refonly                          Produce a reference assembly in place of the main output
/instrument:TestCoverage          Produce an assembly instrumented to collect
                                  coverage information
/sourcelink:&lt;file&gt;                Source link info to embed into PDB.

                                  - ERRORS AND WARNINGS -
/nowarn                           Disable all warnings.
/nowarn:&lt;number_list&gt;             Disable a list of individual warnings.
/warnaserror[+|-]                 Treat all warnings as errors.
/warnaserror[+|-]:&lt;number_list&gt;   Treat a list of warnings as errors.
/ruleset:&lt;file&gt;                   Specify a ruleset file that disables specific
                                  diagnostics.
/errorlog:&lt;file&gt;                  Specify a file to log all compiler and analyzer
                                  diagnostics.
/reportanalyzer                   Report additional analyzer information, such as
                                  execution time.

                                  - LANGUAGE -
/define:&lt;symbol_list&gt;             Declare global conditional compilation 
                                  symbol(s). symbol_list:name=value,... 
                                  (Short form: /d)
/imports:&lt;import_list&gt;            Declare global Imports for namespaces in 
                                  referenced metadata files. 
                                  import_list:namespace,...
/langversion:?                    Display the allowed values for language version
/langversion:&lt;string&gt;             Specify language version such as
                                  `default` (latest major version), or
                                  `latest` (latest version, including minor versions),
                                  or specific versions like `14` or `15.3`
/optionexplicit[+|-]              Require explicit declaration of variables.
/optioninfer[+|-]                 Allow type inference of variables.
/rootnamespace:&lt;string&gt;           Specifies the root Namespace for all type 
                                  declarations.
/optionstrict[+|-]                Enforce strict language semantics.
/optionstrict:custom              Warn when strict language semantics are not
                                  respected.
/optioncompare:binary             Specifies binary-style string comparisons.
                                  This is the default.
/optioncompare:text               Specifies text-style string comparisons.

                                  - MISCELLANEOUS -
/help                             Display this usage message. (Short form: /?)
/noconfig                         Do not auto-include VBC.RSP file.
/nologo                           Do not display compiler copyright banner.
/quiet                            Quiet output mode.
/verbose                          Display verbose messages.
/parallel[+|-]                    Concurrent build. 
/version                          Display the compiler version number and exit.

                                  - ADVANCED -
/baseaddress:&lt;number&gt;             The base address for a library or module 
                                  (hex).
/checksumalgorithm:&lt;alg&gt;          Specify algorithm for calculating source file 
                                  checksum stored in PDB. Supported values are:
                                  SHA1 (default) or SHA256.
/codepage:&lt;number&gt;                Specifies the codepage to use when opening 
                                  source files.
/delaysign[+|-]                   Delay-sign the assembly using only the public
                                  portion of the strong name key.
/publicsign[+|-]                  Public-sign the assembly using only the public
                                  portion of the strong name key.
/errorreport:&lt;string&gt;             Specifies how to handle internal compiler
                                  errors; must be prompt, send, none, or queue
                                  (default).
/filealign:&lt;number&gt;               Specify the alignment used for output file 
                                  sections.
/highentropyva[+|-]               Enable high-entropy ASLR.
/keycontainer:&lt;string&gt;            Specifies a strong name key container.
/keyfile:&lt;file&gt;                   Specifies a strong name key file.
/libpath:&lt;path_list&gt;              List of directories to search for metadata 
                                  references. (Semi-colon delimited.)
/main:&lt;class&gt;                     Specifies the Class or Module that contains 
                                  Sub Main. It can also be a Class that 
                                  inherits from System.Windows.Forms.Form. 
                                  (Short form: /m)
/moduleassemblyname:&lt;string&gt;      Name of the assembly which this module will 
                                  be a part of.
/netcf                            Target the .NET Compact Framework.
/nostdlib                         Do not reference standard libraries 
                                  (system.dll and VBC.RSP file).
/pathmap:&lt;K1&gt;=&lt;V1&gt;,&lt;K2&gt;=&lt;V2&gt;,...
                                  Specify a mapping for source path names output by
                                  the compiler.
/platform:&lt;string&gt;                Limit which platforms this code can run on; 
                                  must be x86, x64, Itanium, arm,
                                  AnyCPU32BitPreferred or anycpu (default).
/preferreduilang                  Specify the preferred output language name.
/sdkpath:&lt;path&gt;                   Location of the .NET Framework SDK directory
                                  (mscorlib.dll).
/subsystemversion:&lt;version&gt;       Specify subsystem version of the output PE. 
                                  version:&lt;number&gt;[.&lt;number&gt;]
/utf8output[+|-]                  Emit compiler output in UTF8 character 
                                  encoding.
@&lt;file&gt;                           Insert command-line settings from a text file
/vbruntime[+|-|*]                 Compile with/without the default Visual Basic
                                  runtime.
/vbruntime:&lt;file&gt;                 Compile with the alternate Visual Basic 
                                  runtime in &lt;file&gt;.
</value>
  </data>
  <data name="WRN_PdbLocalNameTooLong" xml:space="preserve">
    <value>Local name '{0}' is too long for PDB.  Consider shortening or compiling without /debug.</value>
  </data>
  <data name="WRN_PdbLocalNameTooLong_Title" xml:space="preserve">
    <value>Local name is too long for PDB</value>
  </data>
  <data name="WRN_PdbUsingNameTooLong" xml:space="preserve">
    <value>Import string '{0}' is too long for PDB.  Consider shortening or compiling without /debug.</value>
  </data>
  <data name="WRN_PdbUsingNameTooLong_Title" xml:space="preserve">
    <value>Import string is too long for PDB</value>
  </data>
  <data name="WRN_XMLDocCrefToTypeParameter" xml:space="preserve">
    <value>XML comment has a tag with a 'cref' attribute '{0}' that bound to a type parameter.  Use the &lt;typeparamref&gt; tag instead.</value>
  </data>
  <data name="WRN_XMLDocCrefToTypeParameter_Title" xml:space="preserve">
    <value>XML comment has a tag with a 'cref' attribute that bound to a type parameter</value>
  </data>
  <data name="ERR_LinkedNetmoduleMetadataMustProvideFullPEImage" xml:space="preserve">
    <value>Linked netmodule metadata must provide a full PE image: '{0}'.</value>
  </data>
  <data name="WRN_AnalyzerCannotBeCreated" xml:space="preserve">
    <value>An instance of analyzer {0} cannot be created from {1} : {2}.</value>
  </data>
  <data name="WRN_AnalyzerCannotBeCreated_Title" xml:space="preserve">
    <value>Instance of analyzer cannot be created</value>
  </data>
  <data name="WRN_NoAnalyzerInAssembly" xml:space="preserve">
    <value>The assembly {0} does not contain any analyzers.</value>
  </data>
  <data name="WRN_NoAnalyzerInAssembly_Title" xml:space="preserve">
    <value>Assembly does not contain any analyzers</value>
  </data>
  <data name="WRN_UnableToLoadAnalyzer" xml:space="preserve">
    <value>Unable to load analyzer assembly {0} : {1}.</value>
  </data>
  <data name="WRN_UnableToLoadAnalyzer_Title" xml:space="preserve">
    <value>Unable to load analyzer assembly</value>
  </data>
  <data name="INF_UnableToLoadSomeTypesInAnalyzer" xml:space="preserve">
    <value>Skipping some types in analyzer assembly {0} due to a ReflectionTypeLoadException : {1}.</value>
  </data>
  <data name="INF_UnableToLoadSomeTypesInAnalyzer_Title" xml:space="preserve">
    <value>Skip loading types in analyzer assembly that fail due to a ReflectionTypeLoadException</value>
  </data>
  <data name="ERR_CantReadRulesetFile" xml:space="preserve">
    <value>Error reading ruleset file {0} - {1}</value>
  </data>
  <data name="ERR_PlatformDoesntSupport" xml:space="preserve">
    <value>{0} is not supported in current project type.</value>
  </data>
  <data name="ERR_CantUseRequiredAttribute" xml:space="preserve">
    <value>The RequiredAttribute attribute is not permitted on Visual Basic types.</value>
  </data>
  <data name="ERR_EncodinglessSyntaxTree" xml:space="preserve">
    <value>Cannot emit debug information for a source text without encoding.</value>
  </data>
  <data name="ERR_InvalidFormatSpecifier" xml:space="preserve">
    <value>'{0}' is not a valid format specifier</value>
  </data>
  <data name="ERR_InvalidPreprocessorConstantType" xml:space="preserve">
    <value>Preprocessor constant '{0}' of type '{1}' is not supported, only primitive types are allowed.</value>
  </data>
  <data name="ERR_ExpectedWarningKeyword" xml:space="preserve">
    <value>'Warning' expected.</value>
  </data>
  <data name="ERR_CannotBeMadeNullable1" xml:space="preserve">
    <value>'{0}' cannot be made nullable.</value>
  </data>
  <data name="ERR_BadConditionalWithRef" xml:space="preserve">
    <value>Leading '?' can only appear inside a 'With' statement, but not inside an object member initializer.</value>
  </data>
  <data name="ERR_NullPropagatingOpInExpressionTree" xml:space="preserve">
    <value>A null propagating operator cannot be converted into an expression tree.</value>
  </data>
  <data name="ERR_TooLongOrComplexExpression" xml:space="preserve">
    <value>An expression is too long or complex to compile</value>
  </data>
  <data name="ERR_ExpressionDoesntHaveName" xml:space="preserve">
    <value>This expression does not have a name.</value>
  </data>
  <data name="ERR_InvalidNameOfSubExpression" xml:space="preserve">
    <value>This sub-expression cannot be used inside NameOf argument.</value>
  </data>
  <data name="ERR_MethodTypeArgsUnexpected" xml:space="preserve">
    <value>Method type arguments unexpected.</value>
  </data>
  <data name="NoNoneSearchCriteria" xml:space="preserve">
    <value>SearchCriteria is expected.</value>
  </data>
  <data name="ERR_InvalidAssemblyCulture" xml:space="preserve">
    <value>Assembly culture strings may not contain embedded NUL characters.</value>
  </data>
  <data name="ERR_InReferencedAssembly" xml:space="preserve">
    <value>There is an error in a referenced assembly '{0}'.</value>
  </data>
  <data name="ERR_InterpolationFormatWhitespace" xml:space="preserve">
    <value>Format specifier may not contain trailing whitespace.</value>
  </data>
  <data name="ERR_InterpolationAlignmentOutOfRange" xml:space="preserve">
    <value>Alignment value is outside of the supported range.</value>
  </data>
  <data name="ERR_InterpolatedStringFactoryError" xml:space="preserve">
    <value>There were one or more errors emitting a call to {0}.{1}. Method or its return type may be missing or malformed.</value>
  </data>
  <data name="HDN_UnusedImportClause_Title" xml:space="preserve">
    <value>Unused import clause</value>
  </data>
  <data name="HDN_UnusedImportStatement_Title" xml:space="preserve">
    <value>Unused import statement</value>
  </data>
  <data name="ERR_ConstantStringTooLong" xml:space="preserve">
    <value>Length of String constant exceeds current memory limit.  Try splitting the string into multiple constants.</value>
  </data>
  <data name="ERR_LanguageVersion" xml:space="preserve">
    <value>Visual Basic {0} does not support {1}.</value>
  </data>
  <data name="ERR_BadPdbData" xml:space="preserve">
    <value>Error reading debug information for '{0}'</value>
  </data>
  <data name="FEATURE_ArrayLiterals" xml:space="preserve">
    <value>array literal expressions</value>
  </data>
  <data name="FEATURE_AsyncExpressions" xml:space="preserve">
    <value>async methods or lambdas</value>
  </data>
  <data name="FEATURE_AutoProperties" xml:space="preserve">
    <value>auto-implemented properties</value>
  </data>
  <data name="FEATURE_ReadonlyAutoProperties" xml:space="preserve">
    <value>readonly auto-implemented properties</value>
  </data>
  <data name="FEATURE_CoContraVariance" xml:space="preserve">
    <value>variance</value>
  </data>
  <data name="FEATURE_CollectionInitializers" xml:space="preserve">
    <value>collection initializers</value>
  </data>
  <data name="FEATURE_GlobalNamespace" xml:space="preserve">
    <value>declaring a Global namespace</value>
  </data>
  <data name="FEATURE_Iterators" xml:space="preserve">
    <value>iterators</value>
  </data>
  <data name="FEATURE_LineContinuation" xml:space="preserve">
    <value>implicit line continuation</value>
  </data>
  <data name="FEATURE_StatementLambdas" xml:space="preserve">
    <value>multi-line lambda expressions</value>
  </data>
  <data name="FEATURE_SubLambdas" xml:space="preserve">
    <value>'Sub' lambda expressions</value>
  </data>
  <data name="FEATURE_NullPropagatingOperator" xml:space="preserve">
    <value>null conditional operations</value>
  </data>
  <data name="FEATURE_NameOfExpressions" xml:space="preserve">
    <value>'nameof' expressions</value>
  </data>
  <data name="FEATURE_RegionsEverywhere" xml:space="preserve">
    <value>region directives within method bodies or regions crossing boundaries of declaration blocks</value>
  </data>
  <data name="FEATURE_MultilineStringLiterals" xml:space="preserve">
    <value>multiline string literals</value>
  </data>
  <data name="FEATURE_CObjInAttributeArguments" xml:space="preserve">
    <value>CObj in attribute arguments</value>
  </data>
  <data name="FEATURE_LineContinuationComments" xml:space="preserve">
    <value>line continuation comments</value>
  </data>
  <data name="FEATURE_TypeOfIsNot" xml:space="preserve">
    <value>TypeOf IsNot expression</value>
  </data>
  <data name="FEATURE_YearFirstDateLiterals" xml:space="preserve">
    <value>year-first date literals</value>
  </data>
  <data name="FEATURE_WarningDirectives" xml:space="preserve">
    <value>warning directives</value>
  </data>
  <data name="FEATURE_PartialModules" xml:space="preserve">
    <value>partial modules</value>
  </data>
  <data name="FEATURE_PartialInterfaces" xml:space="preserve">
    <value>partial interfaces</value>
  </data>
  <data name="FEATURE_ImplementingReadonlyOrWriteonlyPropertyWithReadwrite" xml:space="preserve">
    <value>implementing read-only or write-only property with read-write property</value>
  </data>
  <data name="FEATURE_DigitSeparators" xml:space="preserve">
    <value>digit separators</value>
  </data>
  <data name="FEATURE_BinaryLiterals" xml:space="preserve">
    <value>binary literals</value>
  </data>
  <data name="FEATURE_Tuples" xml:space="preserve">
    <value>tuples</value>
  </data>
  <data name="ERR_DebugEntryPointNotSourceMethodDefinition" xml:space="preserve">
    <value>Debug entry point must be a definition of a method declared in the current compilation.</value>
  </data>
  <data name="ERR_InvalidPathMap" xml:space="preserve">
    <value>The pathmap option was incorrectly formatted.</value>
  </data>
  <data name="SyntaxTreeIsNotASubmission" xml:space="preserve">
    <value>Syntax tree should be created from a submission.</value>
  </data>
  <data name="ERR_TooManyUserStrings" xml:space="preserve">
    <value>Combined length of user strings used by the program exceeds allowed limit. Try to decrease use of string or XML literals.</value>
  </data>
  <data name="ERR_PeWritingFailure" xml:space="preserve">
    <value>An error occurred while writing the output file: {0}</value>
  </data>
  <data name="ERR_OptionMustBeAbsolutePath" xml:space="preserve">
    <value>Option '{0}' must be an absolute path.</value>
  </data>
  <data name="ERR_SourceLinkRequiresPdb" xml:space="preserve">
    <value>/sourcelink switch is only supported when emitting PDB.</value>
  </data>
  <data name="ERR_TupleDuplicateElementName" xml:space="preserve">
    <value>Tuple element names must be unique.</value>
  </data>
  <data name="WRN_TupleLiteralNameMismatch" xml:space="preserve">
    <value>The tuple element name '{0}' is ignored because a different name or no name is specified by the target type '{1}'.</value>
  </data>
  <data name="WRN_TupleLiteralNameMismatch_Title" xml:space="preserve">
    <value>The tuple element name is ignored because a different name or no name is specified by the assignment target.</value>
  </data>
  <data name="ERR_TupleReservedElementName" xml:space="preserve">
    <value>Tuple element name '{0}' is only allowed at position {1}.</value>
  </data>
  <data name="ERR_TupleReservedElementNameAnyPosition" xml:space="preserve">
    <value>Tuple element name '{0}' is disallowed at any position.</value>
  </data>
  <data name="ERR_TupleTooFewElements" xml:space="preserve">
    <value>Tuple must contain at least two elements.</value>
  </data>
  <data name="ERR_TupleElementNamesAttributeMissing" xml:space="preserve">
    <value>Cannot define a class or member that utilizes tuples because the compiler required type '{0}' cannot be found. Are you missing a reference?</value>
  </data>
  <data name="ERR_ExplicitTupleElementNamesAttribute" xml:space="preserve">
    <value>Cannot reference 'System.Runtime.CompilerServices.TupleElementNamesAttribute' explicitly. Use the tuple syntax to define tuple names.</value>
  </data>
  <data name="ERR_RefReturningCallInExpressionTree" xml:space="preserve">
    <value>An expression tree may not contain a call to a method or property that returns by reference.</value>
  </data>
  <data name="ERR_CannotEmbedWithoutPdb" xml:space="preserve">
    <value>/embed switch is only supported when emitting a PDB.</value>
  </data>
  <data name="ERR_InvalidInstrumentationKind" xml:space="preserve">
    <value>Invalid instrumentation kind: {0}</value>
  </data>
  <data name="ERR_DocFileGen" xml:space="preserve">
    <value>Error writing to XML documentation file: {0}</value>
  </data>
  <data name="ERR_BadAssemblyName" xml:space="preserve">
    <value>Invalid assembly name: {0}</value>
  </data>
  <data name="ERR_TypeForwardedToMultipleAssemblies" xml:space="preserve">
    <value>Module '{0}' in assembly '{1}' is forwarding the type '{2}' to multiple assemblies: '{3}' and '{4}'.</value>
  </data>
  <data name="ERR_Merge_conflict_marker_encountered" xml:space="preserve">
    <value>Merge conflict marker encountered</value>
  </data>
  <data name="ERR_NoRefOutWhenRefOnly" xml:space="preserve">
    <value>Do not use refout when using refonly.</value>
  </data>
  <data name="ERR_NoNetModuleOutputWhenRefOutOrRefOnly" xml:space="preserve">
    <value>Cannot compile net modules when using /refout or /refonly.</value>
  </data>
  <data name="ERR_BadNonTrailingNamedArgument" xml:space="preserve">
    <value>Named argument '{0}' is used out-of-position but is followed by an unnamed argument</value>
  </data>
  <data name="ERR_BadDocumentationMode" xml:space="preserve">
    <value>Provided documentation mode is unsupported or invalid: '{0}'.</value>
  </data>
  <data name="ERR_BadLanguageVersion" xml:space="preserve">
    <value>Provided language version is unsupported or invalid: '{0}'.</value>
  </data>
  <data name="ERR_BadSourceCodeKind" xml:space="preserve">
    <value>Provided source code kind is unsupported or invalid: '{0}'</value>
  </data>
  <data name="ERR_TupleInferredNamesNotAvailable" xml:space="preserve">
    <value>Tuple element name '{0}' is inferred. Please use language version {1} or greater to access an element by its inferred name.</value>
  </data>
  <data name="WRN_Experimental" xml:space="preserve">
    <value>'{0}' is for evaluation purposes only and is subject to change or removal in future updates.</value>
  </data>
  <data name="WRN_Experimental_Title" xml:space="preserve">
    <value>Type is for evaluation purposes only and is subject to change or removal in future updates.</value>
  </data>
  <data name="ERR_InvalidDebugInfo" xml:space="preserve">
    <value>Unable to read debug information of method '{0}' (token 0x{1}) from assembly '{2}'</value>
  </data>
<<<<<<< HEAD
  <data name="IConversionExpressionIsNotVisualBasicConversion" xml:space="preserve">
    <value>{0} is not a valid Visual Basic conversion expression</value>
  </data>
</root>
=======
  <data name="FEATURE_LeadingDigitSeparator" xml:space="preserve">
    <value>leading digit separator</value>
  </data>
</root>
>>>>>>> b01e4b25
<|MERGE_RESOLUTION|>--- conflicted
+++ resolved
@@ -5509,14 +5509,10 @@
   <data name="ERR_InvalidDebugInfo" xml:space="preserve">
     <value>Unable to read debug information of method '{0}' (token 0x{1}) from assembly '{2}'</value>
   </data>
-<<<<<<< HEAD
   <data name="IConversionExpressionIsNotVisualBasicConversion" xml:space="preserve">
     <value>{0} is not a valid Visual Basic conversion expression</value>
   </data>
-</root>
-=======
   <data name="FEATURE_LeadingDigitSeparator" xml:space="preserve">
     <value>leading digit separator</value>
   </data>
-</root>
->>>>>>> b01e4b25
+</root>