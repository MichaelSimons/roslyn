--- conflicted
+++ resolved
@@ -182,12 +182,7 @@
 End Class]]>.Value
 
             Dim expectedOperationTree = <![CDATA[
-<<<<<<< HEAD
-IConversionExpression (Implicit, TryCast: False, Unchecked) (OperationKind.ConversionExpression, Type: System.Object) (Syntax: 'From y In x ... By y.Length')
-  Conversion: CommonConversion (Exists: False, IsIdentity: False, IsNumeric: False, IsReference: False, IsUserDefined: False) (MethodSymbol: null)
-=======
 IConversionExpression (ConversionKind.Cast, Implicit) (OperationKind.ConversionExpression, Type: System.Object) (Syntax: 'From y In x ... By y.Length')
->>>>>>> 8de36852
   Operand: IOperation:  (OperationKind.None) (Syntax: 'From y In x ... By y.Length')
       Children(1):
           IOperation:  (OperationKind.None) (Syntax: 'Order By y.Length')
@@ -374,12 +369,7 @@
 End Class]]>.Value
 
             Dim expectedOperationTree = <![CDATA[
-<<<<<<< HEAD
-IConversionExpression (Implicit, TryCast: False, Unchecked) (OperationKind.ConversionExpression, Type: System.EventHandler) (Syntax: 'New EventHa ... nction() x)')
-  Conversion: CommonConversion (Exists: False, IsIdentity: False, IsNumeric: False, IsReference: False, IsUserDefined: False) (MethodSymbol: null)
-=======
 IConversionExpression (ConversionKind.Basic, Implicit) (OperationKind.ConversionExpression, Type: System.EventHandler) (Syntax: 'New EventHa ... nction() x)')
->>>>>>> 8de36852
   Operand: ILambdaExpression (Signature: Function () As System.Object) (OperationKind.LambdaExpression, Type: null) (Syntax: 'Function() x')
       IBlockStatement (3 statements, 1 locals) (OperationKind.BlockStatement) (Syntax: 'Function() x')
         Locals: Local_1: <anonymous local> As System.Object
@@ -408,12 +398,7 @@
 End Class]]>.Value
 
             Dim expectedOperationTree = <![CDATA[
-<<<<<<< HEAD
-IConversionExpression (Explicit, TryCast: False, Unchecked) (OperationKind.ConversionExpression, Type: System.EventHandler) (Syntax: 'New EventHa ... essOf Me.M)')
-  Conversion: CommonConversion (Exists: False, IsIdentity: False, IsNumeric: False, IsReference: False, IsUserDefined: False) (MethodSymbol: null)
-=======
 IConversionExpression (ConversionKind.Cast, Explicit) (OperationKind.ConversionExpression, Type: System.EventHandler) (Syntax: 'New EventHa ... essOf Me.M)')
->>>>>>> 8de36852
   Operand: IOperation:  (OperationKind.None) (Syntax: 'AddressOf Me.M')
       Children(1):
           IInstanceReferenceExpression (InstanceReferenceKind.Explicit) (OperationKind.InstanceReferenceExpression, Type: Class1) (Syntax: 'Me')
