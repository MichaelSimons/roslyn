﻿' Copyright (c) Microsoft.  All Rights Reserved.  Licensed under the Apache License, Version 2.0.  See License.txt in the project root for license information.

Imports Microsoft.CodeAnalysis.VisualBasic.Syntax
Imports Microsoft.CodeAnalysis.Test.Utilities
Imports Roslyn.Test.Utilities

Namespace Microsoft.CodeAnalysis.VisualBasic.UnitTests.Semantics

    Partial Public Class IOperationTests
        Inherits SemanticModelTestBase

        <CompilerTrait(CompilerFeature.IOperation)>
        <Fact>
        Public Sub IBlockStatement_SubMethodBlock()
            Dim source = <![CDATA[
Class Program
    Sub Method()'BIND:"Sub Method()"
        If 1 > 2 Then
        End If
    End Sub
End Class]]>.Value

            Dim expectedOperationTree = <![CDATA[
IBlockStatement (3 statements) (OperationKind.BlockStatement) (Syntax: 'Sub Method( ... End Sub')
  IIfStatement (OperationKind.IfStatement) (Syntax: 'If 1 > 2 Th ... End If')
    Condition: IBinaryOperatorExpression (BinaryOperationKind.IntegerGreaterThan) (OperationKind.BinaryOperatorExpression, Type: System.Boolean, Constant: False) (Syntax: '1 > 2')
        Left: ILiteralExpression (OperationKind.LiteralExpression, Type: System.Int32, Constant: 1) (Syntax: '1')
        Right: ILiteralExpression (OperationKind.LiteralExpression, Type: System.Int32, Constant: 2) (Syntax: '2')
    IfTrue: IBlockStatement (0 statements) (OperationKind.BlockStatement) (Syntax: 'If 1 > 2 Th ... End If')
    IfFalse: null
  ILabeledStatement (Label: exit) (OperationKind.LabeledStatement) (Syntax: 'End Sub')
    Statement: null
  IReturnStatement (OperationKind.ReturnStatement) (Syntax: 'End Sub')
    ReturnedValue: null]]>.Value

            Dim expectedDiagnostics = String.Empty

            VerifyOperationTreeAndDiagnosticsForTest(Of MethodBlockSyntax)(source, expectedOperationTree, expectedDiagnostics)
        End Sub

        <CompilerTrait(CompilerFeature.IOperation)>
        <Fact>
        Public Sub IBlockStatement_SubNewBlock()
            Dim source = <![CDATA[
Class Program
    Sub New()'BIND:"Sub New()"
        If 1 > 2 Then
        End If
    End Sub
End Class]]>.Value

            Dim expectedOperationTree = <![CDATA[
IBlockStatement (3 statements) (OperationKind.BlockStatement) (Syntax: 'Sub New()'B ... End Sub')
  IIfStatement (OperationKind.IfStatement) (Syntax: 'If 1 > 2 Th ... End If')
    Condition: IBinaryOperatorExpression (BinaryOperationKind.IntegerGreaterThan) (OperationKind.BinaryOperatorExpression, Type: System.Boolean, Constant: False) (Syntax: '1 > 2')
        Left: ILiteralExpression (OperationKind.LiteralExpression, Type: System.Int32, Constant: 1) (Syntax: '1')
        Right: ILiteralExpression (OperationKind.LiteralExpression, Type: System.Int32, Constant: 2) (Syntax: '2')
    IfTrue: IBlockStatement (0 statements) (OperationKind.BlockStatement) (Syntax: 'If 1 > 2 Th ... End If')
    IfFalse: null
  ILabeledStatement (Label: exit) (OperationKind.LabeledStatement) (Syntax: 'End Sub')
    Statement: null
  IReturnStatement (OperationKind.ReturnStatement) (Syntax: 'End Sub')
    ReturnedValue: null]]>.Value

            Dim expectedDiagnostics = String.Empty

            VerifyOperationTreeAndDiagnosticsForTest(Of ConstructorBlockSyntax)(source, expectedOperationTree, expectedDiagnostics)
        End Sub

        <CompilerTrait(CompilerFeature.IOperation)>
        <Fact>
        Public Sub IBlockStatement_FunctionMethodBlock()
            Dim source = <![CDATA[
Class Program
    Function Method() As Boolean'BIND:"Function Method() As Boolean"
        If 1 > 2 Then
        End If

        Return True
    End Function
End Class]]>.Value

            Dim expectedOperationTree = <![CDATA[
IBlockStatement (4 statements, 1 locals) (OperationKind.BlockStatement) (Syntax: 'Function Me ... nd Function')
  Locals: Local_1: Method As System.Boolean
  IIfStatement (OperationKind.IfStatement) (Syntax: 'If 1 > 2 Th ... End If')
    Condition: IBinaryOperatorExpression (BinaryOperationKind.IntegerGreaterThan) (OperationKind.BinaryOperatorExpression, Type: System.Boolean, Constant: False) (Syntax: '1 > 2')
        Left: ILiteralExpression (OperationKind.LiteralExpression, Type: System.Int32, Constant: 1) (Syntax: '1')
        Right: ILiteralExpression (OperationKind.LiteralExpression, Type: System.Int32, Constant: 2) (Syntax: '2')
    IfTrue: IBlockStatement (0 statements) (OperationKind.BlockStatement) (Syntax: 'If 1 > 2 Th ... End If')
    IfFalse: null
  IReturnStatement (OperationKind.ReturnStatement) (Syntax: 'Return True')
<<<<<<< HEAD
    ReturnedValue: ILiteralExpression (Text: True) (OperationKind.LiteralExpression, Type: System.Boolean, Constant: True) (Syntax: 'True')
  ILabeledStatement (Label: exit) (OperationKind.LabeledStatement) (Syntax: 'End Function')
    Statement: null
=======
    ReturnedValue: ILiteralExpression (OperationKind.LiteralExpression, Type: System.Boolean, Constant: True) (Syntax: 'True')
  ILabelStatement (Label: exit) (OperationKind.LabelStatement) (Syntax: 'End Function')
    LabeledStatement: null
>>>>>>> 2c9472dc
  IReturnStatement (OperationKind.ReturnStatement) (Syntax: 'End Function')
    ReturnedValue: ILocalReferenceExpression: Method (OperationKind.LocalReferenceExpression, Type: System.Boolean) (Syntax: 'End Function')]]>.Value

            Dim expectedDiagnostics = String.Empty

            VerifyOperationTreeAndDiagnosticsForTest(Of MethodBlockSyntax)(source, expectedOperationTree, expectedDiagnostics)
        End Sub

        <CompilerTrait(CompilerFeature.IOperation)>
        <Fact>
        Public Sub IBlockStatement_PropertyGetBlock()
            Dim source = <![CDATA[
Class Program
    ReadOnly Property Prop As Integer
        Get'BIND:"Get"
            If 1 > 2 Then
            End If
        End Get
    End Property
End Class]]>.Value

            Dim expectedOperationTree = <![CDATA[
IBlockStatement (3 statements, 1 locals) (OperationKind.BlockStatement) (Syntax: 'Get'BIND:"G ... End Get')
  Locals: Local_1: Prop As System.Int32
  IIfStatement (OperationKind.IfStatement) (Syntax: 'If 1 > 2 Th ... End If')
    Condition: IBinaryOperatorExpression (BinaryOperationKind.IntegerGreaterThan) (OperationKind.BinaryOperatorExpression, Type: System.Boolean, Constant: False) (Syntax: '1 > 2')
        Left: ILiteralExpression (OperationKind.LiteralExpression, Type: System.Int32, Constant: 1) (Syntax: '1')
        Right: ILiteralExpression (OperationKind.LiteralExpression, Type: System.Int32, Constant: 2) (Syntax: '2')
    IfTrue: IBlockStatement (0 statements) (OperationKind.BlockStatement) (Syntax: 'If 1 > 2 Th ... End If')
    IfFalse: null
  ILabeledStatement (Label: exit) (OperationKind.LabeledStatement) (Syntax: 'End Get')
    Statement: null
  IReturnStatement (OperationKind.ReturnStatement) (Syntax: 'End Get')
    ReturnedValue: ILocalReferenceExpression: Prop (OperationKind.LocalReferenceExpression, Type: System.Int32) (Syntax: 'End Get')]]>.Value

            Dim expectedDiagnostics = <![CDATA[
BC42355: Property 'Prop' doesn't return a value on all code paths. Are you missing a 'Return' statement?
        End Get
        ~~~~~~~
]]>.Value

            VerifyOperationTreeAndDiagnosticsForTest(Of AccessorBlockSyntax)(source, expectedOperationTree, expectedDiagnostics)
        End Sub

        <CompilerTrait(CompilerFeature.IOperation)>
        <Fact>
        Public Sub IBlockStatement_PropertySetBlock()
            Dim source = <![CDATA[
Class Program
    WriteOnly Property Prop As Integer
        Set(Value As Integer)'BIND:"Set(Value As Integer)"
            If 1 > 2 Then
            End If
        End Set
    End Property
End Class]]>.Value

            Dim expectedOperationTree = <![CDATA[
IBlockStatement (3 statements) (OperationKind.BlockStatement) (Syntax: 'Set(Value A ... End Set')
  IIfStatement (OperationKind.IfStatement) (Syntax: 'If 1 > 2 Th ... End If')
    Condition: IBinaryOperatorExpression (BinaryOperationKind.IntegerGreaterThan) (OperationKind.BinaryOperatorExpression, Type: System.Boolean, Constant: False) (Syntax: '1 > 2')
        Left: ILiteralExpression (OperationKind.LiteralExpression, Type: System.Int32, Constant: 1) (Syntax: '1')
        Right: ILiteralExpression (OperationKind.LiteralExpression, Type: System.Int32, Constant: 2) (Syntax: '2')
    IfTrue: IBlockStatement (0 statements) (OperationKind.BlockStatement) (Syntax: 'If 1 > 2 Th ... End If')
    IfFalse: null
  ILabeledStatement (Label: exit) (OperationKind.LabeledStatement) (Syntax: 'End Set')
    Statement: null
  IReturnStatement (OperationKind.ReturnStatement) (Syntax: 'End Set')
    ReturnedValue: null]]>.Value

            Dim expectedDiagnostics = String.Empty

            VerifyOperationTreeAndDiagnosticsForTest(Of AccessorBlockSyntax)(source, expectedOperationTree, expectedDiagnostics)
        End Sub

        <CompilerTrait(CompilerFeature.IOperation)>
        <Fact>
        Public Sub IBlockStatement_CustomEventAddBlock()
            Dim source = <![CDATA[
Imports System

Class C
    Public Custom Event A As Action
        AddHandler(value As Action)'BIND:"AddHandler(value As Action)"
            If 1 > 2 Then
            End If
        End AddHandler

        RemoveHandler(value As Action)
        End RemoveHandler

        RaiseEvent()
        End RaiseEvent
    End Event
End Class]]>.Value

            Dim expectedOperationTree = <![CDATA[
IBlockStatement (3 statements) (OperationKind.BlockStatement) (Syntax: 'AddHandler( ...  AddHandler')
  IIfStatement (OperationKind.IfStatement) (Syntax: 'If 1 > 2 Th ... End If')
    Condition: IBinaryOperatorExpression (BinaryOperationKind.IntegerGreaterThan) (OperationKind.BinaryOperatorExpression, Type: System.Boolean, Constant: False) (Syntax: '1 > 2')
        Left: ILiteralExpression (OperationKind.LiteralExpression, Type: System.Int32, Constant: 1) (Syntax: '1')
        Right: ILiteralExpression (OperationKind.LiteralExpression, Type: System.Int32, Constant: 2) (Syntax: '2')
    IfTrue: IBlockStatement (0 statements) (OperationKind.BlockStatement) (Syntax: 'If 1 > 2 Th ... End If')
    IfFalse: null
  ILabeledStatement (Label: exit) (OperationKind.LabeledStatement) (Syntax: 'End AddHandler')
    Statement: null
  IReturnStatement (OperationKind.ReturnStatement) (Syntax: 'End AddHandler')
    ReturnedValue: null]]>.Value

            Dim expectedDiagnostics = String.Empty

            VerifyOperationTreeAndDiagnosticsForTest(Of AccessorBlockSyntax)(source, expectedOperationTree, expectedDiagnostics)
        End Sub

        <CompilerTrait(CompilerFeature.IOperation)>
        <Fact>
        Public Sub IBlockStatement_CustomEventRemoveBlock()
            Dim source = <![CDATA[
Imports System

Class C
    Public Custom Event A As Action
        AddHandler(value As Action)
        End AddHandler

        RemoveHandler(value As Action)'BIND:"RemoveHandler(value As Action)"
            If 1 > 2 Then
            End If
        End RemoveHandler

        RaiseEvent()
        End RaiseEvent
    End Event
End Class]]>.Value

            Dim expectedOperationTree = <![CDATA[
IBlockStatement (3 statements) (OperationKind.BlockStatement) (Syntax: 'RemoveHandl ... moveHandler')
  IIfStatement (OperationKind.IfStatement) (Syntax: 'If 1 > 2 Th ... End If')
    Condition: IBinaryOperatorExpression (BinaryOperationKind.IntegerGreaterThan) (OperationKind.BinaryOperatorExpression, Type: System.Boolean, Constant: False) (Syntax: '1 > 2')
        Left: ILiteralExpression (OperationKind.LiteralExpression, Type: System.Int32, Constant: 1) (Syntax: '1')
        Right: ILiteralExpression (OperationKind.LiteralExpression, Type: System.Int32, Constant: 2) (Syntax: '2')
    IfTrue: IBlockStatement (0 statements) (OperationKind.BlockStatement) (Syntax: 'If 1 > 2 Th ... End If')
    IfFalse: null
  ILabeledStatement (Label: exit) (OperationKind.LabeledStatement) (Syntax: 'End RemoveHandler')
    Statement: null
  IReturnStatement (OperationKind.ReturnStatement) (Syntax: 'End RemoveHandler')
    ReturnedValue: null]]>.Value

            Dim expectedDiagnostics = String.Empty

            VerifyOperationTreeAndDiagnosticsForTest(Of AccessorBlockSyntax)(source, expectedOperationTree, expectedDiagnostics)
        End Sub

        <CompilerTrait(CompilerFeature.IOperation)>
        <Fact>
        Public Sub IBlockStatement_CustomEventRaiseBlock()
            Dim source = <![CDATA[
Imports System

Class C
    Public Custom Event A As Action
        AddHandler(value As Action)
        End AddHandler

        RemoveHandler(value As Action)
        End RemoveHandler

        RaiseEvent()'BIND:"RaiseEvent()"
            If 1 > 2 Then
            End If
        End RaiseEvent
    End Event
End Class]]>.Value

            Dim expectedOperationTree = <![CDATA[
IBlockStatement (3 statements) (OperationKind.BlockStatement) (Syntax: 'RaiseEvent( ...  RaiseEvent')
  IIfStatement (OperationKind.IfStatement) (Syntax: 'If 1 > 2 Th ... End If')
    Condition: IBinaryOperatorExpression (BinaryOperationKind.IntegerGreaterThan) (OperationKind.BinaryOperatorExpression, Type: System.Boolean, Constant: False) (Syntax: '1 > 2')
        Left: ILiteralExpression (OperationKind.LiteralExpression, Type: System.Int32, Constant: 1) (Syntax: '1')
        Right: ILiteralExpression (OperationKind.LiteralExpression, Type: System.Int32, Constant: 2) (Syntax: '2')
    IfTrue: IBlockStatement (0 statements) (OperationKind.BlockStatement) (Syntax: 'If 1 > 2 Th ... End If')
    IfFalse: null
  ILabeledStatement (Label: exit) (OperationKind.LabeledStatement) (Syntax: 'End RaiseEvent')
    Statement: null
  IReturnStatement (OperationKind.ReturnStatement) (Syntax: 'End RaiseEvent')
    ReturnedValue: null]]>.Value

            Dim expectedDiagnostics = String.Empty

            VerifyOperationTreeAndDiagnosticsForTest(Of AccessorBlockSyntax)(source, expectedOperationTree, expectedDiagnostics)
        End Sub

        <CompilerTrait(CompilerFeature.IOperation)>
        <Fact>
        Public Sub IBlockStatement_OperatorBlock()
            Dim source = <![CDATA[
Class Program
    Public Shared Operator +(p As Program, i As Integer) As Integer'BIND:"Public Shared Operator +(p As Program, i As Integer) As Integer"
        If 1 > 2 Then
        End If

        Return 0
    End Operator
End Class]]>.Value

            Dim expectedOperationTree = <![CDATA[
IBlockStatement (4 statements, 1 locals) (OperationKind.BlockStatement) (Syntax: 'Public Shar ... nd Operator')
  Locals: Local_1: <anonymous local> As System.Int32
  IIfStatement (OperationKind.IfStatement) (Syntax: 'If 1 > 2 Th ... End If')
    Condition: IBinaryOperatorExpression (BinaryOperationKind.IntegerGreaterThan) (OperationKind.BinaryOperatorExpression, Type: System.Boolean, Constant: False) (Syntax: '1 > 2')
        Left: ILiteralExpression (OperationKind.LiteralExpression, Type: System.Int32, Constant: 1) (Syntax: '1')
        Right: ILiteralExpression (OperationKind.LiteralExpression, Type: System.Int32, Constant: 2) (Syntax: '2')
    IfTrue: IBlockStatement (0 statements) (OperationKind.BlockStatement) (Syntax: 'If 1 > 2 Th ... End If')
    IfFalse: null
  IReturnStatement (OperationKind.ReturnStatement) (Syntax: 'Return 0')
<<<<<<< HEAD
    ReturnedValue: ILiteralExpression (Text: 0) (OperationKind.LiteralExpression, Type: System.Int32, Constant: 0) (Syntax: '0')
  ILabeledStatement (Label: exit) (OperationKind.LabeledStatement) (Syntax: 'End Operator')
    Statement: null
=======
    ReturnedValue: ILiteralExpression (OperationKind.LiteralExpression, Type: System.Int32, Constant: 0) (Syntax: '0')
  ILabelStatement (Label: exit) (OperationKind.LabelStatement) (Syntax: 'End Operator')
    LabeledStatement: null
>>>>>>> 2c9472dc
  IReturnStatement (OperationKind.ReturnStatement) (Syntax: 'End Operator')
    ReturnedValue: ILocalReferenceExpression:  (OperationKind.LocalReferenceExpression, Type: System.Int32) (Syntax: 'End Operator')]]>.Value

            Dim expectedDiagnostics = String.Empty

            VerifyOperationTreeAndDiagnosticsForTest(Of OperatorBlockSyntax)(source, expectedOperationTree, expectedDiagnostics)
        End Sub

        <CompilerTrait(CompilerFeature.IOperation)>
        <Fact>
        Public Sub IBlockStatement_MustOverrideSubMethodStatement()
            Dim source = "
MustInherit Class Program
    Public MustOverride Sub Method'BIND:""Public MustOverride Sub Method""
End Class"

            VerifyNoOperationTreeForTest(Of MethodStatementSyntax)(source)
        End Sub

        <CompilerTrait(CompilerFeature.IOperation)>
        <Fact>
        Public Sub IBlockStatement_InterfaceSub()
            Dim source = "
Interface IProgram
    Sub Method'BIND:""Sub Method""
End Interface"

            VerifyNoOperationTreeForTest(Of MethodStatementSyntax)(source)
        End Sub

        <CompilerTrait(CompilerFeature.IOperation)>
        <Fact>
        Public Sub IBlockStatement_InterfaceFunction()
            Dim source = "
Interface IProgram
    Function Method() As Boolean'BIND:""Function Method() As Boolean""
End Interface"

            VerifyNoOperationTreeForTest(Of MethodStatementSyntax)(source)
        End Sub

        <CompilerTrait(CompilerFeature.IOperation)>
        <Fact>
        Public Sub IBlockStatement_NormalEvent()
            Dim source = "
Class Program
        Public Event A As System.Action'BIND:""Public Event A As System.Action""
End Class"

            VerifyNoOperationTreeForTest(Of EventStatementSyntax)(source)
        End Sub
    End Class
End Namespace<|MERGE_RESOLUTION|>--- conflicted
+++ resolved
@@ -90,15 +90,9 @@
     IfTrue: IBlockStatement (0 statements) (OperationKind.BlockStatement) (Syntax: 'If 1 > 2 Th ... End If')
     IfFalse: null
   IReturnStatement (OperationKind.ReturnStatement) (Syntax: 'Return True')
-<<<<<<< HEAD
-    ReturnedValue: ILiteralExpression (Text: True) (OperationKind.LiteralExpression, Type: System.Boolean, Constant: True) (Syntax: 'True')
+    ReturnedValue: ILiteralExpression (OperationKind.LiteralExpression, Type: System.Boolean, Constant: True) (Syntax: 'True')
   ILabeledStatement (Label: exit) (OperationKind.LabeledStatement) (Syntax: 'End Function')
     Statement: null
-=======
-    ReturnedValue: ILiteralExpression (OperationKind.LiteralExpression, Type: System.Boolean, Constant: True) (Syntax: 'True')
-  ILabelStatement (Label: exit) (OperationKind.LabelStatement) (Syntax: 'End Function')
-    LabeledStatement: null
->>>>>>> 2c9472dc
   IReturnStatement (OperationKind.ReturnStatement) (Syntax: 'End Function')
     ReturnedValue: ILocalReferenceExpression: Method (OperationKind.LocalReferenceExpression, Type: System.Boolean) (Syntax: 'End Function')]]>.Value
 
@@ -314,15 +308,9 @@
     IfTrue: IBlockStatement (0 statements) (OperationKind.BlockStatement) (Syntax: 'If 1 > 2 Th ... End If')
     IfFalse: null
   IReturnStatement (OperationKind.ReturnStatement) (Syntax: 'Return 0')
-<<<<<<< HEAD
-    ReturnedValue: ILiteralExpression (Text: 0) (OperationKind.LiteralExpression, Type: System.Int32, Constant: 0) (Syntax: '0')
+    ReturnedValue: ILiteralExpression (OperationKind.LiteralExpression, Type: System.Int32, Constant: 0) (Syntax: '0')
   ILabeledStatement (Label: exit) (OperationKind.LabeledStatement) (Syntax: 'End Operator')
     Statement: null
-=======
-    ReturnedValue: ILiteralExpression (OperationKind.LiteralExpression, Type: System.Int32, Constant: 0) (Syntax: '0')
-  ILabelStatement (Label: exit) (OperationKind.LabelStatement) (Syntax: 'End Operator')
-    LabeledStatement: null
->>>>>>> 2c9472dc
   IReturnStatement (OperationKind.ReturnStatement) (Syntax: 'End Operator')
     ReturnedValue: ILocalReferenceExpression:  (OperationKind.LocalReferenceExpression, Type: System.Int32) (Syntax: 'End Operator')]]>.Value
 
