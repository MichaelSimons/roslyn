﻿// Copyright (c) Microsoft.  All Rights Reserved.  Licensed under the Apache License, Version 2.0.  See License.txt in the project root for license information.

using Microsoft.CodeAnalysis.Operations;

namespace Microsoft.CodeAnalysis
{
    /// <summary>
    /// All of the kinds of operations, including statements and expressions.
    /// </summary>
    public enum OperationKind
    {
        /// <summary>Indicates an <see cref="IOperation"/> for a construct that is not implemented yet.</summary>
        None = 0x0,
        /// <summary>Indicates an <see cref="IInvalidOperation"/>.</summary>
        Invalid = 0x1,
        /// <summary>Indicates an <see cref="IBlockOperation"/>.</summary>
        Block = 0x2,
        /// <summary>Indicates an <see cref="IVariableDeclarationGroupOperation"/>.</summary>
        VariableDeclarationGroup = 0x3,
        /// <summary>Indicates an <see cref="ISwitchOperation"/>.</summary>
        Switch = 0x4,
        /// <summary>Indicates an <see cref="ILoopOperation"/>.</summary>
        Loop = 0x5,
        /// <summary>Indicates an <see cref="ILabeledOperation"/>.</summary>
        Labeled = 0x6,
        /// <summary>Indicates an <see cref="IBranchOperation"/>.</summary>
        Branch = 0x7,
        /// <summary>Indicates an <see cref="IEmptyOperation"/>.</summary>
        Empty = 0x8,
        /// <summary>Indicates an <see cref="IReturnOperation"/>.</summary>
        Return = 0x9,
        /// <summary>Indicates an <see cref="IReturnOperation"/> with yield break semantics.</summary>
        YieldBreak = 0xa,
        /// <summary>Indicates an <see cref="ILockOperation"/>.</summary>
        Lock = 0xb,
        /// <summary>Indicates an <see cref="ITryOperation"/>.</summary>
        Try = 0xc,
        /// <summary>Indicates an <see cref="IUsingOperation"/>.</summary>
        Using = 0xd,
        /// <summary>Indicates an <see cref="IReturnOperation"/> with yield return semantics.</summary>
        YieldReturn = 0xe,
        /// <summary>Indicates an <see cref="IExpressionStatementOperation"/>.</summary>
        ExpressionStatement = 0xf,
        /// <summary>Indicates an <see cref="ILocalFunctionOperation"/></summary>
        LocalFunction = 0x10,
        /// <summary>Indicates an <see cref="IStopOperation"/>.</summary>
        Stop = 0x11,
        /// <summary>Indicates an <see cref="IEndOperation"/>.</summary>
        End = 0x12,
        /// <summary>Indicates an <see cref="IRaiseEventOperation"/>.</summary>
        RaiseEvent = 0x13,
        /// <summary>Indicates an <see cref="ILiteralOperation"/>.</summary>
        Literal = 0x14,
        /// <summary>Indicates an <see cref="IConversionOperation"/>.</summary>
        Conversion = 0x15,
        /// <summary>Indicates an <see cref="IInvocationOperation"/>.</summary>
        Invocation = 0x16,
        /// <summary>Indicates an <see cref="IArrayElementReferenceOperation"/>.</summary>
        ArrayElementReference = 0x17,
        /// <summary>Indicates an <see cref="ILocalReferenceOperation"/>.</summary>
        LocalReference = 0x18,
        /// <summary>Indicates an <see cref="IParameterReferenceOperation"/>.</summary>
        ParameterReference = 0x19,
        /// <summary>Indicates an <see cref="IFieldReferenceOperation"/>.</summary>
        FieldReference = 0x1a,
        /// <summary>Indicates an <see cref="IMethodReferenceOperation"/>.</summary>
        MethodReference = 0x1b,
        /// <summary>Indicates an <see cref="IPropertyReferenceOperation"/>.</summary>
        PropertyReference = 0x1c,
        /// <summary>Indicates an <see cref="IEventReferenceOperation"/>.</summary>
        EventReference = 0x1e,
        /// <summary>Indicates an <see cref="IUnaryOperation"/>.</summary>
        UnaryOperator = 0x1f,
        /// <summary>Indicates an <see cref="IBinaryOperation"/>.</summary>
        BinaryOperator = 0x20,
        /// <summary>Indicates an <see cref="IConditionalOperation"/>.</summary>
        Conditional = 0x21,
        /// <summary>Indicates an <see cref="ICoalesceOperation"/>.</summary>
        Coalesce = 0x22,
        /// <summary>Indicates an <see cref="IAnonymousFunctionOperation"/>.</summary>
        AnonymousFunction = 0x23,
        /// <summary>Indicates an <see cref="IObjectCreationOperation"/>.</summary>
        ObjectCreation = 0x24,
        /// <summary>Indicates an <see cref="ITypeParameterObjectCreationOperation"/>.</summary>
        TypeParameterObjectCreation = 0x25,
        /// <summary>Indicates an <see cref="IArrayCreationOperation"/>.</summary>
        ArrayCreation = 0x26,
        /// <summary>Indicates an <see cref="IInstanceReferenceOperation"/>.</summary>
        InstanceReference = 0x27,
        /// <summary>Indicates an <see cref="IIsTypeOperation"/>.</summary>
        IsType = 0x28,
        /// <summary>Indicates an <see cref="IAwaitOperation"/>.</summary>
        Await = 0x29,
        /// <summary>Indicates an <see cref="ISimpleAssignmentOperation"/>.</summary>
        SimpleAssignment = 0x2a,
        /// <summary>Indicates an <see cref="ICompoundAssignmentOperation"/>.</summary>
        CompoundAssignment = 0x2b,
        /// <summary>Indicates an <see cref="IParenthesizedOperation"/>.</summary>
        Parenthesized = 0x2c,
        /// <summary>Indicates an <see cref="IEventAssignmentOperation"/>.</summary>
        EventAssignment = 0x2d,
        /// <summary>Indicates an <see cref="IConditionalAccessOperation"/>.</summary>
        ConditionalAccess = 0x2e,
        /// <summary>Indicates an <see cref="IConditionalAccessInstanceOperation"/>.</summary>
        ConditionalAccessInstance = 0x2f,
        /// <summary>Indicates an <see cref="IInterpolatedStringOperation"/>.</summary>
        InterpolatedString = 0x30,
        /// <summary>Indicates an <see cref="IAnonymousObjectCreationOperation"/>.</summary>
        AnonymousObjectCreation = 0x31,
        /// <summary>Indicates an <see cref="IObjectOrCollectionInitializerOperation"/>.</summary>
        ObjectOrCollectionInitializer = 0x32,
        /// <summary>Indicates an <see cref="IMemberInitializerOperation"/>.</summary>
        MemberInitializer = 0x33,
        /// <summary>Indicates an <see cref="ICollectionElementInitializerOperation"/>.</summary>
        CollectionElementInitializer = 0x34,
        /// <summary>Indicates an <see cref="INameOfOperation"/>.</summary>
        NameOf = 0x35,
        /// <summary>Indicates an <see cref="ITupleOperation"/>.</summary>
        Tuple = 0x36,
        /// <summary>Indicates an <see cref="IDynamicObjectCreationOperation"/>.</summary>
        DynamicObjectCreation = 0x37,
        /// <summary>Indicates an <see cref="IDynamicMemberReferenceOperation"/>.</summary>
        DynamicMemberReference = 0x38,
        /// <summary>Indicates an <see cref="IDynamicInvocationOperation"/>.</summary>
        DynamicInvocation = 0x39,
        /// <summary>Indicates an <see cref="IDynamicIndexerAccessOperation"/>.</summary>
        DynamicIndexerAccess = 0x3a,
        /// <summary>Indicates an <see cref="ITranslatedQueryOperation"/>.</summary>
        TranslatedQuery = 0x3b,
        /// <summary>Indicates a <see cref="IDelegateCreationOperation"/>.</summary>
        DelegateCreation = 0x3c,
        /// <summary>Indicates an <see cref="IDefaultValueOperation"/>.</summary>
        DefaultValue = 0x3d,
        /// <summary>Indicates an <see cref="ITypeOfOperation"/>.</summary>
        TypeOf = 0x3e,
        /// <summary>Indicates an <see cref="ISizeOfOperation"/>.</summary>
        SizeOf = 0x3f,
        /// <summary>Indicates an <see cref="IAddressOfOperation"/>.</summary>
        AddressOf = 0x40,
        /// <summary>Indicates an <see cref="IIsPatternOperation"/>.</summary>
        IsPattern = 0x41,
        /// <summary>Indicates an <see cref="IIncrementOrDecrementOperation"/> for increment operator.</summary>
        Increment = 0x42,
        /// <summary>Indicates an <see cref="IThrowOperation"/>.</summary>
        Throw = 0x43,
        /// <summary>Indicates an <see cref="IIncrementOrDecrementOperation"/> for decrement operator.</summary>
        Decrement = 0x44,
        /// <summary>Indicates an <see cref="IDeconstructionAssignmentOperation"/>.</summary>
        DeconstructionAssignment = 0x45,
        /// <summary>Indicates an <see cref="IDeclarationExpressionOperation"/>.</summary>
        DeclarationExpression = 0x46,
        /// <summary>Indicates an <see cref="IOmittedArgumentOperation"/>.</summary>
        OmittedArgument = 0x47,
        /// <summary>Indicates an <see cref="IFieldInitializerOperation"/>.</summary>
        FieldInitializer = 0x48,
        /// <summary>Indicates an <see cref="IVariableInitializerOperation"/>.</summary>
        VariableInitializer = 0x49,
        /// <summary>Indicates an <see cref="IPropertyInitializerOperation"/>.</summary>
        PropertyInitializer = 0x4a,
        /// <summary>Indicates an <see cref="IParameterInitializerOperation"/>.</summary>
        ParameterInitializer = 0x4b,
        /// <summary>Indicates an <see cref="IArrayInitializerOperation"/>.</summary>
        ArrayInitializer = 0x4c,
        /// <summary>Indicates an <see cref="IVariableDeclaratorOperation"/>.</summary>
        VariableDeclarator = 0x4d,
        /// <summary>Indicates an <see cref="IVariableDeclarationOperation"/>.</summary>
        VariableDeclaration = 0x4e,
        /// <summary>Indicates an <see cref="IArgumentOperation"/>.</summary>
        Argument = 0x4f,
        /// <summary>Indicates an <see cref="ICatchClauseOperation"/>.</summary>
        CatchClause = 0x50,
        /// <summary>Indicates an <see cref="ISwitchCaseOperation"/>.</summary>
        SwitchCase = 0x51,
        /// <summary>Indicates different kinds of switch case clauses as defined by <see cref="CaseKind"/>.</summary>
        CaseClause = 0x52,
        /// <summary>Indicates an <see cref="IInterpolatedStringTextOperation"/>.</summary>
        InterpolatedStringText = 0x53,
        /// <summary>Indicates an <see cref="IInterpolationOperation"/>.</summary>
        Interpolation = 0x54,
        /// <summary>Indicates an <see cref="IConstantPatternOperation"/>.</summary>
        ConstantPattern = 0x55,
        /// <summary>Indicates an <see cref="IDeclarationPatternOperation"/>.</summary>
        DeclarationPattern = 0x56,

        // /// <summary>Indicates an <see cref="IFixedOperation"/>.</summary>
        // https://github.com/dotnet/roslyn/issues/21281
        //Fixed = <TBD>,
        // /// <summary>Indicates an <see cref="IWithStatement"/>.</summary>
        // https://github.com/dotnet/roslyn/issues/22005
        //With = <TBD>,
        // /// <summary>Indicates an <see cref="IPointerIndirectionReferenceExpression"/>.</summary>
        // https://github.com/dotnet/roslyn/issues/21295
<<<<<<< HEAD
        //PointerIndirectionReferenceExpression = 0x204,
        /// <summary>Indicates an <see cref="IIsPatternExpression"/>.</summary>
        IsPatternExpression = 0x205,
        /// <summary>Indicates an <see cref="IIncrementOrDecrementExpression"/> for increment operator.</summary>
        IncrementExpression = 0x206,
        /// <summary>Indicates an <see cref="IThrowExpression"/>.</summary>
        ThrowExpression = 0x207,
        /// <summary>Indicates an <see cref="IIncrementOrDecrementExpression"/> for decrement operator.</summary>
        DecrementExpression = 0x208,
        /// <summary>Indicates an <see cref="IDeconstructionAssignmentExpression"/>.</summary>
        DeconstructionAssignmentExpression = 0x209,
        /// <summary>Indicates an <see cref="IDeclarationExpression"/>.</summary>
        DeclarationExpression = 0x20a,
        /// <summary>Indicates an <see cref="ISuppressNullableWarningExpression"/>.</summary>
        SuppressNullableWarningExpression = 0x20b,

        // Expressions that occur only in Visual Basic.

        /// <summary>Indicates an <see cref="IOmittedArgumentExpression"/>.</summary>
        OmittedArgumentExpression = 0x300,

        // Unused 0x301
        
        // https://github.com/dotnet/roslyn/issues/21294
=======
        //PointerIndirectionReference = <TBD>,
>>>>>>> 1bc93344
        // /// <summary>Indicates an <see cref="IPlaceholderExpression"/>.</summary>
        // https://github.com/dotnet/roslyn/issues/21294
        //Placeholder = <TBD>,
    }
}<|MERGE_RESOLUTION|>--- conflicted
+++ resolved
@@ -181,6 +181,8 @@
         ConstantPattern = 0x55,
         /// <summary>Indicates an <see cref="IDeclarationPatternOperation"/>.</summary>
         DeclarationPattern = 0x56,
+        /// <summary>Indicates an <see cref="ISuppressNullableWarningOperation"/>.</summary>
+        SuppressNullableWarning = 0x57,
 
         // /// <summary>Indicates an <see cref="IFixedOperation"/>.</summary>
         // https://github.com/dotnet/roslyn/issues/21281
@@ -190,34 +192,7 @@
         //With = <TBD>,
         // /// <summary>Indicates an <see cref="IPointerIndirectionReferenceExpression"/>.</summary>
         // https://github.com/dotnet/roslyn/issues/21295
-<<<<<<< HEAD
-        //PointerIndirectionReferenceExpression = 0x204,
-        /// <summary>Indicates an <see cref="IIsPatternExpression"/>.</summary>
-        IsPatternExpression = 0x205,
-        /// <summary>Indicates an <see cref="IIncrementOrDecrementExpression"/> for increment operator.</summary>
-        IncrementExpression = 0x206,
-        /// <summary>Indicates an <see cref="IThrowExpression"/>.</summary>
-        ThrowExpression = 0x207,
-        /// <summary>Indicates an <see cref="IIncrementOrDecrementExpression"/> for decrement operator.</summary>
-        DecrementExpression = 0x208,
-        /// <summary>Indicates an <see cref="IDeconstructionAssignmentExpression"/>.</summary>
-        DeconstructionAssignmentExpression = 0x209,
-        /// <summary>Indicates an <see cref="IDeclarationExpression"/>.</summary>
-        DeclarationExpression = 0x20a,
-        /// <summary>Indicates an <see cref="ISuppressNullableWarningExpression"/>.</summary>
-        SuppressNullableWarningExpression = 0x20b,
-
-        // Expressions that occur only in Visual Basic.
-
-        /// <summary>Indicates an <see cref="IOmittedArgumentExpression"/>.</summary>
-        OmittedArgumentExpression = 0x300,
-
-        // Unused 0x301
-        
-        // https://github.com/dotnet/roslyn/issues/21294
-=======
         //PointerIndirectionReference = <TBD>,
->>>>>>> 1bc93344
         // /// <summary>Indicates an <see cref="IPlaceholderExpression"/>.</summary>
         // https://github.com/dotnet/roslyn/issues/21294
         //Placeholder = <TBD>,
