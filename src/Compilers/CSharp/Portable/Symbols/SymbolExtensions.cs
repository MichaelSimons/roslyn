--- conflicted
+++ resolved
@@ -412,12 +412,7 @@
                     ParameterSymbol parameter = (ParameterSymbol)symbol;
                     refKind = parameter.RefKind;
                     returnType = parameter.Type;
-<<<<<<< HEAD
-                    returnTypeCustomModifiers = ImmutableArray<CustomModifier>.Empty;
-                    refCustomModifiers = ImmutableArray<CustomModifier>.Empty;
-=======
                     refCustomModifiers = parameter.RefCustomModifiers;
->>>>>>> 156b1511
                     break;
                 default:
                     throw ExceptionUtilities.UnexpectedValue(symbol.Kind);
