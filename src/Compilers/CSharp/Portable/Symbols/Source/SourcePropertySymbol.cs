﻿// Copyright (c) Microsoft.  All Rights Reserved.  Licensed under the Apache License, Version 2.0.  See License.txt in the project root for license information.

using System.Collections.Generic;
using System.Collections.Immutable;
using System.Diagnostics;
using System.Globalization;
using System.Linq;
using System.Runtime.CompilerServices;
using System.Threading;
using Microsoft.CodeAnalysis.CSharp.Emit;
using Microsoft.CodeAnalysis.CSharp.Syntax;
using Microsoft.CodeAnalysis.PooledObjects;
using Roslyn.Utilities;

namespace Microsoft.CodeAnalysis.CSharp.Symbols
{
    internal sealed class SourcePropertySymbol : PropertySymbol, IAttributeTargetSymbol
    {
        private const string DefaultIndexerName = "Item";

        // TODO (tomat): consider splitting into multiple subclasses/rare data.

        private readonly SourceMemberContainerTypeSymbol _containingType;
        private readonly string _name;
        private readonly SyntaxReference _syntaxRef;
        private readonly Location _location;
        private readonly DeclarationModifiers _modifiers;
        private readonly CustomModifiersTuple _customModifiers;
        private readonly SourcePropertyAccessorSymbol _getMethod;
        private readonly SourcePropertyAccessorSymbol _setMethod;
        private readonly SynthesizedBackingFieldSymbol _backingField;
        private readonly TypeSymbol _explicitInterfaceType;
        private readonly ImmutableArray<PropertySymbol> _explicitInterfaceImplementations;
        private readonly bool _isExpressionBodied;
        private readonly bool _isAutoProperty;
        private readonly RefKind _refKind;

        private SymbolCompletionState _state;
        private ImmutableArray<ParameterSymbol> _lazyParameters;
        private TypeSymbol _lazyType;

        /// <summary>
        /// Set in constructor, might be changed while decoding <see cref="IndexerNameAttribute"/>.
        /// </summary>
        private readonly string _sourceName;

        private string _lazyDocComment;
        private OverriddenOrHiddenMembersResult _lazyOverriddenOrHiddenMembers;
        private SynthesizedSealedPropertyAccessor _lazySynthesizedSealedAccessor;
        private CustomAttributesBag<CSharpAttributeData> _lazyCustomAttributesBag;

        // CONSIDER: if the parameters were computed lazily, ParameterCount could be overridden to fall back on the syntax (as in SourceMemberMethodSymbol).

        private SourcePropertySymbol(
            SourceMemberContainerTypeSymbol containingType,
            Binder bodyBinder,
            BasePropertyDeclarationSyntax syntax,
            string name,
            Location location,
            DiagnosticBag diagnostics)
        {
            // This has the value that IsIndexer will ultimately have, once we've populated the fields of this object.
            bool isIndexer = syntax.Kind() == SyntaxKind.IndexerDeclaration;
            var interfaceSpecifier = GetExplicitInterfaceSpecifier(syntax);
            bool isExplicitInterfaceImplementation = (interfaceSpecifier != null);

            _location = location;
            _containingType = containingType;
            _syntaxRef = syntax.GetReference();
            _refKind = syntax.Type.GetRefKind();

            SyntaxTokenList modifiers = syntax.Modifiers;
            bodyBinder = bodyBinder.WithUnsafeRegionIfNecessary(modifiers);
            bodyBinder = bodyBinder.WithAdditionalFlagsAndContainingMemberOrLambda(BinderFlags.SuppressConstraintChecks, this);

            var propertySyntax = syntax as PropertyDeclarationSyntax;
            var arrowExpression = propertySyntax != null
                ? propertySyntax.ExpressionBody
                : ((IndexerDeclarationSyntax)syntax).ExpressionBody;
            bool hasExpressionBody = arrowExpression != null;
            bool hasInitializer = !isIndexer && propertySyntax.Initializer != null;

            GetAcessorDeclarations(syntax, diagnostics, out bool isAutoProperty, out bool hasAccessorList,
                                   out AccessorDeclarationSyntax getSyntax, out AccessorDeclarationSyntax setSyntax);

            bool accessorsHaveImplementation;
            if (hasAccessorList)
            {
                accessorsHaveImplementation = (getSyntax != null && (getSyntax.Body != null || getSyntax.ExpressionBody != null)) ||
                                              (setSyntax != null && (setSyntax.Body != null || setSyntax.ExpressionBody != null));
            }
            else
            {
                accessorsHaveImplementation = hasExpressionBody;
            }

            bool modifierErrors;
            _modifiers = MakeModifiers(modifiers, isExplicitInterfaceImplementation, isIndexer,
                                       accessorsHaveImplementation, location, 
                                       diagnostics, out modifierErrors);
            this.CheckAccessibility(location, diagnostics);

            this.CheckModifiers(location, isIndexer, diagnostics);

            isAutoProperty = isAutoProperty && (!(containingType.IsInterface && !IsStatic) && !IsAbstract && !IsExtern && !isIndexer && hasAccessorList);

            if (isIndexer && !isExplicitInterfaceImplementation)
            {
                // Evaluate the attributes immediately in case the IndexerNameAttribute has been applied.
                // NOTE: we want IsExplicitInterfaceImplementation, IsOverride, Locations, and the syntax reference
                // to be initialized before we pass this symbol to LoadCustomAttributes.

                // CONSIDER: none of the information from this early binding pass is cached.  Everything will
                // be re-bound when someone calls GetAttributes.  If this gets to be a problem, we could
                // always use the real attribute bag of this symbol and modify LoadAndValidateAttributes to
                // handle partially filled bags.
                CustomAttributesBag<CSharpAttributeData> temp = null;
                LoadAndValidateAttributes(OneOrMany.Create(this.CSharpSyntaxNode.AttributeLists), ref temp, earlyDecodingOnly: true);
                if (temp != null)
                {
                    Debug.Assert(temp.IsEarlyDecodedWellKnownAttributeDataComputed);
                    var propertyData = (PropertyEarlyWellKnownAttributeData)temp.EarlyDecodedWellKnownAttributeData;
                    if (propertyData != null)
                    {
                        _sourceName = propertyData.IndexerName;
                    }
                }
            }

            string aliasQualifierOpt;
            string memberName = ExplicitInterfaceHelpers.GetMemberNameAndInterfaceSymbol(bodyBinder, interfaceSpecifier, name, diagnostics, out _explicitInterfaceType, out aliasQualifierOpt);
            _sourceName = _sourceName ?? memberName; //sourceName may have been set while loading attributes
            _name = isIndexer ? ExplicitInterfaceHelpers.GetMemberName(WellKnownMemberNames.Indexer, _explicitInterfaceType, aliasQualifierOpt) : _sourceName;
            _isExpressionBodied = false;

            if (hasInitializer)
            {
                CheckInitializer(isAutoProperty, location, diagnostics);
            }

            if (isAutoProperty || hasInitializer)
            {
                var hasGetSyntax = getSyntax != null;
                _isAutoProperty = isAutoProperty && hasGetSyntax;
                bool isReadOnly = hasGetSyntax && setSyntax == null;

                if (_isAutoProperty && !isReadOnly && !IsStatic && ContainingType.IsReadOnly)
                {
                    diagnostics.Add(ErrorCode.ERR_AutoPropsInRoStruct, location);
                }

                if (_isAutoProperty || hasInitializer)
                {
                    if (_isAutoProperty)
                    {
                        //issue a diagnostic if the compiler generated attribute ctor is not found.
                        Binder.ReportUseSiteDiagnosticForSynthesizedAttribute(bodyBinder.Compilation,
                        WellKnownMember.System_Runtime_CompilerServices_CompilerGeneratedAttribute__ctor, diagnostics, syntax: syntax);

                        if (this._refKind != RefKind.None && !_containingType.IsInterface)
                        {
                            diagnostics.Add(ErrorCode.ERR_AutoPropertyCannotBeRefReturning, location, this);
                        }
                    }

                    string fieldName = GeneratedNames.MakeBackingFieldName(_sourceName);
                    _backingField = new SynthesizedBackingFieldSymbol(this,
                                                                          fieldName,
                                                                          isReadOnly,
                                                                          this.IsStatic,
                                                                          hasInitializer);
                }

                if (isAutoProperty)
                {
                    Binder.CheckFeatureAvailability(
                        syntax,
                        isReadOnly ? MessageID.IDS_FeatureReadonlyAutoImplementedProperties : MessageID.IDS_FeatureAutoImplementedProperties,
                        diagnostics,
                        location);
                }
            }

            PropertySymbol explicitlyImplementedProperty = null;
            _customModifiers = CustomModifiersTuple.Empty;

            // The runtime will not treat the accessors of this property as overrides or implementations
            // of those of another property unless both the signatures and the custom modifiers match.
            // Hence, in the case of overrides and *explicit* implementations, we need to copy the custom
            // modifiers that are in the signatures of the overridden/implemented property accessors.
            // (From source, we know that there can only be one overridden/implemented property, so there
            // are no conflicts.)  This is unnecessary for implicit implementations because, if the custom
            // modifiers don't match, we'll insert bridge methods for the accessors (explicit implementations 
            // that delegate to the implicit implementations) with the correct custom modifiers
            // (see SourceNamedTypeSymbol.ImplementInterfaceMember).

            // Note: we're checking if the syntax indicates explicit implementation rather,
            // than if explicitInterfaceType is null because we don't want to look for an
            // overridden property if this is supposed to be an explicit implementation.
            if (isExplicitInterfaceImplementation || this.IsOverride)
            {
                // Type and parameters for overrides and explicit implementations cannot be bound
                // lazily since the property name depends on the metadata name of the base property,
                // and the property name is required to add the property to the containing type, and
                // the type and parameters are required to determine the override or implementation.
                _lazyType = this.ComputeType(bodyBinder, syntax, diagnostics);
                _lazyParameters = this.ComputeParameters(bodyBinder, syntax, diagnostics);

                bool isOverride = false;
                PropertySymbol overriddenOrImplementedProperty = null;

                if (!isExplicitInterfaceImplementation)
                {
                    // If this property is an override, we may need to copy custom modifiers from
                    // the overridden property (so that the runtime will recognize it as an override).
                    // We check for this case here, while we can still modify the parameters and
                    // return type without losing the appearance of immutability.
                    isOverride = true;
                    overriddenOrImplementedProperty = this.OverriddenProperty;
                }
                else
                {
                    string interfacePropertyName = isIndexer ? WellKnownMemberNames.Indexer : name;
                    explicitlyImplementedProperty = this.FindExplicitlyImplementedProperty(_explicitInterfaceType, interfacePropertyName, interfaceSpecifier, diagnostics);
                    overriddenOrImplementedProperty = explicitlyImplementedProperty;
                }

                if ((object)overriddenOrImplementedProperty != null)
                {
                    _customModifiers = CustomModifiersTuple.Create(overriddenOrImplementedProperty.TypeCustomModifiers,
                                                                   _refKind != RefKind.None ? overriddenOrImplementedProperty.RefCustomModifiers : ImmutableArray<CustomModifier>.Empty);

                    TypeSymbol overriddenPropertyType = overriddenOrImplementedProperty.Type;

                    // We do an extra check before copying the type to handle the case where the overriding
                    // property (incorrectly) has a different type than the overridden property.  In such cases,
                    // we want to retain the original (incorrect) type to avoid hiding the type given in source.
                    if (_lazyType.Equals(overriddenPropertyType, TypeCompareKind.IgnoreCustomModifiersAndArraySizesAndLowerBounds | TypeCompareKind.IgnoreDynamic))
                    {
                        _lazyType = CustomModifierUtils.CopyTypeCustomModifiers(overriddenPropertyType, _lazyType, this.ContainingAssembly);
                    }

                    _lazyParameters = CustomModifierUtils.CopyParameterCustomModifiers(overriddenOrImplementedProperty.Parameters, _lazyParameters, alsoCopyParamsModifier: isOverride);
                }
            }
            else if (_refKind == RefKind.RefReadOnly)
            {
                var modifierType = bodyBinder.GetWellKnownType(WellKnownType.System_Runtime_InteropServices_InAttribute, diagnostics, syntax.Type);

                _customModifiers = CustomModifiersTuple.Create(
                    ImmutableArray<CustomModifier>.Empty,
                    ImmutableArray.Create(CSharpCustomModifier.CreateRequired(modifierType)));
            }

            if (!hasAccessorList)
            {
                if (hasExpressionBody)
                {
                    _isExpressionBodied = true;
                    _getMethod = SourcePropertyAccessorSymbol.CreateAccessorSymbol(
                        containingType,
                        this,
                        _modifiers,
                        _sourceName,
                        arrowExpression,
                        explicitlyImplementedProperty,
                        aliasQualifierOpt,
                        diagnostics);
                }
                else
                {
                    _getMethod = null;
                }
                _setMethod = null;
            }
            else
            {
                _getMethod = CreateAccessorSymbol(getSyntax, explicitlyImplementedProperty, aliasQualifierOpt, isAutoProperty, isExplicitInterfaceImplementation, diagnostics);
                _setMethod = CreateAccessorSymbol(setSyntax, explicitlyImplementedProperty, aliasQualifierOpt, isAutoProperty, isExplicitInterfaceImplementation, diagnostics);

                if ((getSyntax == null) || (setSyntax == null))
                {
                    if ((getSyntax == null) && (setSyntax == null))
                    {
                        diagnostics.Add(ErrorCode.ERR_PropertyWithNoAccessors, location, this);
                    }
                    else if (_refKind != RefKind.None)
                    {
                        if (getSyntax == null)
                        {
                            diagnostics.Add(ErrorCode.ERR_RefPropertyMustHaveGetAccessor, location, this);
                        }
                    }
                    else if (isAutoProperty)
                    {
                        var accessor = _getMethod ?? _setMethod;
                        if (getSyntax == null)
                        {
                            diagnostics.Add(ErrorCode.ERR_AutoPropertyMustHaveGetAccessor, accessor.Locations[0], accessor);
                        }
                    }
                }

                // Check accessor accessibility is more restrictive than property accessibility.
                CheckAccessibilityMoreRestrictive(_getMethod, diagnostics);
                CheckAccessibilityMoreRestrictive(_setMethod, diagnostics);

                if (((object)_getMethod != null) && ((object)_setMethod != null))
                {
                    if (_refKind != RefKind.None)
                    {
                        diagnostics.Add(ErrorCode.ERR_RefPropertyCannotHaveSetAccessor, _setMethod.Locations[0], _setMethod);
                    }
                    else if ((_getMethod.LocalAccessibility != Accessibility.NotApplicable) &&
                             (_setMethod.LocalAccessibility != Accessibility.NotApplicable))
                    {
                        // Check accessibility is set on at most one accessor.
                        diagnostics.Add(ErrorCode.ERR_DuplicatePropertyAccessMods, location, this);
                    }
                    else if (this.IsAbstract)
                    {
                        // Check abstract property accessors are not private.
                        CheckAbstractPropertyAccessorNotPrivate(_getMethod, diagnostics);
                        CheckAbstractPropertyAccessorNotPrivate(_setMethod, diagnostics);
                    }
                    else if (this.IsVirtual && containingType.IsInterface)
                    {
                        // Check virtual property accessors are not private.
                        // See https://github.com/dotnet/csharplang/blob/master/meetings/2017/LDM-2017-06-14.md
                        CheckVirtualPropertyAccessorNotPrivate(_getMethod, diagnostics);
                        CheckVirtualPropertyAccessorNotPrivate(_setMethod, diagnostics);
                    }
                }
                else
                {
                    if (!this.IsOverride)
                    {
                        var accessor = _getMethod ?? _setMethod;
                        if ((object)accessor != null)
                        {
                            // Check accessibility is not set on the one accessor.
                            if (accessor.LocalAccessibility != Accessibility.NotApplicable)
                            {
                                diagnostics.Add(ErrorCode.ERR_AccessModMissingAccessor, location, this);
                            }
                        }
                    }
                }
            }

            if ((object)explicitlyImplementedProperty != null)
            {
                CheckExplicitImplementationAccessor(this.GetMethod, explicitlyImplementedProperty.GetMethod, explicitlyImplementedProperty, diagnostics);
                CheckExplicitImplementationAccessor(this.SetMethod, explicitlyImplementedProperty.SetMethod, explicitlyImplementedProperty, diagnostics);
            }

            _explicitInterfaceImplementations =
                (object)explicitlyImplementedProperty == null ?
                    ImmutableArray<PropertySymbol>.Empty :
                    ImmutableArray.Create(explicitlyImplementedProperty);

            // get-only auto property should not override settable properties
            if (_isAutoProperty && (object)_setMethod == null && !this.IsReadOnly)
            {
                diagnostics.Add(ErrorCode.ERR_AutoPropertyMustOverrideSet, location, this);
            }

            if (_isAutoProperty)
            {
                CheckForFieldTargetedAttribute(syntax, diagnostics);
            }

            CheckForBlockAndExpressionBody(
                syntax.AccessorList, syntax.GetExpressionBodySyntax(), syntax, diagnostics);
        }

<<<<<<< HEAD
        private static void GetAcessorDeclarations(BasePropertyDeclarationSyntax syntax, DiagnosticBag diagnostics, 
                                                   out bool isAutoProperty, out bool hasAccessorList, 
                                                   out AccessorDeclarationSyntax getSyntax, out AccessorDeclarationSyntax setSyntax)
        {
            isAutoProperty = true;
            hasAccessorList = syntax.AccessorList != null;
            getSyntax = null;
            setSyntax = null;

            if (hasAccessorList)
            {
                foreach (var accessor in syntax.AccessorList.Accessors)
                {
                    switch (accessor.Kind())
                    {
                        case SyntaxKind.GetAccessorDeclaration:
                            if (getSyntax == null)
                            {
                                getSyntax = accessor;
                            }
                            else
                            {
                                diagnostics.Add(ErrorCode.ERR_DuplicateAccessor, accessor.Keyword.GetLocation());
                            }
                            break;
                        case SyntaxKind.SetAccessorDeclaration:
                            if (setSyntax == null)
                            {
                                setSyntax = accessor;
                            }
                            else
                            {
                                diagnostics.Add(ErrorCode.ERR_DuplicateAccessor, accessor.Keyword.GetLocation());
                            }
                            break;
                        case SyntaxKind.AddAccessorDeclaration:
                        case SyntaxKind.RemoveAccessorDeclaration:
                            diagnostics.Add(ErrorCode.ERR_GetOrSetExpected, accessor.Keyword.GetLocation());
                            continue;
                        case SyntaxKind.UnknownAccessorDeclaration:
                            // We don't need to report an error here as the parser will already have
                            // done that for us.
                            continue;
                        default:
                            throw ExceptionUtilities.UnexpectedValue(accessor.Kind());
                    }

                    if (accessor.Body != null || accessor.ExpressionBody != null)
                    {
                        isAutoProperty = false;
                    }
                }
            }
            else
            {
                isAutoProperty = false;
            }
=======
        private void CheckForFieldTargetedAttribute(BasePropertyDeclarationSyntax syntax, DiagnosticBag diagnostics)
        {
            var languageVersion = this.DeclaringCompilation.LanguageVersion;
            if (languageVersion.AllowAttributesOnBackingFields())
            {
                return;
            }

            foreach (var attribute in syntax.AttributeLists)
            {
                if (attribute.Target?.GetAttributeLocation() == AttributeLocation.Field)
                {
                    diagnostics.Add(
                        new CSDiagnosticInfo(ErrorCode.WRN_AttributesOnBackingFieldsNotAvailable,
                            languageVersion.ToDisplayString(),
                            new CSharpRequiredLanguageVersion(MessageID.IDS_FeatureAttributesOnBackingFields.RequiredVersion())),
                        attribute.Target.Location);
                }
            }
>>>>>>> c76f5902
        }

        internal bool IsExpressionBodied
        {
            get
            {
                return _isExpressionBodied;
            }
        }

        private void CheckInitializer(
            bool isAutoProperty,
            Location location,
            DiagnosticBag diagnostics)
        {
            if (_containingType.IsInterface && !IsStatic)
            {
                diagnostics.Add(ErrorCode.ERR_AutoPropertyInitializerInInterface, location, this);
            }
            else if (!isAutoProperty)
            {
                diagnostics.Add(ErrorCode.ERR_InitializerOnNonAutoProperty, location, this);
            }
        }

        internal static SourcePropertySymbol Create(SourceMemberContainerTypeSymbol containingType, Binder bodyBinder, PropertyDeclarationSyntax syntax, DiagnosticBag diagnostics)
        {
            var nameToken = syntax.Identifier;
            var location = nameToken.GetLocation();
            return new SourcePropertySymbol(containingType, bodyBinder, syntax, nameToken.ValueText, location, diagnostics);
        }

        internal static SourcePropertySymbol Create(SourceMemberContainerTypeSymbol containingType, Binder bodyBinder, IndexerDeclarationSyntax syntax, DiagnosticBag diagnostics)
        {
            var location = syntax.ThisKeyword.GetLocation();
            return new SourcePropertySymbol(containingType, bodyBinder, syntax, DefaultIndexerName, location, diagnostics);
        }

        public override RefKind RefKind
        {
            get
            {
                return _refKind;
            }
        }

        public override TypeSymbol Type
        {
            get
            {
                if ((object)_lazyType == null)
                {
                    var diagnostics = DiagnosticBag.GetInstance();
                    var binder = this.CreateBinderForTypeAndParameters();
                    var syntax = (BasePropertyDeclarationSyntax)_syntaxRef.GetSyntax();
                    var result = this.ComputeType(binder, syntax, diagnostics);
                    if ((object)Interlocked.CompareExchange(ref _lazyType, result, null) == null)
                    {
                        this.AddDeclarationDiagnostics(diagnostics);
                    }
                    diagnostics.Free();
                }

                return _lazyType;
            }
        }

        internal bool HasPointerType
        {
            get
            {
                if ((object)_lazyType != null)
                {
                    return _lazyType.IsPointerType();
                }

                var syntax = (BasePropertyDeclarationSyntax)_syntaxRef.GetSyntax();
                RefKind refKind;
                var typeSyntax = syntax.Type.SkipRef(out refKind);
                return typeSyntax.Kind() == SyntaxKind.PointerType;
            }
        }

        /// <remarks>
        /// To facilitate lookup, all indexer symbols have the same name.
        /// Check the MetadataName property to find the name that will be
        /// emitted (based on IndexerNameAttribute, or the default "Item").
        /// </remarks>
        public override string Name
        {
            get
            {
                return _name;
            }
        }

        public override string MetadataName
        {
            get
            {
                // Explicit implementation names may have spaces if the interface
                // is generic (between the type arguments).
                return _sourceName.Replace(" ", "");
            }
        }

        public override Symbol ContainingSymbol
        {
            get
            {
                return _containingType;
            }
        }

        public override NamedTypeSymbol ContainingType
        {
            get
            {
                return _containingType;
            }
        }

        internal override LexicalSortKey GetLexicalSortKey()
        {
            return new LexicalSortKey(_location, this.DeclaringCompilation);
        }

        public override ImmutableArray<Location> Locations
        {
            get
            {
                return ImmutableArray.Create(_location);
            }
        }

        internal Location Location
        {
            get
            {
                return _location;
            }
        }

        public override ImmutableArray<SyntaxReference> DeclaringSyntaxReferences
        {
            get
            {
                return ImmutableArray.Create(_syntaxRef);
            }
        }

        public override bool IsAbstract
        {
            get { return (_modifiers & DeclarationModifiers.Abstract) != 0; }
        }

        public override bool IsExtern
        {
            get { return (_modifiers & DeclarationModifiers.Extern) != 0; }
        }

        public override bool IsStatic
        {
            get { return (_modifiers & DeclarationModifiers.Static) != 0; }
        }

        internal bool IsFixed
        {
            get { return false; }
        }

        /// <remarks>
        /// Even though it is declared with an IndexerDeclarationSyntax, an explicit
        /// interface implementation is not an indexer because it will not cause the
        /// containing type to be emitted with a DefaultMemberAttribute (and even if
        /// there is another indexer, the name of the explicit implementation won't
        /// match).  This is important for round-tripping.
        /// </remarks>
        public override bool IsIndexer
        {
            get { return (_modifiers & DeclarationModifiers.Indexer) != 0; }
        }

        public override bool IsOverride
        {
            get { return (_modifiers & DeclarationModifiers.Override) != 0; }
        }

        public override bool IsSealed
        {
            get { return (_modifiers & DeclarationModifiers.Sealed) != 0; }
        }

        public override bool IsVirtual
        {
            get { return (_modifiers & DeclarationModifiers.Virtual) != 0; }
        }

        internal bool IsNew
        {
            get { return (_modifiers & DeclarationModifiers.New) != 0; }
        }

        public override MethodSymbol GetMethod
        {
            get { return _getMethod; }
        }

        public override MethodSymbol SetMethod
        {
            get { return _setMethod; }
        }

        internal override Microsoft.Cci.CallingConvention CallingConvention
        {
            get { return (IsStatic ? 0 : Microsoft.Cci.CallingConvention.HasThis); }
        }

        public override ImmutableArray<ParameterSymbol> Parameters
        {
            get
            {
                if (_lazyParameters.IsDefault)
                {
                    var diagnostics = DiagnosticBag.GetInstance();
                    var binder = this.CreateBinderForTypeAndParameters();
                    var syntax = (BasePropertyDeclarationSyntax)_syntaxRef.GetSyntax();
                    var result = this.ComputeParameters(binder, syntax, diagnostics);
                    if (ImmutableInterlocked.InterlockedInitialize(ref _lazyParameters, result))
                    {
                        this.AddDeclarationDiagnostics(diagnostics);
                    }
                    diagnostics.Free();
                }

                return _lazyParameters;
            }
        }

        internal override bool IsExplicitInterfaceImplementation
        {
            get { return this.CSharpSyntaxNode.ExplicitInterfaceSpecifier != null; }
        }

        public override ImmutableArray<PropertySymbol> ExplicitInterfaceImplementations
        {
            get { return _explicitInterfaceImplementations; }
        }

        public override ImmutableArray<CustomModifier> TypeCustomModifiers
        {
            get { return _customModifiers.TypeCustomModifiers; }
        }

        public override ImmutableArray<CustomModifier> RefCustomModifiers
        {
            get { return _customModifiers.RefCustomModifiers; }
        }

        public override Accessibility DeclaredAccessibility
        {
            get
            {
                return ModifierUtils.EffectiveAccessibility(_modifiers);
            }
        }

        internal bool IsAutoProperty
        {
            get { return _isAutoProperty; }
        }

        /// <summary>
        /// Backing field for automatically implemented property, or
        /// for a property with an initializer.
        /// </summary>
        internal SynthesizedBackingFieldSymbol BackingField
        {
            get { return _backingField; }
        }

        internal override bool MustCallMethodsDirectly
        {
            get { return false; }
        }

        internal SyntaxReference SyntaxReference
        {
            get
            {
                return _syntaxRef;
            }
        }

        internal BasePropertyDeclarationSyntax CSharpSyntaxNode
        {
            get
            {
                return (BasePropertyDeclarationSyntax)_syntaxRef.GetSyntax();
            }
        }

        internal SyntaxTree SyntaxTree
        {
            get
            {
                return _syntaxRef.SyntaxTree;
            }
        }

        internal override void AfterAddingTypeMembersChecks(ConversionsBase conversions, DiagnosticBag diagnostics)
        {
            // Check constraints on return type and parameters. Note: Dev10 uses the
            // property name location for any such errors. We'll do the same for return
            // type errors but for parameter errors, we'll use the parameter location.

            if ((object)_explicitInterfaceType != null)
            {
                var explicitInterfaceSpecifier = GetExplicitInterfaceSpecifier(this.CSharpSyntaxNode);
                Debug.Assert(explicitInterfaceSpecifier != null);
                _explicitInterfaceType.CheckAllConstraints(conversions, new SourceLocation(explicitInterfaceSpecifier.Name), diagnostics);
            }

            if (_refKind == RefKind.RefReadOnly)
            {
                DeclaringCompilation.EnsureIsReadOnlyAttributeExists(diagnostics, CSharpSyntaxNode.Type.Location, modifyCompilationForRefReadOnly: true);
            }

            ParameterHelpers.EnsureIsReadOnlyAttributeExists(Parameters, diagnostics, modifyCompilationForRefReadOnly: true);
        }

        private void CheckAccessibility(Location location, DiagnosticBag diagnostics)
        {
            var info = ModifierUtils.CheckAccessibility(_modifiers);
            if (info != null)
            {
                diagnostics.Add(new CSDiagnostic(info, location));
            }
        }

        private DeclarationModifiers MakeModifiers(SyntaxTokenList modifiers, bool isExplicitInterfaceImplementation, 
                                                   bool isIndexer, bool accessorsHaveImplementation,
                                                   Location location, DiagnosticBag diagnostics, out bool modifierErrors)
        {
            bool isInterface = this.ContainingType.IsInterface;
            var defaultAccess = isInterface && !isExplicitInterfaceImplementation ? DeclarationModifiers.Public : DeclarationModifiers.Private;

            // Check that the set of modifiers is allowed
            var allowedModifiers = DeclarationModifiers.Unsafe;
            var defaultInterfaceImplementationModifiers = DeclarationModifiers.None;

            if (!isExplicitInterfaceImplementation)
            {
                allowedModifiers |= DeclarationModifiers.New |
                                    DeclarationModifiers.Sealed |
                                    DeclarationModifiers.Abstract |
                                    DeclarationModifiers.Virtual;

                if (!isIndexer)
                {
                    allowedModifiers |= DeclarationModifiers.Static;
                }

                if (!isInterface)
                {
                    allowedModifiers |=
                        DeclarationModifiers.AccessibilityMask |
                        DeclarationModifiers.Override;
                }
                else
                {
                    const DeclarationModifiers allowedAccess = (DeclarationModifiers.AccessibilityMask & ~(DeclarationModifiers.Protected | DeclarationModifiers.ProtectedInternal));

                    // This is needed to make sure we can detect 'public' modifier specified explicitly and
                    // check it against language version below.
                    defaultAccess = DeclarationModifiers.None;

                    allowedModifiers |= allowedAccess;
                    defaultInterfaceImplementationModifiers |= DeclarationModifiers.Sealed |
                                                               DeclarationModifiers.Abstract |
                                                               (isIndexer ? 0 : DeclarationModifiers.Static) |
                                                               DeclarationModifiers.Virtual |
                                                               DeclarationModifiers.Extern |
                                                               allowedAccess;
                }
            }

            allowedModifiers |= DeclarationModifiers.Extern;

            var mods = ModifierUtils.MakeAndCheckNontypeMemberModifiers(modifiers, defaultAccess, allowedModifiers, location, diagnostics, out modifierErrors);

            this.CheckUnsafeModifier(mods, diagnostics);

            ModifierUtils.ReportDefaultInterfaceImplementationModifiers(accessorsHaveImplementation, mods,
                                                                        defaultInterfaceImplementationModifiers,
                                                                        location, diagnostics);

            // Let's overwrite modifiers for interface properties with what they are supposed to be. 
            // Proper errors must have been reported by now.
            if (isInterface)
            {
                mods = ModifierUtils.AdjustModifiersForAnInterfaceMember(mods, accessorsHaveImplementation, isExplicitInterfaceImplementation);
            }

            if (isIndexer)
            {
                mods |= DeclarationModifiers.Indexer;
            }

            return mods;
        }

        private static ImmutableArray<ParameterSymbol> MakeParameters(
            Binder binder, SourcePropertySymbol owner, BaseParameterListSyntax parameterSyntaxOpt, DiagnosticBag diagnostics, bool addRefReadOnlyModifier)
        {
            if (parameterSyntaxOpt == null)
            {
                return ImmutableArray<ParameterSymbol>.Empty;
            }

            if (parameterSyntaxOpt.Parameters.Count < 1)
            {
                diagnostics.Add(ErrorCode.ERR_IndexerNeedsParam, parameterSyntaxOpt.GetLastToken().GetLocation());
            }

            SyntaxToken arglistToken;
            var parameters = ParameterHelpers.MakeParameters(
                binder, owner, parameterSyntaxOpt, out arglistToken,
                allowRefOrOut: false,
                allowThis: false,
                addRefReadOnlyModifier: addRefReadOnlyModifier,
                diagnostics: diagnostics);

            if (arglistToken.Kind() != SyntaxKind.None)
            {
                diagnostics.Add(ErrorCode.ERR_IllegalVarArgs, arglistToken.GetLocation());
            }

            // There is a special warning for an indexer with exactly one parameter, which is optional.
            // ParameterHelpers already warns for default values on explicit interface implementations.
            if (parameters.Length == 1 && !owner.IsExplicitInterfaceImplementation)
            {
                ParameterSyntax parameterSyntax = parameterSyntaxOpt.Parameters[0];
                if (parameterSyntax.Default != null)
                {
                    SyntaxToken paramNameToken = parameterSyntax.Identifier;
                    diagnostics.Add(ErrorCode.WRN_DefaultValueForUnconsumedLocation, paramNameToken.GetLocation(), paramNameToken.ValueText);
                }
            }

            return parameters;
        }

        private void CheckModifiers(Location location, bool isIndexer, DiagnosticBag diagnostics)
        {
            if (this.DeclaredAccessibility == Accessibility.Private && (IsVirtual || IsAbstract || IsOverride))
            {
                diagnostics.Add(ErrorCode.ERR_VirtualPrivate, location, this);
            }
            else if (IsStatic && (IsOverride || IsVirtual || IsAbstract))
            {
                // A static member '{0}' cannot be marked as override, virtual, or abstract
                diagnostics.Add(ErrorCode.ERR_StaticNotVirtual, location, this);
            }
            else if (IsOverride && (IsNew || IsVirtual))
            {
                // A member '{0}' marked as override cannot be marked as new or virtual
                diagnostics.Add(ErrorCode.ERR_OverrideNotNew, location, this);
            }
            else if (IsSealed && !IsOverride)
            {
                // '{0}' cannot be sealed because it is not an override
                diagnostics.Add(ErrorCode.ERR_SealedNonOverride, location, this);
            }
            else if (IsAbstract && ContainingType.TypeKind == TypeKind.Struct)
            {
                // The modifier '{0}' is not valid for this item
                diagnostics.Add(ErrorCode.ERR_BadMemberFlag, location, SyntaxFacts.GetText(SyntaxKind.AbstractKeyword));
            }
            else if (IsVirtual && ContainingType.TypeKind == TypeKind.Struct)
            {
                // The modifier '{0}' is not valid for this item
                diagnostics.Add(ErrorCode.ERR_BadMemberFlag, location, SyntaxFacts.GetText(SyntaxKind.VirtualKeyword));
            }
            else if (IsAbstract && IsExtern)
            {
                diagnostics.Add(ErrorCode.ERR_AbstractAndExtern, location, this);
            }
            else if (IsAbstract && IsSealed)
            {
                diagnostics.Add(ErrorCode.ERR_AbstractAndSealed, location, this);
            }
            else if (IsAbstract && IsVirtual)
            {
                diagnostics.Add(ErrorCode.ERR_AbstractNotVirtual, location, this.Kind.Localize(), this);
            }
            else if (ContainingType.IsSealed && this.DeclaredAccessibility.HasProtected() && !this.IsOverride)
            {
                diagnostics.Add(AccessCheck.GetProtectedMemberInSealedTypeError(ContainingType), location, this);
            }
            else if (ContainingType.IsStatic && !IsStatic)
            {
                ErrorCode errorCode = isIndexer ? ErrorCode.ERR_IndexerInStaticClass : ErrorCode.ERR_InstanceMemberInStaticClass;
                diagnostics.Add(errorCode, location, this);
            }
        }

        // Create AccessorSymbol for AccessorDeclarationSyntax
        private SourcePropertyAccessorSymbol CreateAccessorSymbol(AccessorDeclarationSyntax syntaxOpt,
            PropertySymbol explicitlyImplementedPropertyOpt, string aliasQualifierOpt, bool isAutoPropertyAccessor, bool isExplicitInterfaceImplementation, DiagnosticBag diagnostics)
        {
            if (syntaxOpt == null)
            {
                return null;
            }
            return SourcePropertyAccessorSymbol.CreateAccessorSymbol(_containingType, this, _modifiers, _sourceName, syntaxOpt,
                explicitlyImplementedPropertyOpt, aliasQualifierOpt, isAutoPropertyAccessor, isExplicitInterfaceImplementation, diagnostics);
        }

        private void CheckAccessibilityMoreRestrictive(SourcePropertyAccessorSymbol accessor, DiagnosticBag diagnostics)
        {
            if (((object)accessor != null) &&
                !IsAccessibilityMoreRestrictive(this.DeclaredAccessibility, accessor.LocalAccessibility))
            {
                diagnostics.Add(ErrorCode.ERR_InvalidPropertyAccessMod, accessor.Locations[0], accessor, this);
            }
        }

        /// <summary>
        /// Return true if the accessor accessibility is more restrictive
        /// than the property accessibility, otherwise false.
        /// </summary>
        private static bool IsAccessibilityMoreRestrictive(Accessibility property, Accessibility accessor)
        {
            if (accessor == Accessibility.NotApplicable)
            {
                return true;
            }
            return (accessor < property) &&
                ((accessor != Accessibility.Protected) || (property != Accessibility.Internal));
        }

        private static void CheckAbstractPropertyAccessorNotPrivate(SourcePropertyAccessorSymbol accessor, DiagnosticBag diagnostics)
        {
            if (accessor.LocalAccessibility == Accessibility.Private)
            {
                diagnostics.Add(ErrorCode.ERR_PrivateAbstractAccessor, accessor.Locations[0], accessor);
            }
        }

        private static void CheckVirtualPropertyAccessorNotPrivate(SourcePropertyAccessorSymbol accessor, DiagnosticBag diagnostics)
        {
            if (accessor.LocalAccessibility == Accessibility.Private)
            {
                diagnostics.Add(ErrorCode.ERR_PrivateVirtualAccessor, accessor.Locations[0], accessor);
            }
        }

        public override string GetDocumentationCommentXml(CultureInfo preferredCulture = null, bool expandIncludes = false, CancellationToken cancellationToken = default(CancellationToken))
        {
            return SourceDocumentationCommentUtils.GetAndCacheDocumentationComment(this, expandIncludes, ref _lazyDocComment);
        }

        // Separate these checks out of FindExplicitlyImplementedProperty because they depend on the accessor symbols,
        // which depend on the explicitly implemented property
        private void CheckExplicitImplementationAccessor(MethodSymbol thisAccessor, MethodSymbol otherAccessor, PropertySymbol explicitlyImplementedProperty, DiagnosticBag diagnostics)
        {
            var thisHasAccessor = (object)thisAccessor != null;
            var otherHasAccessor = (object)otherAccessor != null;

            if (otherHasAccessor && !thisHasAccessor)
            {
                diagnostics.Add(ErrorCode.ERR_ExplicitPropertyMissingAccessor, this.Location, this, otherAccessor);
            }
            else if (!otherHasAccessor && thisHasAccessor)
            {
                diagnostics.Add(ErrorCode.ERR_ExplicitPropertyAddingAccessor, thisAccessor.Locations[0], thisAccessor, explicitlyImplementedProperty);
            }
        }

        internal override OverriddenOrHiddenMembersResult OverriddenOrHiddenMembers
        {
            get
            {
                if (_lazyOverriddenOrHiddenMembers == null)
                {
                    Interlocked.CompareExchange(ref _lazyOverriddenOrHiddenMembers, this.MakeOverriddenOrHiddenMembers(), null);
                }
                return _lazyOverriddenOrHiddenMembers;
            }
        }

        /// <summary>
        /// If this property is sealed, then we have to emit both accessors - regardless of whether
        /// they are present in the source - so that they can be marked final. (i.e. sealed).
        /// </summary>
        internal SynthesizedSealedPropertyAccessor SynthesizedSealedAccessorOpt
        {
            get
            {
                bool hasGetter = (object)_getMethod != null;
                bool hasSetter = (object)_setMethod != null;
                if (!this.IsSealed || (hasGetter && hasSetter))
                {
                    return null;
                }

                // This has to be cached because the CCI layer depends on reference equality.
                // However, there's no point in having more than one field, since we don't
                // expect to have to synthesize more than one accessor.
                if ((object)_lazySynthesizedSealedAccessor == null)
                {
                    Interlocked.CompareExchange(ref _lazySynthesizedSealedAccessor, MakeSynthesizedSealedAccessor(), null);
                }
                return _lazySynthesizedSealedAccessor;
            }
        }

        /// <remarks>
        /// Only non-null for sealed properties without both accessors.
        /// </remarks>
        private SynthesizedSealedPropertyAccessor MakeSynthesizedSealedAccessor()
        {
            Debug.Assert(this.IsSealed && ((object)_getMethod == null || (object)_setMethod == null));

            if ((object)_getMethod != null)
            {
                // need to synthesize setter
                MethodSymbol overriddenAccessor = this.GetOwnOrInheritedSetMethod();
                return (object)overriddenAccessor == null ? null : new SynthesizedSealedPropertyAccessor(this, overriddenAccessor);
            }
            else if ((object)_setMethod != null)
            {
                // need to synthesize getter
                MethodSymbol overriddenAccessor = this.GetOwnOrInheritedGetMethod();
                return (object)overriddenAccessor == null ? null : new SynthesizedSealedPropertyAccessor(this, overriddenAccessor);
            }
            else
            {
                // Arguably, it would be more correct to return an array containing two
                // synthesized accessors, but we're already in an error case, so we'll
                // minimize the cascading error behavior by suppressing synthesis.
                return null;
            }
        }

        #region Attributes

        IAttributeTargetSymbol IAttributeTargetSymbol.AttributesOwner
        {
            get { return this; }
        }

        AttributeLocation IAttributeTargetSymbol.DefaultAttributeLocation
        {
            get { return AttributeLocation.Property; }
        }

        AttributeLocation IAttributeTargetSymbol.AllowedAttributeLocations
        {
            get
            {
                return _isAutoProperty
                    ? AttributeLocation.Property | AttributeLocation.Field
                    : AttributeLocation.Property;
            }
        }

        /// <summary>
        /// Returns a bag of custom attributes applied on the property and data decoded from well-known attributes. Returns null if there are no attributes.
        /// </summary>
        /// <remarks>
        /// Forces binding and decoding of attributes.
        /// </remarks>
        private CustomAttributesBag<CSharpAttributeData> GetAttributesBag()
        {
            var bag = _lazyCustomAttributesBag;
            if (bag != null && bag.IsSealed)
            {
                return bag;
            }

            // The property is responsible for completion of the backing field
            _ = _backingField?.GetAttributes();

            if (LoadAndValidateAttributes(OneOrMany.Create(this.CSharpSyntaxNode.AttributeLists), ref _lazyCustomAttributesBag))
            {
                var completed = _state.NotePartComplete(CompletionPart.Attributes);
                Debug.Assert(completed);
            }

            Debug.Assert(_lazyCustomAttributesBag.IsSealed);
            return _lazyCustomAttributesBag;
        }

        /// <summary>
        /// Gets the attributes applied on this symbol.
        /// Returns an empty array if there are no attributes.
        /// </summary>
        /// <remarks>
        /// NOTE: This method should always be kept as a sealed override.
        /// If you want to override attribute binding logic for a sub-class, then override <see cref="GetAttributesBag"/> method.
        /// </remarks>
        public sealed override ImmutableArray<CSharpAttributeData> GetAttributes()
        {
            return this.GetAttributesBag().Attributes;
        }

        /// <summary>
        /// Returns data decoded from well-known attributes applied to the symbol or null if there are no applied attributes.
        /// </summary>
        /// <remarks>
        /// Forces binding and decoding of attributes.
        /// </remarks>
        private CommonPropertyWellKnownAttributeData GetDecodedWellKnownAttributeData()
        {
            var attributesBag = _lazyCustomAttributesBag;
            if (attributesBag == null || !attributesBag.IsDecodedWellKnownAttributeDataComputed)
            {
                attributesBag = this.GetAttributesBag();
            }

            return (CommonPropertyWellKnownAttributeData)attributesBag.DecodedWellKnownAttributeData;
        }

        /// <summary>
        /// Returns data decoded from special early bound well-known attributes applied to the symbol or null if there are no applied attributes.
        /// </summary>
        /// <remarks>
        /// Forces binding and decoding of attributes.
        /// </remarks>
        internal PropertyEarlyWellKnownAttributeData GetEarlyDecodedWellKnownAttributeData()
        {
            var attributesBag = _lazyCustomAttributesBag;
            if (attributesBag == null || !attributesBag.IsEarlyDecodedWellKnownAttributeDataComputed)
            {
                attributesBag = this.GetAttributesBag();
            }

            return (PropertyEarlyWellKnownAttributeData)attributesBag.EarlyDecodedWellKnownAttributeData;
        }

        internal override void AddSynthesizedAttributes(PEModuleBuilder moduleBuilder, ref ArrayBuilder<SynthesizedAttributeData> attributes)
        {
            base.AddSynthesizedAttributes(moduleBuilder, ref attributes);

            if (Type.ContainsDynamic())
            {
                AddSynthesizedAttribute(ref attributes,
                    DeclaringCompilation.SynthesizeDynamicAttribute(Type, TypeCustomModifiers.Length + RefCustomModifiers.Length, _refKind));
            }

            if (Type.ContainsTupleNames())
            {
                AddSynthesizedAttribute(ref attributes,
                    DeclaringCompilation.SynthesizeTupleNamesAttribute(Type));
            }

            if (this.ReturnsByRefReadonly)
            {
                AddSynthesizedAttribute(ref attributes, moduleBuilder.SynthesizeIsReadOnlyAttribute(this));
            }
        }

        internal sealed override bool IsDirectlyExcludedFromCodeCoverage =>
            GetDecodedWellKnownAttributeData()?.HasExcludeFromCodeCoverageAttribute == true;

        internal override bool HasSpecialName
        {
            get
            {
                var data = GetDecodedWellKnownAttributeData();
                return data != null && data.HasSpecialNameAttribute;
            }
        }

        internal override CSharpAttributeData EarlyDecodeWellKnownAttribute(ref EarlyDecodeWellKnownAttributeArguments<EarlyWellKnownAttributeBinder, NamedTypeSymbol, AttributeSyntax, AttributeLocation> arguments)
        {
            CSharpAttributeData boundAttribute;
            ObsoleteAttributeData obsoleteData;

            if (EarlyDecodeDeprecatedOrExperimentalOrObsoleteAttribute(ref arguments, out boundAttribute, out obsoleteData))
            {
                if (obsoleteData != null)
                {
                    arguments.GetOrCreateData<PropertyEarlyWellKnownAttributeData>().ObsoleteAttributeData = obsoleteData;
                }

                return boundAttribute;
            }

            bool hasAnyDiagnostics;

            if (CSharpAttributeData.IsTargetEarlyAttribute(arguments.AttributeType, arguments.AttributeSyntax, AttributeDescription.IndexerNameAttribute))
            {
                boundAttribute = arguments.Binder.GetAttribute(arguments.AttributeSyntax, arguments.AttributeType, out hasAnyDiagnostics);
                if (!boundAttribute.HasErrors)
                {
                    string indexerName = boundAttribute.CommonConstructorArguments[0].DecodeValue<string>(SpecialType.System_String);
                    if (indexerName != null)
                    {
                        arguments.GetOrCreateData<PropertyEarlyWellKnownAttributeData>().IndexerName = indexerName;
                    }

                    if (!hasAnyDiagnostics)
                    {
                        return boundAttribute;
                    }
                }

                return null;
            }

            return base.EarlyDecodeWellKnownAttribute(ref arguments);
        }

        /// <summary>
        /// Returns data decoded from Obsolete attribute or null if there is no Obsolete attribute.
        /// This property returns ObsoleteAttributeData.Uninitialized if attribute arguments haven't been decoded yet.
        /// </summary>
        internal override ObsoleteAttributeData ObsoleteAttributeData
        {
            get
            {
                if (!_containingType.AnyMemberHasAttributes)
                {
                    return null;
                }

                var lazyCustomAttributesBag = _lazyCustomAttributesBag;
                if (lazyCustomAttributesBag != null && lazyCustomAttributesBag.IsEarlyDecodedWellKnownAttributeDataComputed)
                {
                    return ((PropertyEarlyWellKnownAttributeData)lazyCustomAttributesBag.EarlyDecodedWellKnownAttributeData)?.ObsoleteAttributeData;
                }

                return ObsoleteAttributeData.Uninitialized;
            }
        }

        internal override void DecodeWellKnownAttribute(ref DecodeWellKnownAttributeArguments<AttributeSyntax, CSharpAttributeData, AttributeLocation> arguments)
        {
            Debug.Assert(arguments.AttributeSyntaxOpt != null);

            var attribute = arguments.Attribute;
            Debug.Assert(!attribute.HasErrors);
            Debug.Assert(arguments.SymbolPart == AttributeLocation.None);

            if (attribute.IsTargetAttribute(this, AttributeDescription.IndexerNameAttribute))
            {
                //NOTE: decoding was done by EarlyDecodeWellKnownAttribute.
                ValidateIndexerNameAttribute(attribute, arguments.AttributeSyntaxOpt, arguments.Diagnostics);
            }
            else if (attribute.IsTargetAttribute(this, AttributeDescription.SpecialNameAttribute))
            {
                arguments.GetOrCreateData<CommonPropertyWellKnownAttributeData>().HasSpecialNameAttribute = true;
            }
            else if (attribute.IsTargetAttribute(this, AttributeDescription.ExcludeFromCodeCoverageAttribute))
            {
                arguments.GetOrCreateData<CommonPropertyWellKnownAttributeData>().HasExcludeFromCodeCoverageAttribute = true;
            }
            else if (attribute.IsTargetAttribute(this, AttributeDescription.DynamicAttribute))
            {
                // DynamicAttribute should not be set explicitly.
                arguments.Diagnostics.Add(ErrorCode.ERR_ExplicitDynamicAttr, arguments.AttributeSyntaxOpt.Location);
            }
            else if (attribute.IsTargetAttribute(this, AttributeDescription.IsReadOnlyAttribute))
            {
                // IsReadOnlyAttribute should not be set explicitly.
                arguments.Diagnostics.Add(ErrorCode.ERR_ExplicitReservedAttr, arguments.AttributeSyntaxOpt.Location, AttributeDescription.IsReadOnlyAttribute.FullName);
            }
            else if (attribute.IsTargetAttribute(this, AttributeDescription.IsUnmanagedAttribute))
            {
                // IsUnmanagedAttribute should not be set explicitly.
                arguments.Diagnostics.Add(ErrorCode.ERR_ExplicitReservedAttr, arguments.AttributeSyntaxOpt.Location, AttributeDescription.IsUnmanagedAttribute.FullName);
            }
            else if (attribute.IsTargetAttribute(this, AttributeDescription.IsByRefLikeAttribute))
            {
                // IsByRefLikeAttribute should not be set explicitly.
                arguments.Diagnostics.Add(ErrorCode.ERR_ExplicitReservedAttr, arguments.AttributeSyntaxOpt.Location, AttributeDescription.IsByRefLikeAttribute.FullName);
            }
            else if (attribute.IsTargetAttribute(this, AttributeDescription.TupleElementNamesAttribute))
            {
                arguments.Diagnostics.Add(ErrorCode.ERR_ExplicitTupleElementNamesAttribute, arguments.AttributeSyntaxOpt.Location);
            }
        }

        internal override void PostDecodeWellKnownAttributes(ImmutableArray<CSharpAttributeData> boundAttributes, ImmutableArray<AttributeSyntax> allAttributeSyntaxNodes, DiagnosticBag diagnostics, AttributeLocation symbolPart, WellKnownAttributeData decodedData)
        {
            Debug.Assert(!boundAttributes.IsDefault);
            Debug.Assert(!allAttributeSyntaxNodes.IsDefault);
            Debug.Assert(boundAttributes.Length == allAttributeSyntaxNodes.Length);
            Debug.Assert(_lazyCustomAttributesBag != null);
            Debug.Assert(_lazyCustomAttributesBag.IsDecodedWellKnownAttributeDataComputed);
            Debug.Assert(symbolPart == AttributeLocation.None);

            base.PostDecodeWellKnownAttributes(boundAttributes, allAttributeSyntaxNodes, diagnostics, symbolPart, decodedData);
        }

        private void ValidateIndexerNameAttribute(CSharpAttributeData attribute, AttributeSyntax node, DiagnosticBag diagnostics)
        {
            if (!this.IsIndexer || this.IsExplicitInterfaceImplementation)
            {
                diagnostics.Add(ErrorCode.ERR_BadIndexerNameAttr, node.Name.Location, node.GetErrorDisplayName());
            }
            else
            {
                string indexerName = attribute.CommonConstructorArguments[0].DecodeValue<string>(SpecialType.System_String);
                if (indexerName == null || !SyntaxFacts.IsValidIdentifier(indexerName))
                {
                    diagnostics.Add(ErrorCode.ERR_BadArgumentToAttribute, node.ArgumentList.Arguments[0].Location, node.GetErrorDisplayName());
                }
            }
        }

        #endregion

        #region Completion

        internal sealed override bool RequiresCompletion
        {
            get { return true; }
        }

        internal sealed override bool HasComplete(CompletionPart part)
        {
            return _state.HasComplete(part);
        }

        internal override void ForceComplete(SourceLocation locationOpt, CancellationToken cancellationToken)
        {
            while (true)
            {
                cancellationToken.ThrowIfCancellationRequested();
                var incompletePart = _state.NextIncompletePart;
                switch (incompletePart)
                {
                    case CompletionPart.Attributes:
                        GetAttributes();
                        break;

                    case CompletionPart.StartPropertyParameters:
                    case CompletionPart.FinishPropertyParameters:
                        {
                            if (_state.NotePartComplete(CompletionPart.StartPropertyParameters))
                            {
                                var parameters = this.Parameters;
                                if (parameters.Length > 0)
                                {
                                    var diagnostics = DiagnosticBag.GetInstance();
                                    var conversions = new TypeConversions(this.ContainingAssembly.CorLibrary);
                                    foreach (var parameter in this.Parameters)
                                    {
                                        parameter.ForceComplete(locationOpt, cancellationToken);
                                        parameter.Type.CheckAllConstraints(conversions, parameter.Locations[0], diagnostics);
                                    }

                                    this.AddDeclarationDiagnostics(diagnostics);
                                    diagnostics.Free();
                                }

                                DeclaringCompilation.SymbolDeclaredEvent(this);
                                var completedOnThisThread = _state.NotePartComplete(CompletionPart.FinishPropertyParameters);
                                Debug.Assert(completedOnThisThread);
                            }
                            else
                            {
                                // StartPropertyParameters was completed by another thread. Wait for it to finish the parameters.
                                _state.SpinWaitComplete(CompletionPart.FinishPropertyParameters, cancellationToken);
                            }
                        }
                        break;

                    case CompletionPart.StartPropertyType:
                    case CompletionPart.FinishPropertyType:
                        {
                            if (_state.NotePartComplete(CompletionPart.StartPropertyType))
                            {
                                var diagnostics = DiagnosticBag.GetInstance();
                                var conversions = new TypeConversions(this.ContainingAssembly.CorLibrary);
                                this.Type.CheckAllConstraints(conversions, _location, diagnostics);

                                var type = this.Type;
                                if (type.IsRestrictedType(ignoreSpanLikeTypes: true))
                                {
                                    diagnostics.Add(ErrorCode.ERR_FieldCantBeRefAny, this.CSharpSyntaxNode.Type.Location, type);
                                }
                                else if (this.IsAutoProperty && type.IsByRefLikeType && (this.IsStatic || !this.ContainingType.IsByRefLikeType))
                                {
                                    diagnostics.Add(ErrorCode.ERR_FieldAutoPropCantBeByRefLike, this.CSharpSyntaxNode.Type.Location, type);
                                }

                                this.AddDeclarationDiagnostics(diagnostics);
                                var completedOnThisThread = _state.NotePartComplete(CompletionPart.FinishPropertyType);
                                Debug.Assert(completedOnThisThread);
                                diagnostics.Free();
                            }
                            else
                            {
                                // StartPropertyType was completed by another thread. Wait for it to finish the type.
                                _state.SpinWaitComplete(CompletionPart.FinishPropertyType, cancellationToken);
                            }
                        }
                        break;

                    case CompletionPart.None:
                        return;

                    default:
                        // any other values are completion parts intended for other kinds of symbols
                        _state.NotePartComplete(CompletionPart.All & ~CompletionPart.PropertySymbolAll);
                        break;
                }

                _state.SpinWaitComplete(incompletePart, cancellationToken);
            }
        }

        #endregion

        private TypeSymbol ComputeType(Binder binder, BasePropertyDeclarationSyntax syntax, DiagnosticBag diagnostics)
        {
            RefKind refKind;
            var typeSyntax = syntax.Type.SkipRef(out refKind);
            var type = binder.BindType(typeSyntax, diagnostics);
            HashSet<DiagnosticInfo> useSiteDiagnostics = null;

            if (!this.IsNoMoreVisibleThan(type, ref useSiteDiagnostics))
            {
                // "Inconsistent accessibility: indexer return type '{1}' is less accessible than indexer '{0}'"
                // "Inconsistent accessibility: property type '{1}' is less accessible than property '{0}'"
                diagnostics.Add((this.IsIndexer ? ErrorCode.ERR_BadVisIndexerReturn : ErrorCode.ERR_BadVisPropertyType), _location, this, type);
            }

            diagnostics.Add(_location, useSiteDiagnostics);

            if (type.SpecialType == SpecialType.System_Void)
            {
                ErrorCode errorCode = this.IsIndexer ? ErrorCode.ERR_IndexerCantHaveVoidType : ErrorCode.ERR_PropertyCantHaveVoidType;
                diagnostics.Add(errorCode, _location, this);
            }

            return type;
        }

        private ImmutableArray<ParameterSymbol> ComputeParameters(Binder binder, BasePropertyDeclarationSyntax syntax, DiagnosticBag diagnostics)
        {
            var parameterSyntaxOpt = GetParameterListSyntax(syntax);
            var parameters = MakeParameters(binder, this, parameterSyntaxOpt, diagnostics, addRefReadOnlyModifier: IsVirtual || IsAbstract);
            HashSet<DiagnosticInfo> useSiteDiagnostics = null;

            foreach (ParameterSymbol param in parameters)
            {
                if (!this.IsNoMoreVisibleThan(param.Type, ref useSiteDiagnostics))
                {
                    diagnostics.Add(ErrorCode.ERR_BadVisIndexerParam, _location, this, param.Type);
                }
                else if ((object)_setMethod != null && param.Name == ParameterSymbol.ValueParameterName)
                {
                    diagnostics.Add(ErrorCode.ERR_DuplicateGeneratedName, param.Locations.FirstOrDefault() ?? _location, param.Name);
                }
            }

            diagnostics.Add(_location, useSiteDiagnostics);
            return parameters;
        }

        private Binder CreateBinderForTypeAndParameters()
        {
            var compilation = this.DeclaringCompilation;
            var syntaxTree = _syntaxRef.SyntaxTree;
            var syntax = (BasePropertyDeclarationSyntax)_syntaxRef.GetSyntax();
            var binderFactory = compilation.GetBinderFactory(syntaxTree);
            var binder = binderFactory.GetBinder(syntax, syntax, this);
            SyntaxTokenList modifiers = syntax.Modifiers;
            binder = binder.WithUnsafeRegionIfNecessary(modifiers);
            return binder.WithAdditionalFlagsAndContainingMemberOrLambda(BinderFlags.SuppressConstraintChecks, this);
        }

        private static ExplicitInterfaceSpecifierSyntax GetExplicitInterfaceSpecifier(BasePropertyDeclarationSyntax syntax)
        {
            switch (syntax.Kind())
            {
                case SyntaxKind.PropertyDeclaration:
                    return ((PropertyDeclarationSyntax)syntax).ExplicitInterfaceSpecifier;
                case SyntaxKind.IndexerDeclaration:
                    return ((IndexerDeclarationSyntax)syntax).ExplicitInterfaceSpecifier;
                default:
                    throw ExceptionUtilities.UnexpectedValue(syntax.Kind());
            }
        }

        private static BaseParameterListSyntax GetParameterListSyntax(BasePropertyDeclarationSyntax syntax)
        {
            return (syntax.Kind() == SyntaxKind.IndexerDeclaration) ? ((IndexerDeclarationSyntax)syntax).ParameterList : null;
        }
    }
}<|MERGE_RESOLUTION|>--- conflicted
+++ resolved
@@ -374,7 +374,27 @@
                 syntax.AccessorList, syntax.GetExpressionBodySyntax(), syntax, diagnostics);
         }
 
-<<<<<<< HEAD
+        private void CheckForFieldTargetedAttribute(BasePropertyDeclarationSyntax syntax, DiagnosticBag diagnostics)
+        {
+            var languageVersion = this.DeclaringCompilation.LanguageVersion;
+            if (languageVersion.AllowAttributesOnBackingFields())
+            {
+                return;
+            }
+
+            foreach (var attribute in syntax.AttributeLists)
+            {
+                if (attribute.Target?.GetAttributeLocation() == AttributeLocation.Field)
+                {
+                    diagnostics.Add(
+                        new CSDiagnosticInfo(ErrorCode.WRN_AttributesOnBackingFieldsNotAvailable,
+                            languageVersion.ToDisplayString(),
+                            new CSharpRequiredLanguageVersion(MessageID.IDS_FeatureAttributesOnBackingFields.RequiredVersion())),
+                        attribute.Target.Location);
+                }
+            }
+        }
+
         private static void GetAcessorDeclarations(BasePropertyDeclarationSyntax syntax, DiagnosticBag diagnostics, 
                                                    out bool isAutoProperty, out bool hasAccessorList, 
                                                    out AccessorDeclarationSyntax getSyntax, out AccessorDeclarationSyntax setSyntax)
@@ -432,27 +452,6 @@
             {
                 isAutoProperty = false;
             }
-=======
-        private void CheckForFieldTargetedAttribute(BasePropertyDeclarationSyntax syntax, DiagnosticBag diagnostics)
-        {
-            var languageVersion = this.DeclaringCompilation.LanguageVersion;
-            if (languageVersion.AllowAttributesOnBackingFields())
-            {
-                return;
-            }
-
-            foreach (var attribute in syntax.AttributeLists)
-            {
-                if (attribute.Target?.GetAttributeLocation() == AttributeLocation.Field)
-                {
-                    diagnostics.Add(
-                        new CSDiagnosticInfo(ErrorCode.WRN_AttributesOnBackingFieldsNotAvailable,
-                            languageVersion.ToDisplayString(),
-                            new CSharpRequiredLanguageVersion(MessageID.IDS_FeatureAttributesOnBackingFields.RequiredVersion())),
-                        attribute.Target.Location);
-                }
-            }
->>>>>>> c76f5902
         }
 
         internal bool IsExpressionBodied
