--- conflicted
+++ resolved
@@ -22,21 +22,12 @@
         }
 
         private SourceConstructorSymbol(
-<<<<<<< HEAD
-            SourceMemberContainerTypeSymbol containingType,
-            Location location,
-            ConstructorDeclarationSyntax syntax,
-            MethodKind methodKind,
-            DiagnosticBag diagnostics) :
-            base(containingType, syntax.GetReference(), ImmutableArray.Create(location), isIterator: SyntaxFacts.HasYieldOperations(syntax.Body))
-=======
              SourceMemberContainerTypeSymbol containingType,
              Location location,
              ConstructorDeclarationSyntax syntax,
              MethodKind methodKind,
              DiagnosticBag diagnostics) :
              base(containingType, location, syntax, methodKind, diagnostics)
->>>>>>> 863ffa00
         {
             bool hasBlockBody = syntax.Body != null;
             _isExpressionBodied = !hasBlockBody && syntax.ExpressionBody != null;
