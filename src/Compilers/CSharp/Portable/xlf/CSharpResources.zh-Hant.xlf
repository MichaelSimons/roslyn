--- conflicted
+++ resolved
@@ -12,7 +12,11 @@
         <target state="new">Cannot create constructed generic type from non-generic type.</target>
         <note />
       </trans-unit>
-<<<<<<< HEAD
+      <trans-unit id="ERR_AltInterpolatedVerbatimStringsNotAvailable">
+        <source>To use '@$' instead of '$@' for an interpolated verbatim string, please use language version {0} or greater.</source>
+        <target state="new">To use '@$' instead of '$@' for an interpolated verbatim string, please use language version {0} or greater.</target>
+        <note />
+      </trans-unit>
       <trans-unit id="ERR_CantUseInOrOutInArglist">
         <source>__arglist cannot have an argument passed by 'in' or 'out'</source>
         <target state="new">__arglist cannot have an argument passed by 'in' or 'out'</target>
@@ -33,6 +37,16 @@
         <target state="new">An expression tree may not contain a tuple == or != operator</target>
         <note />
       </trans-unit>
+      <trans-unit id="ERR_FeatureIsExperimental">
+        <source>Feature '{0}' is experimental and unsupported; use '/features:{1}' to enable.</source>
+        <target state="new">Feature '{0}' is experimental and unsupported; use '/features:{1}' to enable.</target>
+        <note />
+      </trans-unit>
+      <trans-unit id="ERR_FeatureNotAvailableInVersion8">
+        <source>Feature '{0}' is not available in C# 8.0. Please use language version {1} or greater.</source>
+        <target state="new">Feature '{0}' is not available in C# 8.0. Please use language version {1} or greater.</target>
+        <note />
+      </trans-unit>
       <trans-unit id="ERR_InDynamicMethodArg">
         <source>Arguments with 'in' modifier cannot be used in dynamically dispatched expessions.</source>
         <target state="new">Arguments with 'in' modifier cannot be used in dynamically dispatched expessions.</target>
@@ -61,21 +75,6 @@
       <trans-unit id="ERR_NewBoundWithUnmanaged">
         <source>The 'new()' constraint cannot be used with the 'unmanaged' constraint</source>
         <target state="new">The 'new()' constraint cannot be used with the 'unmanaged' constraint</target>
-=======
-      <trans-unit id="ERR_AltInterpolatedVerbatimStringsNotAvailable">
-        <source>To use '@$' instead of '$@' for an interpolated verbatim string, please use language version {0} or greater.</source>
-        <target state="new">To use '@$' instead of '$@' for an interpolated verbatim string, please use language version {0} or greater.</target>
-        <note />
-      </trans-unit>
-      <trans-unit id="ERR_FeatureIsExperimental">
-        <source>Feature '{0}' is experimental and unsupported; use '/features:{1}' to enable.</source>
-        <target state="new">Feature '{0}' is experimental and unsupported; use '/features:{1}' to enable.</target>
-        <note />
-      </trans-unit>
-      <trans-unit id="ERR_FeatureNotAvailableInVersion8">
-        <source>Feature '{0}' is not available in C# 8.0. Please use language version {1} or greater.</source>
-        <target state="new">Feature '{0}' is not available in C# 8.0. Please use language version {1} or greater.</target>
->>>>>>> 06cd9928
         <note />
       </trans-unit>
       <trans-unit id="ERR_OutVariableCannotBeByRef">
@@ -83,7 +82,6 @@
         <target state="new">An out variable cannot be declared as a ref local</target>
         <note />
       </trans-unit>
-<<<<<<< HEAD
       <trans-unit id="ERR_RefAssignNarrower">
         <source>Cannot ref-assign '{1}' to '{0}' because '{1}' has a narrower escape scope than '{0}'.</source>
         <target state="new">Cannot ref-assign '{1}' to '{0}' because '{1}' has a narrower escape scope than '{0}'.</target>
@@ -119,6 +117,11 @@
         <target state="new">File name '{0}' is empty, contains invalid characters, has a drive specification without an absolute path, or is too long</target>
         <note />
       </trans-unit>
+      <trans-unit id="IDS_FeatureAltInterpolatedVerbatimStrings">
+        <source>alternative interpolated verbatim strings</source>
+        <target state="new">alternative interpolated verbatim strings</target>
+        <note />
+      </trans-unit>
       <trans-unit id="IDS_FeatureDelegateGenericTypeConstraint">
         <source>delegate generic type constraints</source>
         <target state="new">delegate generic type constraints</target>
@@ -177,11 +180,6 @@
       <trans-unit id="IDS_FeatureUnmanagedGenericTypeConstraint">
         <source>unmanaged generic type constraints</source>
         <target state="new">unmanaged generic type constraints</target>
-=======
-      <trans-unit id="IDS_FeatureAltInterpolatedVerbatimStrings">
-        <source>alternative interpolated verbatim strings</source>
-        <target state="new">alternative interpolated verbatim strings</target>
->>>>>>> 06cd9928
         <note />
       </trans-unit>
       <trans-unit id="IDS_NULL">
