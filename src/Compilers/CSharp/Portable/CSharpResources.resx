﻿<?xml version="1.0" encoding="utf-8"?>
<root>
  <!-- 
    Microsoft ResX Schema 
    
    Version 2.0
    
    The primary goals of this format is to allow a simple XML format 
    that is mostly human readable. The generation and parsing of the 
    various data types are done through the TypeConverter classes 
    associated with the data types.
    
    Example:
    
    ... ado.net/XML headers & schema ...
    <resheader name="resmimetype">text/microsoft-resx</resheader>
    <resheader name="version">2.0</resheader>
    <resheader name="reader">System.Resources.ResXResourceReader, System.Windows.Forms, ...</resheader>
    <resheader name="writer">System.Resources.ResXResourceWriter, System.Windows.Forms, ...</resheader>
    <data name="Name1"><value>this is my long string</value><comment>this is a comment</comment></data>
    <data name="Color1" type="System.Drawing.Color, System.Drawing">Blue</data>
    <data name="Bitmap1" mimetype="application/x-microsoft.net.object.binary.base64">
        <value>[base64 mime encoded serialized .NET Framework object]</value>
    </data>
    <data name="Icon1" type="System.Drawing.Icon, System.Drawing" mimetype="application/x-microsoft.net.object.bytearray.base64">
        <value>[base64 mime encoded string representing a byte array form of the .NET Framework object]</value>
        <comment>This is a comment</comment>
    </data>
                
    There are any number of "resheader" rows that contain simple 
    name/value pairs.
    
    Each data row contains a name, and value. The row also contains a 
    type or mimetype. Type corresponds to a .NET class that support 
    text/value conversion through the TypeConverter architecture. 
    Classes that don't support this are serialized and stored with the 
    mimetype set.
    
    The mimetype is used for serialized objects, and tells the 
    ResXResourceReader how to depersist the object. This is currently not 
    extensible. For a given mimetype the value must be set accordingly:
    
    Note - application/x-microsoft.net.object.binary.base64 is the format 
    that the ResXResourceWriter will generate, however the reader can 
    read any of the formats listed below.
    
    mimetype: application/x-microsoft.net.object.binary.base64
    value   : The object must be serialized with 
            : System.Runtime.Serialization.Formatters.Binary.BinaryFormatter
            : and then encoded with base64 encoding.
    
    mimetype: application/x-microsoft.net.object.soap.base64
    value   : The object must be serialized with 
            : System.Runtime.Serialization.Formatters.Soap.SoapFormatter
            : and then encoded with base64 encoding.

    mimetype: application/x-microsoft.net.object.bytearray.base64
    value   : The object must be serialized into a byte array 
            : using a System.ComponentModel.TypeConverter
            : and then encoded with base64 encoding.
    -->
  <xsd:schema id="root" xmlns="" xmlns:xsd="http://www.w3.org/2001/XMLSchema" xmlns:msdata="urn:schemas-microsoft-com:xml-msdata">
    <xsd:import namespace="http://www.w3.org/XML/1998/namespace" />
    <xsd:element name="root" msdata:IsDataSet="true">
      <xsd:complexType>
        <xsd:choice maxOccurs="unbounded">
          <xsd:element name="metadata">
            <xsd:complexType>
              <xsd:sequence>
                <xsd:element name="value" type="xsd:string" minOccurs="0" />
              </xsd:sequence>
              <xsd:attribute name="name" use="required" type="xsd:string" />
              <xsd:attribute name="type" type="xsd:string" />
              <xsd:attribute name="mimetype" type="xsd:string" />
              <xsd:attribute ref="xml:space" />
            </xsd:complexType>
          </xsd:element>
          <xsd:element name="assembly">
            <xsd:complexType>
              <xsd:attribute name="alias" type="xsd:string" />
              <xsd:attribute name="name" type="xsd:string" />
            </xsd:complexType>
          </xsd:element>
          <xsd:element name="data">
            <xsd:complexType>
              <xsd:sequence>
                <xsd:element name="value" type="xsd:string" minOccurs="0" msdata:Ordinal="1" />
                <xsd:element name="comment" type="xsd:string" minOccurs="0" msdata:Ordinal="2" />
              </xsd:sequence>
              <xsd:attribute name="name" type="xsd:string" use="required" msdata:Ordinal="1" />
              <xsd:attribute name="type" type="xsd:string" msdata:Ordinal="3" />
              <xsd:attribute name="mimetype" type="xsd:string" msdata:Ordinal="4" />
              <xsd:attribute ref="xml:space" />
            </xsd:complexType>
          </xsd:element>
          <xsd:element name="resheader">
            <xsd:complexType>
              <xsd:sequence>
                <xsd:element name="value" type="xsd:string" minOccurs="0" msdata:Ordinal="1" />
              </xsd:sequence>
              <xsd:attribute name="name" type="xsd:string" use="required" />
            </xsd:complexType>
          </xsd:element>
        </xsd:choice>
      </xsd:complexType>
    </xsd:element>
  </xsd:schema>
  <resheader name="resmimetype">
    <value>text/microsoft-resx</value>
  </resheader>
  <resheader name="version">
    <value>2.0</value>
  </resheader>
  <resheader name="reader">
    <value>System.Resources.ResXResourceReader, System.Windows.Forms, Version=4.0.0.0, Culture=neutral, PublicKeyToken=b77a5c561934e089</value>
  </resheader>
  <resheader name="writer">
    <value>System.Resources.ResXResourceWriter, System.Windows.Forms, Version=4.0.0.0, Culture=neutral, PublicKeyToken=b77a5c561934e089</value>
  </resheader>
  <data name="IDS_NULL" xml:space="preserve">
    <value>&lt;null&gt;</value>
  </data>
  <data name="IDS_ThrowExpression" xml:space="preserve">
    <value>&lt;throw expression&gt;</value>
  </data>
  <data name="IDS_RELATEDERROR" xml:space="preserve">
    <value>(Location of symbol related to previous error)</value>
  </data>
  <data name="IDS_RELATEDWARNING" xml:space="preserve">
    <value>(Location of symbol related to previous warning)</value>
  </data>
  <data name="IDS_XMLIGNORED" xml:space="preserve">
    <value>&lt;!-- Badly formed XML comment ignored for member "{0}" --&gt;</value>
  </data>
  <data name="IDS_XMLIGNORED2" xml:space="preserve">
    <value> Badly formed XML file "{0}" cannot be included </value>
  </data>
  <data name="IDS_XMLFAILEDINCLUDE" xml:space="preserve">
    <value> Failed to insert some or all of included XML </value>
  </data>
  <data name="IDS_XMLBADINCLUDE" xml:space="preserve">
    <value> Include tag is invalid </value>
  </data>
  <data name="IDS_XMLNOINCLUDE" xml:space="preserve">
    <value> No matching elements were found for the following include tag </value>
  </data>
  <data name="IDS_XMLMISSINGINCLUDEFILE" xml:space="preserve">
    <value>Missing file attribute</value>
  </data>
  <data name="IDS_XMLMISSINGINCLUDEPATH" xml:space="preserve">
    <value>Missing path attribute</value>
  </data>
  <data name="IDS_GlobalNamespace" xml:space="preserve">
    <value>&lt;global namespace&gt;</value>
  </data>
  <data name="IDS_FeatureGenerics" xml:space="preserve">
    <value>generics</value>
  </data>
  <data name="IDS_FeatureAnonDelegates" xml:space="preserve">
    <value>anonymous methods</value>
  </data>
  <data name="IDS_FeatureModuleAttrLoc" xml:space="preserve">
    <value>module as an attribute target specifier</value>
  </data>
  <data name="IDS_FeatureGlobalNamespace" xml:space="preserve">
    <value>namespace alias qualifier</value>
  </data>
  <data name="IDS_FeatureFixedBuffer" xml:space="preserve">
    <value>fixed size buffers</value>
  </data>
  <data name="IDS_FeaturePragma" xml:space="preserve">
    <value>#pragma</value>
  </data>
  <data name="IDS_FeatureStaticClasses" xml:space="preserve">
    <value>static classes</value>
  </data>
  <data name="IDS_FeatureReadOnlyStructs" xml:space="preserve">
    <value>readonly structs</value>
  </data>
  <data name="IDS_FeaturePartialTypes" xml:space="preserve">
    <value>partial types</value>
  </data>
  <data name="IDS_FeatureAsync" xml:space="preserve">
    <value>async function</value>
  </data>
  <data name="IDS_FeatureSwitchOnBool" xml:space="preserve">
    <value>switch on boolean type</value>
  </data>
  <data name="IDS_MethodGroup" xml:space="preserve">
    <value>method group</value>
  </data>
  <data name="IDS_AnonMethod" xml:space="preserve">
    <value>anonymous method</value>
  </data>
  <data name="IDS_Lambda" xml:space="preserve">
    <value>lambda expression</value>
  </data>
  <data name="IDS_Collection" xml:space="preserve">
    <value>collection</value>
  </data>
  <data name="IDS_FeaturePropertyAccessorMods" xml:space="preserve">
    <value>access modifiers on properties</value>
  </data>
  <data name="IDS_FeatureExternAlias" xml:space="preserve">
    <value>extern alias</value>
  </data>
  <data name="IDS_FeatureIterators" xml:space="preserve">
    <value>iterators</value>
  </data>
  <data name="IDS_FeatureDefault" xml:space="preserve">
    <value>default operator</value>
  </data>
  <data name="IDS_FeatureDefaultLiteral" xml:space="preserve">
    <value>default literal</value>
  </data>
  <data name="IDS_FeaturePrivateProtected" xml:space="preserve">
    <value>private protected</value>
  </data>
  <data name="IDS_FeatureTupleEquality" xml:space="preserve">
    <value>tuple equality</value>
  </data>
  <data name="IDS_FeatureNullable" xml:space="preserve">
    <value>nullable types</value>
  </data>
  <data name="IDS_FeaturePatternMatching" xml:space="preserve">
    <value>pattern matching</value>
  </data>
  <data name="IDS_FeatureExpressionBodiedAccessor" xml:space="preserve">
    <value>expression body property accessor</value>
  </data>
  <data name="IDS_FeatureExpressionBodiedDeOrConstructor" xml:space="preserve">
    <value>expression body constructor and destructor</value>
  </data>
  <data name="IDS_FeatureThrowExpression" xml:space="preserve">
    <value>throw expression</value>
  </data>
  <data name="IDS_FeatureImplicitArray" xml:space="preserve">
    <value>implicitly typed array</value>
  </data>
  <data name="IDS_FeatureImplicitLocal" xml:space="preserve">
    <value>implicitly typed local variable</value>
  </data>
  <data name="IDS_FeatureAnonymousTypes" xml:space="preserve">
    <value>anonymous types</value>
  </data>
  <data name="IDS_FeatureAutoImplementedProperties" xml:space="preserve">
    <value>automatically implemented properties</value>
  </data>
  <data name="IDS_FeatureReadonlyAutoImplementedProperties" xml:space="preserve">
    <value>readonly automatically implemented properties</value>
  </data>
  <data name="IDS_FeatureObjectInitializer" xml:space="preserve">
    <value>object initializer</value>
  </data>
  <data name="IDS_FeatureCollectionInitializer" xml:space="preserve">
    <value>collection initializer</value>
  </data>
  <data name="IDS_FeatureQueryExpression" xml:space="preserve">
    <value>query expression</value>
  </data>
  <data name="IDS_FeatureExtensionMethod" xml:space="preserve">
    <value>extension method</value>
  </data>
  <data name="IDS_FeaturePartialMethod" xml:space="preserve">
    <value>partial method</value>
  </data>
  <data name="IDS_SK_METHOD" xml:space="preserve">
    <value>method</value>
  </data>
  <data name="IDS_SK_TYPE" xml:space="preserve">
    <value>type</value>
  </data>
  <data name="IDS_SK_NAMESPACE" xml:space="preserve">
    <value>namespace</value>
  </data>
  <data name="IDS_SK_FIELD" xml:space="preserve">
    <value>field</value>
  </data>
  <data name="IDS_SK_PROPERTY" xml:space="preserve">
    <value>property</value>
  </data>
  <data name="IDS_SK_UNKNOWN" xml:space="preserve">
    <value>element</value>
  </data>
  <data name="IDS_SK_VARIABLE" xml:space="preserve">
    <value>variable</value>
  </data>
  <data name="IDS_SK_LABEL" xml:space="preserve">
    <value>label</value>
  </data>
  <data name="IDS_SK_EVENT" xml:space="preserve">
    <value>event</value>
  </data>
  <data name="IDS_SK_TYVAR" xml:space="preserve">
    <value>type parameter</value>
  </data>
  <data name="IDS_SK_ALIAS" xml:space="preserve">
    <value>using alias</value>
  </data>
  <data name="IDS_SK_EXTERNALIAS" xml:space="preserve">
    <value>extern alias</value>
  </data>
  <data name="IDS_SK_CONSTRUCTOR" xml:space="preserve">
    <value>constructor</value>
  </data>
  <data name="IDS_FOREACHLOCAL" xml:space="preserve">
    <value>foreach iteration variable</value>
  </data>
  <data name="IDS_FIXEDLOCAL" xml:space="preserve">
    <value>fixed variable</value>
  </data>
  <data name="IDS_USINGLOCAL" xml:space="preserve">
    <value>using variable</value>
  </data>
  <data name="IDS_Contravariant" xml:space="preserve">
    <value>contravariant</value>
  </data>
  <data name="IDS_Contravariantly" xml:space="preserve">
    <value>contravariantly</value>
  </data>
  <data name="IDS_Covariant" xml:space="preserve">
    <value>covariant</value>
  </data>
  <data name="IDS_Covariantly" xml:space="preserve">
    <value>covariantly</value>
  </data>
  <data name="IDS_Invariantly" xml:space="preserve">
    <value>invariantly</value>
  </data>
  <data name="IDS_FeatureDynamic" xml:space="preserve">
    <value>dynamic</value>
  </data>
  <data name="IDS_FeatureNamedArgument" xml:space="preserve">
    <value>named argument</value>
  </data>
  <data name="IDS_FeatureOptionalParameter" xml:space="preserve">
    <value>optional parameter</value>
  </data>
  <data name="IDS_FeatureExceptionFilter" xml:space="preserve">
    <value>exception filter</value>
  </data>
  <data name="IDS_FeatureTypeVariance" xml:space="preserve">
    <value>type variance</value>
  </data>
  <data name="XML_InvalidToken" xml:space="preserve">
    <value>The character(s) '{0}' cannot be used at this location.</value>
  </data>
  <data name="XML_IncorrectComment" xml:space="preserve">
    <value>Incorrect syntax was used in a comment.</value>
  </data>
  <data name="XML_InvalidCharEntity" xml:space="preserve">
    <value>An invalid character was found inside an entity reference.</value>
  </data>
  <data name="XML_ExpectedEndOfTag" xml:space="preserve">
    <value>Expected '&gt;' or '/&gt;' to close tag '{0}'.</value>
  </data>
  <data name="XML_ExpectedIdentifier" xml:space="preserve">
    <value>An identifier was expected.</value>
  </data>
  <data name="XML_InvalidUnicodeChar" xml:space="preserve">
    <value>Invalid unicode character.</value>
  </data>
  <data name="XML_InvalidWhitespace" xml:space="preserve">
    <value>Whitespace is not allowed at this location.</value>
  </data>
  <data name="XML_LessThanInAttributeValue" xml:space="preserve">
    <value>The character '&lt;' cannot be used in an attribute value.</value>
  </data>
  <data name="XML_MissingEqualsAttribute" xml:space="preserve">
    <value>Missing equals sign between attribute and attribute value.</value>
  </data>
  <data name="XML_RefUndefinedEntity_1" xml:space="preserve">
    <value>Reference to undefined entity '{0}'.</value>
  </data>
  <data name="XML_StringLiteralNoStartQuote" xml:space="preserve">
    <value>A string literal was expected, but no opening quotation mark was found.</value>
  </data>
  <data name="XML_StringLiteralNoEndQuote" xml:space="preserve">
    <value>Missing closing quotation mark for string literal.</value>
  </data>
  <data name="XML_StringLiteralNonAsciiQuote" xml:space="preserve">
    <value>Non-ASCII quotations marks may not be used around string literals.</value>
  </data>
  <data name="XML_EndTagNotExpected" xml:space="preserve">
    <value>End tag was not expected at this location.</value>
  </data>
  <data name="XML_ElementTypeMatch" xml:space="preserve">
    <value>End tag '{0}' does not match the start tag '{1}'.</value>
  </data>
  <data name="XML_EndTagExpected" xml:space="preserve">
    <value>Expected an end tag for element '{0}'.</value>
  </data>
  <data name="XML_WhitespaceMissing" xml:space="preserve">
    <value>Required white space was missing.</value>
  </data>
  <data name="XML_ExpectedEndOfXml" xml:space="preserve">
    <value>Unexpected character at this location.</value>
  </data>
  <data name="XML_CDataEndTagNotAllowed" xml:space="preserve">
    <value>The literal string ']]&gt;' is not allowed in element content.</value>
  </data>
  <data name="XML_DuplicateAttribute" xml:space="preserve">
    <value>Duplicate '{0}' attribute</value>
  </data>
  <data name="ERR_NoMetadataFile" xml:space="preserve">
    <value>Metadata file '{0}' could not be found</value>
  </data>
  <data name="ERR_MetadataReferencesNotSupported" xml:space="preserve">
    <value>Metadata references are not supported.</value>
  </data>
  <data name="FTL_MetadataCantOpenFile" xml:space="preserve">
    <value>Metadata file '{0}' could not be opened -- {1}</value>
  </data>
  <data name="ERR_NoTypeDef" xml:space="preserve">
    <value>The type '{0}' is defined in an assembly that is not referenced. You must add a reference to assembly '{1}'.</value>
  </data>
  <data name="ERR_NoTypeDefFromModule" xml:space="preserve">
    <value>The type '{0}' is defined in a module that has not been added. You must add the module '{1}'.</value>
  </data>
  <data name="ERR_OutputWriteFailed" xml:space="preserve">
    <value>Could not write to output file '{0}' -- '{1}'</value>
  </data>
  <data name="ERR_MultipleEntryPoints" xml:space="preserve">
    <value>Program has more than one entry point defined. Compile with /main to specify the type that contains the entry point.</value>
  </data>
  <data name="ERR_BadBinaryOps" xml:space="preserve">
    <value>Operator '{0}' cannot be applied to operands of type '{1}' and '{2}'</value>
  </data>
  <data name="ERR_IntDivByZero" xml:space="preserve">
    <value>Division by constant zero</value>
  </data>
  <data name="ERR_BadIndexLHS" xml:space="preserve">
    <value>Cannot apply indexing with [] to an expression of type '{0}'</value>
  </data>
  <data name="ERR_BadIndexCount" xml:space="preserve">
    <value>Wrong number of indices inside []; expected {0}</value>
  </data>
  <data name="ERR_BadUnaryOp" xml:space="preserve">
    <value>Operator '{0}' cannot be applied to operand of type '{1}'</value>
  </data>
  <data name="ERR_BadOpOnNullOrDefault" xml:space="preserve">
    <value>Operator '{0}' cannot be applied to operand '{1}'</value>
  </data>
  <data name="ERR_ThisInStaticMeth" xml:space="preserve">
    <value>Keyword 'this' is not valid in a static property, static method, or static field initializer</value>
  </data>
  <data name="ERR_ThisInBadContext" xml:space="preserve">
    <value>Keyword 'this' is not available in the current context</value>
  </data>
  <data name="WRN_InvalidMainSig" xml:space="preserve">
    <value>'{0}' has the wrong signature to be an entry point</value>
  </data>
  <data name="WRN_InvalidMainSig_Title" xml:space="preserve">
    <value>Method has the wrong signature to be an entry point</value>
  </data>
  <data name="ERR_NoImplicitConv" xml:space="preserve">
    <value>Cannot implicitly convert type '{0}' to '{1}'</value>
  </data>
  <data name="ERR_NoExplicitConv" xml:space="preserve">
    <value>Cannot convert type '{0}' to '{1}'</value>
  </data>
  <data name="ERR_ConstOutOfRange" xml:space="preserve">
    <value>Constant value '{0}' cannot be converted to a '{1}'</value>
  </data>
  <data name="ERR_AmbigBinaryOps" xml:space="preserve">
    <value>Operator '{0}' is ambiguous on operands of type '{1}' and '{2}'</value>
  </data>
  <data name="ERR_AmbigBinaryOpsOnDefault" xml:space="preserve">
    <value>Operator '{0}' is ambiguous on operands 'default' and 'default'</value>
  </data>
  <data name="ERR_AmbigUnaryOp" xml:space="preserve">
    <value>Operator '{0}' is ambiguous on an operand of type '{1}'</value>
  </data>
  <data name="ERR_InAttrOnOutParam" xml:space="preserve">
    <value>An out parameter cannot have the In attribute</value>
  </data>
  <data name="ERR_ValueCantBeNull" xml:space="preserve">
    <value>Cannot convert null to '{0}' because it is a non-nullable value type</value>
  </data>
  <data name="ERR_NoExplicitBuiltinConv" xml:space="preserve">
    <value>Cannot convert type '{0}' to '{1}' via a reference conversion, boxing conversion, unboxing conversion, wrapping conversion, or null type conversion</value>
  </data>
  <data name="FTL_DebugEmitFailure" xml:space="preserve">
    <value>Unexpected error writing debug information -- '{0}'</value>
  </data>
  <data name="ERR_BadVisReturnType" xml:space="preserve">
    <value>Inconsistent accessibility: return type '{1}' is less accessible than method '{0}'</value>
  </data>
  <data name="ERR_BadVisParamType" xml:space="preserve">
    <value>Inconsistent accessibility: parameter type '{1}' is less accessible than method '{0}'</value>
  </data>
  <data name="ERR_BadVisFieldType" xml:space="preserve">
    <value>Inconsistent accessibility: field type '{1}' is less accessible than field '{0}'</value>
  </data>
  <data name="ERR_BadVisPropertyType" xml:space="preserve">
    <value>Inconsistent accessibility: property type '{1}' is less accessible than property '{0}'</value>
  </data>
  <data name="ERR_BadVisIndexerReturn" xml:space="preserve">
    <value>Inconsistent accessibility: indexer return type '{1}' is less accessible than indexer '{0}'</value>
  </data>
  <data name="ERR_BadVisIndexerParam" xml:space="preserve">
    <value>Inconsistent accessibility: parameter type '{1}' is less accessible than indexer '{0}'</value>
  </data>
  <data name="ERR_BadVisOpReturn" xml:space="preserve">
    <value>Inconsistent accessibility: return type '{1}' is less accessible than operator '{0}'</value>
  </data>
  <data name="ERR_BadVisOpParam" xml:space="preserve">
    <value>Inconsistent accessibility: parameter type '{1}' is less accessible than operator '{0}'</value>
  </data>
  <data name="ERR_BadVisDelegateReturn" xml:space="preserve">
    <value>Inconsistent accessibility: return type '{1}' is less accessible than delegate '{0}'</value>
  </data>
  <data name="ERR_BadVisDelegateParam" xml:space="preserve">
    <value>Inconsistent accessibility: parameter type '{1}' is less accessible than delegate '{0}'</value>
  </data>
  <data name="ERR_BadVisBaseClass" xml:space="preserve">
    <value>Inconsistent accessibility: base class '{1}' is less accessible than class '{0}'</value>
  </data>
  <data name="ERR_BadVisBaseInterface" xml:space="preserve">
    <value>Inconsistent accessibility: base interface '{1}' is less accessible than interface '{0}'</value>
  </data>
  <data name="ERR_EventNeedsBothAccessors" xml:space="preserve">
    <value>'{0}': event property must have both add and remove accessors</value>
  </data>
  <data name="ERR_EventNotDelegate" xml:space="preserve">
    <value>'{0}': event must be of a delegate type</value>
  </data>
  <data name="WRN_UnreferencedEvent" xml:space="preserve">
    <value>The event '{0}' is never used</value>
  </data>
  <data name="WRN_UnreferencedEvent_Title" xml:space="preserve">
    <value>Event is never used</value>
  </data>
  <data name="ERR_InterfaceEventInitializer" xml:space="preserve">
    <value>'{0}': event in interface cannot have initializer</value>
  </data>
  <data name="ERR_EventPropertyInInterface" xml:space="preserve">
    <value>An event in an interface cannot have add or remove accessors</value>
  </data>
  <data name="ERR_BadEventUsage" xml:space="preserve">
    <value>The event '{0}' can only appear on the left hand side of += or -= (except when used from within the type '{1}')</value>
  </data>
  <data name="ERR_ExplicitEventFieldImpl" xml:space="preserve">
    <value>An explicit interface implementation of an event must use event accessor syntax</value>
  </data>
  <data name="ERR_CantOverrideNonEvent" xml:space="preserve">
    <value>'{0}': cannot override; '{1}' is not an event</value>
  </data>
  <data name="ERR_AddRemoveMustHaveBody" xml:space="preserve">
    <value>An add or remove accessor must have a body</value>
  </data>
  <data name="ERR_AbstractEventInitializer" xml:space="preserve">
    <value>'{0}': abstract event cannot have initializer</value>
  </data>
  <data name="ERR_ReservedAssemblyName" xml:space="preserve">
    <value>The assembly name '{0}' is reserved and cannot be used as a reference in an interactive session</value>
  </data>
  <data name="ERR_ReservedEnumerator" xml:space="preserve">
    <value>The enumerator name '{0}' is reserved and cannot be used</value>
  </data>
  <data name="ERR_AsMustHaveReferenceType" xml:space="preserve">
    <value>The as operator must be used with a reference type or nullable type ('{0}' is a non-nullable value type)</value>
  </data>
  <data name="WRN_LowercaseEllSuffix" xml:space="preserve">
    <value>The 'l' suffix is easily confused with the digit '1' -- use 'L' for clarity</value>
  </data>
  <data name="WRN_LowercaseEllSuffix_Title" xml:space="preserve">
    <value>The 'l' suffix is easily confused with the digit '1'</value>
  </data>
  <data name="ERR_BadEventUsageNoField" xml:space="preserve">
    <value>The event '{0}' can only appear on the left hand side of += or -=</value>
  </data>
  <data name="ERR_ConstraintOnlyAllowedOnGenericDecl" xml:space="preserve">
    <value>Constraints are not allowed on non-generic declarations</value>
  </data>
  <data name="ERR_TypeParamMustBeIdentifier" xml:space="preserve">
    <value>Type parameter declaration must be an identifier not a type</value>
  </data>
  <data name="ERR_MemberReserved" xml:space="preserve">
    <value>Type '{1}' already reserves a member called '{0}' with the same parameter types</value>
  </data>
  <data name="ERR_DuplicateParamName" xml:space="preserve">
    <value>The parameter name '{0}' is a duplicate</value>
  </data>
  <data name="ERR_DuplicateNameInNS" xml:space="preserve">
    <value>The namespace '{1}' already contains a definition for '{0}'</value>
  </data>
  <data name="ERR_DuplicateNameInClass" xml:space="preserve">
    <value>The type '{0}' already contains a definition for '{1}'</value>
  </data>
  <data name="ERR_NameNotInContext" xml:space="preserve">
    <value>The name '{0}' does not exist in the current context</value>
  </data>
  <data name="ERR_NameNotInContextPossibleMissingReference" xml:space="preserve">
    <value>The name '{0}' does not exist in the current context (are you missing a reference to assembly '{1}'?)</value>
  </data>
  <data name="ERR_AmbigContext" xml:space="preserve">
    <value>'{0}' is an ambiguous reference between '{1}' and '{2}'</value>
  </data>
  <data name="WRN_DuplicateUsing" xml:space="preserve">
    <value>The using directive for '{0}' appeared previously in this namespace</value>
  </data>
  <data name="WRN_DuplicateUsing_Title" xml:space="preserve">
    <value>Using directive appeared previously in this namespace</value>
  </data>
  <data name="ERR_BadMemberFlag" xml:space="preserve">
    <value>The modifier '{0}' is not valid for this item</value>
  </data>
  <data name="ERR_BadMemberProtection" xml:space="preserve">
    <value>More than one protection modifier</value>
  </data>
  <data name="WRN_NewRequired" xml:space="preserve">
    <value>'{0}' hides inherited member '{1}'. Use the new keyword if hiding was intended.</value>
  </data>
  <data name="WRN_NewRequired_Title" xml:space="preserve">
    <value>Member hides inherited member; missing new keyword</value>
  </data>
  <data name="WRN_NewRequired_Description" xml:space="preserve">
    <value>A variable was declared with the same name as a variable in a base class. However, the new keyword was not used. This warning informs you that you should use new; the variable is declared as if new had been used in the declaration.</value>
  </data>
  <data name="WRN_NewNotRequired" xml:space="preserve">
    <value>The member '{0}' does not hide an accessible member. The new keyword is not required.</value>
  </data>
  <data name="WRN_NewNotRequired_Title" xml:space="preserve">
    <value>Member does not hide an inherited member; new keyword is not required</value>
  </data>
  <data name="ERR_CircConstValue" xml:space="preserve">
    <value>The evaluation of the constant value for '{0}' involves a circular definition</value>
  </data>
  <data name="ERR_MemberAlreadyExists" xml:space="preserve">
    <value>Type '{1}' already defines a member called '{0}' with the same parameter types</value>
  </data>
  <data name="ERR_StaticNotVirtual" xml:space="preserve">
    <value>A static member '{0}' cannot be marked as override, virtual, or abstract</value>
  </data>
  <data name="ERR_OverrideNotNew" xml:space="preserve">
    <value>A member '{0}' marked as override cannot be marked as new or virtual</value>
  </data>
  <data name="WRN_NewOrOverrideExpected" xml:space="preserve">
    <value>'{0}' hides inherited member '{1}'. To make the current member override that implementation, add the override keyword. Otherwise add the new keyword.</value>
  </data>
  <data name="WRN_NewOrOverrideExpected_Title" xml:space="preserve">
    <value>Member hides inherited member; missing override keyword</value>
  </data>
  <data name="ERR_OverrideNotExpected" xml:space="preserve">
    <value>'{0}': no suitable method found to override</value>
  </data>
  <data name="ERR_NamespaceUnexpected" xml:space="preserve">
    <value>A namespace cannot directly contain members such as fields or methods</value>
  </data>
  <data name="ERR_NoSuchMember" xml:space="preserve">
    <value>'{0}' does not contain a definition for '{1}'</value>
  </data>
  <data name="ERR_BadSKknown" xml:space="preserve">
    <value>'{0}' is a {1} but is used like a {2}</value>
  </data>
  <data name="ERR_BadSKunknown" xml:space="preserve">
    <value>'{0}' is a {1}, which is not valid in the given context</value>
  </data>
  <data name="ERR_ObjectRequired" xml:space="preserve">
    <value>An object reference is required for the non-static field, method, or property '{0}'</value>
  </data>
  <data name="ERR_AmbigCall" xml:space="preserve">
    <value>The call is ambiguous between the following methods or properties: '{0}' and '{1}'</value>
  </data>
  <data name="ERR_BadAccess" xml:space="preserve">
    <value>'{0}' is inaccessible due to its protection level</value>
  </data>
  <data name="ERR_MethDelegateMismatch" xml:space="preserve">
    <value>No overload for '{0}' matches delegate '{1}'</value>
  </data>
  <data name="ERR_RetObjectRequired" xml:space="preserve">
    <value>An object of a type convertible to '{0}' is required</value>
  </data>
  <data name="ERR_RetNoObjectRequired" xml:space="preserve">
    <value>Since '{0}' returns void, a return keyword must not be followed by an object expression</value>
  </data>
  <data name="ERR_LocalDuplicate" xml:space="preserve">
    <value>A local variable or function named '{0}' is already defined in this scope</value>
  </data>
  <data name="ERR_AssgLvalueExpected" xml:space="preserve">
    <value>The left-hand side of an assignment must be a variable, property or indexer</value>
  </data>
  <data name="ERR_StaticConstParam" xml:space="preserve">
    <value>'{0}': a static constructor must be parameterless</value>
  </data>
  <data name="ERR_NotConstantExpression" xml:space="preserve">
    <value>The expression being assigned to '{0}' must be constant</value>
  </data>
  <data name="ERR_NotNullConstRefField" xml:space="preserve">
    <value>'{0}' is of type '{1}'. A const field of a reference type other than string can only be initialized with null.</value>
  </data>
  <data name="ERR_LocalIllegallyOverrides" xml:space="preserve">
    <value>A local or parameter named '{0}' cannot be declared in this scope because that name is used in an enclosing local scope to define a local or parameter</value>
  </data>
  <data name="ERR_BadUsingNamespace" xml:space="preserve">
    <value>A 'using namespace' directive can only be applied to namespaces; '{0}' is a type not a namespace. Consider a 'using static' directive instead</value>
  </data>
  <data name="ERR_BadUsingType" xml:space="preserve">
    <value>A 'using static' directive can only be applied to types; '{0}' is a namespace not a type. Consider a 'using namespace' directive instead</value>
  </data>
  <data name="ERR_NoAliasHere" xml:space="preserve">
    <value>A 'using static' directive cannot be used to declare an alias</value>
  </data>
  <data name="ERR_NoBreakOrCont" xml:space="preserve">
    <value>No enclosing loop out of which to break or continue</value>
  </data>
  <data name="ERR_DuplicateLabel" xml:space="preserve">
    <value>The label '{0}' is a duplicate</value>
  </data>
  <data name="ERR_NoConstructors" xml:space="preserve">
    <value>The type '{0}' has no constructors defined</value>
  </data>
  <data name="ERR_NoNewAbstract" xml:space="preserve">
    <value>Cannot create an instance of the abstract class or interface '{0}'</value>
  </data>
  <data name="ERR_ConstValueRequired" xml:space="preserve">
    <value>A const field requires a value to be provided</value>
  </data>
  <data name="ERR_CircularBase" xml:space="preserve">
    <value>Circular base class dependency involving '{0}' and '{1}'</value>
  </data>
  <data name="ERR_BadDelegateConstructor" xml:space="preserve">
    <value>The delegate '{0}' does not have a valid constructor</value>
  </data>
  <data name="ERR_MethodNameExpected" xml:space="preserve">
    <value>Method name expected</value>
  </data>
  <data name="ERR_ConstantExpected" xml:space="preserve">
    <value>A constant value is expected</value>
  </data>
  <data name="ERR_V6SwitchGoverningTypeValueExpected" xml:space="preserve">
    <value>A switch expression or case label must be a bool, char, string, integral, enum, or corresponding nullable type in C# 6 and earlier.</value>
  </data>
  <data name="ERR_IntegralTypeValueExpected" xml:space="preserve">
    <value>A value of an integral type expected</value>
  </data>
  <data name="ERR_DuplicateCaseLabel" xml:space="preserve">
    <value>The switch statement contains multiple cases with the label value '{0}'</value>
  </data>
  <data name="ERR_InvalidGotoCase" xml:space="preserve">
    <value>A goto case is only valid inside a switch statement</value>
  </data>
  <data name="ERR_PropertyLacksGet" xml:space="preserve">
    <value>The property or indexer '{0}' cannot be used in this context because it lacks the get accessor</value>
  </data>
  <data name="ERR_BadExceptionType" xml:space="preserve">
    <value>The type caught or thrown must be derived from System.Exception</value>
  </data>
  <data name="ERR_BadEmptyThrow" xml:space="preserve">
    <value>A throw statement with no arguments is not allowed outside of a catch clause</value>
  </data>
  <data name="ERR_BadFinallyLeave" xml:space="preserve">
    <value>Control cannot leave the body of a finally clause</value>
  </data>
  <data name="ERR_LabelShadow" xml:space="preserve">
    <value>The label '{0}' shadows another label by the same name in a contained scope</value>
  </data>
  <data name="ERR_LabelNotFound" xml:space="preserve">
    <value>No such label '{0}' within the scope of the goto statement</value>
  </data>
  <data name="ERR_UnreachableCatch" xml:space="preserve">
    <value>A previous catch clause already catches all exceptions of this or of a super type ('{0}')</value>
  </data>
  <data name="WRN_FilterIsConstantTrue" xml:space="preserve">
    <value>Filter expression is a constant 'true', consider removing the filter</value>
  </data>
  <data name="WRN_FilterIsConstantTrue_Title" xml:space="preserve">
    <value>Filter expression is a constant 'true'</value>
  </data>
  <data name="ERR_ReturnExpected" xml:space="preserve">
    <value>'{0}': not all code paths return a value</value>
  </data>
  <data name="WRN_UnreachableCode" xml:space="preserve">
    <value>Unreachable code detected</value>
  </data>
  <data name="WRN_UnreachableCode_Title" xml:space="preserve">
    <value>Unreachable code detected</value>
  </data>
  <data name="ERR_SwitchFallThrough" xml:space="preserve">
    <value>Control cannot fall through from one case label ('{0}') to another</value>
  </data>
  <data name="WRN_UnreferencedLabel" xml:space="preserve">
    <value>This label has not been referenced</value>
  </data>
  <data name="WRN_UnreferencedLabel_Title" xml:space="preserve">
    <value>This label has not been referenced</value>
  </data>
  <data name="ERR_UseDefViolation" xml:space="preserve">
    <value>Use of unassigned local variable '{0}'</value>
  </data>
  <data name="WRN_UnreferencedVar" xml:space="preserve">
    <value>The variable '{0}' is declared but never used</value>
  </data>
  <data name="WRN_UnreferencedVar_Title" xml:space="preserve">
    <value>Variable is declared but never used</value>
  </data>
  <data name="WRN_UnreferencedField" xml:space="preserve">
    <value>The field '{0}' is never used</value>
  </data>
  <data name="WRN_UnreferencedField_Title" xml:space="preserve">
    <value>Field is never used</value>
  </data>
  <data name="ERR_UseDefViolationField" xml:space="preserve">
    <value>Use of possibly unassigned field '{0}'</value>
  </data>
  <data name="ERR_UseDefViolationProperty" xml:space="preserve">
    <value>Use of possibly unassigned auto-implemented property '{0}'</value>
  </data>
  <data name="ERR_UnassignedThis" xml:space="preserve">
    <value>Field '{0}' must be fully assigned before control is returned to the caller</value>
  </data>
  <data name="ERR_AmbigQM" xml:space="preserve">
    <value>Type of conditional expression cannot be determined because '{0}' and '{1}' implicitly convert to one another</value>
  </data>
  <data name="ERR_InvalidQM" xml:space="preserve">
    <value>Type of conditional expression cannot be determined because there is no implicit conversion between '{0}' and '{1}'</value>
  </data>
  <data name="ERR_NoBaseClass" xml:space="preserve">
    <value>A base class is required for a 'base' reference</value>
  </data>
  <data name="ERR_BaseIllegal" xml:space="preserve">
    <value>Use of keyword 'base' is not valid in this context</value>
  </data>
  <data name="ERR_ObjectProhibited" xml:space="preserve">
    <value>Member '{0}' cannot be accessed with an instance reference; qualify it with a type name instead</value>
  </data>
  <data name="ERR_ParamUnassigned" xml:space="preserve">
    <value>The out parameter '{0}' must be assigned to before control leaves the current method</value>
  </data>
  <data name="ERR_InvalidArray" xml:space="preserve">
    <value>Invalid rank specifier: expected ',' or ']'</value>
  </data>
  <data name="ERR_ExternHasBody" xml:space="preserve">
    <value>'{0}' cannot be extern and declare a body</value>
  </data>
  <data name="ERR_ExternHasConstructorInitializer" xml:space="preserve">
    <value>'{0}' cannot be extern and have a constructor initializer</value>
  </data>
  <data name="ERR_AbstractAndExtern" xml:space="preserve">
    <value>'{0}' cannot be both extern and abstract</value>
  </data>
  <data name="ERR_BadAttributeParamType" xml:space="preserve">
    <value>Attribute constructor parameter '{0}' has type '{1}', which is not a valid attribute parameter type</value>
  </data>
  <data name="ERR_BadAttributeArgument" xml:space="preserve">
    <value>An attribute argument must be a constant expression, typeof expression or array creation expression of an attribute parameter type</value>
  </data>
  <data name="ERR_BadAttributeParamDefaultArgument" xml:space="preserve">
    <value>Attribute constructor parameter '{0}' is optional, but no default parameter value was specified.</value>
  </data>
  <data name="WRN_IsAlwaysTrue" xml:space="preserve">
    <value>The given expression is always of the provided ('{0}') type</value>
  </data>
  <data name="WRN_IsAlwaysTrue_Title" xml:space="preserve">
    <value>'is' expression's given expression is always of the provided type</value>
  </data>
  <data name="WRN_IsAlwaysFalse" xml:space="preserve">
    <value>The given expression is never of the provided ('{0}') type</value>
  </data>
  <data name="WRN_IsAlwaysFalse_Title" xml:space="preserve">
    <value>'is' expression's given expression is never of the provided type</value>
  </data>
  <data name="ERR_LockNeedsReference" xml:space="preserve">
    <value>'{0}' is not a reference type as required by the lock statement</value>
  </data>
  <data name="ERR_NullNotValid" xml:space="preserve">
    <value>Use of null is not valid in this context</value>
  </data>
  <data name="ERR_DefaultLiteralNotValid" xml:space="preserve">
    <value>Use of default literal is not valid in this context</value>
  </data>
  <data name="ERR_UseDefViolationThis" xml:space="preserve">
    <value>The 'this' object cannot be used before all of its fields are assigned to</value>
  </data>
  <data name="ERR_ArgsInvalid" xml:space="preserve">
    <value>The __arglist construct is valid only within a variable argument method</value>
  </data>
  <data name="ERR_PtrExpected" xml:space="preserve">
    <value>The * or -&gt; operator must be applied to a pointer</value>
  </data>
  <data name="ERR_PtrIndexSingle" xml:space="preserve">
    <value>A pointer must be indexed by only one value</value>
  </data>
  <data name="WRN_ByRefNonAgileField" xml:space="preserve">
    <value>Using '{0}' as a ref or out value or taking its address may cause a runtime exception because it is a field of a marshal-by-reference class</value>
  </data>
  <data name="WRN_ByRefNonAgileField_Title" xml:space="preserve">
    <value>Using a field of a marshal-by-reference class as a ref or out value or taking its address may cause a runtime exception</value>
  </data>
  <data name="ERR_AssgReadonlyStatic" xml:space="preserve">
    <value>A static readonly field cannot be assigned to (except in a static constructor or a variable initializer)</value>
  </data>
  <data name="ERR_RefReadonlyStatic" xml:space="preserve">
    <value>A static readonly field cannot be used as a ref or out value (except in a static constructor)</value>
  </data>
  <data name="ERR_AssgReadonlyProp" xml:space="preserve">
    <value>Property or indexer '{0}' cannot be assigned to -- it is read only</value>
  </data>
  <data name="ERR_IllegalStatement" xml:space="preserve">
    <value>Only assignment, call, increment, decrement, await, and new object expressions can be used as a statement</value>
  </data>
  <data name="ERR_BadGetEnumerator" xml:space="preserve">
    <value>foreach requires that the return type '{0}' of '{1}' must have a suitable public MoveNext method and public Current property</value>
  </data>
  <data name="ERR_TooManyLocals" xml:space="preserve">
    <value>Only 65534 locals, including those generated by the compiler, are allowed</value>
  </data>
  <data name="ERR_AbstractBaseCall" xml:space="preserve">
    <value>Cannot call an abstract base member: '{0}'</value>
  </data>
  <data name="ERR_RefProperty" xml:space="preserve">
    <value>A property or indexer may not be passed as an out or ref parameter</value>
  </data>
  <data name="ERR_ManagedAddr" xml:space="preserve">
    <value>Cannot take the address of, get the size of, or declare a pointer to a managed type ('{0}')</value>
  </data>
  <data name="ERR_BadFixedInitType" xml:space="preserve">
    <value>The type of a local declared in a fixed statement must be a pointer type</value>
  </data>
  <data name="ERR_FixedMustInit" xml:space="preserve">
    <value>You must provide an initializer in a fixed or using statement declaration</value>
  </data>
  <data name="ERR_InvalidAddrOp" xml:space="preserve">
    <value>Cannot take the address of the given expression</value>
  </data>
  <data name="ERR_FixedNeeded" xml:space="preserve">
    <value>You can only take the address of an unfixed expression inside of a fixed statement initializer</value>
  </data>
  <data name="ERR_FixedNotNeeded" xml:space="preserve">
    <value>You cannot use the fixed statement to take the address of an already fixed expression</value>
  </data>
  <data name="ERR_ExprCannotBeFixed" xml:space="preserve">
    <value>The given expression cannot be used in a fixed statement</value>
  </data>
  <data name="ERR_UnsafeNeeded" xml:space="preserve">
    <value>Pointers and fixed size buffers may only be used in an unsafe context</value>
  </data>
  <data name="ERR_OpTFRetType" xml:space="preserve">
    <value>The return type of operator True or False must be bool</value>
  </data>
  <data name="ERR_OperatorNeedsMatch" xml:space="preserve">
    <value>The operator '{0}' requires a matching operator '{1}' to also be defined</value>
  </data>
  <data name="ERR_BadBoolOp" xml:space="preserve">
    <value>In order to be applicable as a short circuit operator a user-defined logical operator ('{0}') must have the same return type and parameter types</value>
  </data>
  <data name="ERR_MustHaveOpTF" xml:space="preserve">
    <value>In order for '{0}' to be applicable as a short circuit operator, its declaring type '{1}' must define operator true and operator false</value>
  </data>
  <data name="WRN_UnreferencedVarAssg" xml:space="preserve">
    <value>The variable '{0}' is assigned but its value is never used</value>
  </data>
  <data name="WRN_UnreferencedVarAssg_Title" xml:space="preserve">
    <value>Variable is assigned but its value is never used</value>
  </data>
  <data name="ERR_CheckedOverflow" xml:space="preserve">
    <value>The operation overflows at compile time in checked mode</value>
  </data>
  <data name="ERR_ConstOutOfRangeChecked" xml:space="preserve">
    <value>Constant value '{0}' cannot be converted to a '{1}' (use 'unchecked' syntax to override)</value>
  </data>
  <data name="ERR_BadVarargs" xml:space="preserve">
    <value>A method with vararg cannot be generic, be in a generic type, or have a params parameter</value>
  </data>
  <data name="ERR_ParamsMustBeArray" xml:space="preserve">
    <value>The params parameter must be a single dimensional array</value>
  </data>
  <data name="ERR_IllegalArglist" xml:space="preserve">
    <value>An __arglist expression may only appear inside of a call or new expression</value>
  </data>
  <data name="ERR_IllegalUnsafe" xml:space="preserve">
    <value>Unsafe code may only appear if compiling with /unsafe</value>
  </data>
  <data name="ERR_AmbigMember" xml:space="preserve">
    <value>Ambiguity between '{0}' and '{1}'</value>
  </data>
  <data name="ERR_BadForeachDecl" xml:space="preserve">
    <value>Type and identifier are both required in a foreach statement</value>
  </data>
  <data name="ERR_ParamsLast" xml:space="preserve">
    <value>A params parameter must be the last parameter in a formal parameter list</value>
  </data>
  <data name="ERR_SizeofUnsafe" xml:space="preserve">
    <value>'{0}' does not have a predefined size, therefore sizeof can only be used in an unsafe context (consider using System.Runtime.InteropServices.Marshal.SizeOf)</value>
  </data>
  <data name="ERR_DottedTypeNameNotFoundInNS" xml:space="preserve">
    <value>The type or namespace name '{0}' does not exist in the namespace '{1}' (are you missing an assembly reference?)</value>
  </data>
  <data name="ERR_FieldInitRefNonstatic" xml:space="preserve">
    <value>A field initializer cannot reference the non-static field, method, or property '{0}'</value>
  </data>
  <data name="ERR_SealedNonOverride" xml:space="preserve">
    <value>'{0}' cannot be sealed because it is not an override</value>
  </data>
  <data name="ERR_CantOverrideSealed" xml:space="preserve">
    <value>'{0}': cannot override inherited member '{1}' because it is sealed</value>
  </data>
  <data name="ERR_VoidError" xml:space="preserve">
    <value>The operation in question is undefined on void pointers</value>
  </data>
  <data name="ERR_ConditionalOnOverride" xml:space="preserve">
    <value>The Conditional attribute is not valid on '{0}' because it is an override method</value>
  </data>
  <data name="ERR_PointerInAsOrIs" xml:space="preserve">
    <value>Neither 'is' nor 'as' is valid on pointer types</value>
  </data>
  <data name="ERR_CallingFinalizeDeprecated" xml:space="preserve">
    <value>Destructors and object.Finalize cannot be called directly. Consider calling IDisposable.Dispose if available.</value>
  </data>
  <data name="ERR_SingleTypeNameNotFound" xml:space="preserve">
    <value>The type or namespace name '{0}' could not be found (are you missing a using directive or an assembly reference?)</value>
  </data>
  <data name="ERR_NegativeStackAllocSize" xml:space="preserve">
    <value>Cannot use a negative size with stackalloc</value>
  </data>
  <data name="ERR_NegativeArraySize" xml:space="preserve">
    <value>Cannot create an array with a negative size</value>
  </data>
  <data name="ERR_OverrideFinalizeDeprecated" xml:space="preserve">
    <value>Do not override object.Finalize. Instead, provide a destructor.</value>
  </data>
  <data name="ERR_CallingBaseFinalizeDeprecated" xml:space="preserve">
    <value>Do not directly call your base class Finalize method. It is called automatically from your destructor.</value>
  </data>
  <data name="WRN_NegativeArrayIndex" xml:space="preserve">
    <value>Indexing an array with a negative index (array indices always start at zero)</value>
  </data>
  <data name="WRN_NegativeArrayIndex_Title" xml:space="preserve">
    <value>Indexing an array with a negative index</value>
  </data>
  <data name="WRN_BadRefCompareLeft" xml:space="preserve">
    <value>Possible unintended reference comparison; to get a value comparison, cast the left hand side to type '{0}'</value>
  </data>
  <data name="WRN_BadRefCompareLeft_Title" xml:space="preserve">
    <value>Possible unintended reference comparison; left hand side needs cast</value>
  </data>
  <data name="WRN_BadRefCompareRight" xml:space="preserve">
    <value>Possible unintended reference comparison; to get a value comparison, cast the right hand side to type '{0}'</value>
  </data>
  <data name="WRN_BadRefCompareRight_Title" xml:space="preserve">
    <value>Possible unintended reference comparison; right hand side needs cast</value>
  </data>
  <data name="ERR_BadCastInFixed" xml:space="preserve">
    <value>The right hand side of a fixed statement assignment may not be a cast expression</value>
  </data>
  <data name="ERR_StackallocInCatchFinally" xml:space="preserve">
    <value>stackalloc may not be used in a catch or finally block</value>
  </data>
  <data name="ERR_VarargsLast" xml:space="preserve">
    <value>An __arglist parameter must be the last parameter in a formal parameter list</value>
  </data>
  <data name="ERR_MissingPartial" xml:space="preserve">
    <value>Missing partial modifier on declaration of type '{0}'; another partial declaration of this type exists</value>
  </data>
  <data name="ERR_PartialTypeKindConflict" xml:space="preserve">
    <value>Partial declarations of '{0}' must be all classes, all structs, or all interfaces</value>
  </data>
  <data name="ERR_PartialModifierConflict" xml:space="preserve">
    <value>Partial declarations of '{0}' have conflicting accessibility modifiers</value>
  </data>
  <data name="ERR_PartialMultipleBases" xml:space="preserve">
    <value>Partial declarations of '{0}' must not specify different base classes</value>
  </data>
  <data name="ERR_PartialWrongTypeParams" xml:space="preserve">
    <value>Partial declarations of '{0}' must have the same type parameter names in the same order</value>
  </data>
  <data name="ERR_PartialWrongConstraints" xml:space="preserve">
    <value>Partial declarations of '{0}' have inconsistent constraints for type parameter '{1}'</value>
  </data>
  <data name="ERR_NoImplicitConvCast" xml:space="preserve">
    <value>Cannot implicitly convert type '{0}' to '{1}'. An explicit conversion exists (are you missing a cast?)</value>
  </data>
  <data name="ERR_PartialMisplaced" xml:space="preserve">
    <value>The 'partial' modifier can only appear immediately before 'class', 'struct', 'interface', or 'void'</value>
  </data>
  <data name="ERR_ImportedCircularBase" xml:space="preserve">
    <value>Imported type '{0}' is invalid. It contains a circular base class dependency.</value>
  </data>
  <data name="ERR_UseDefViolationOut" xml:space="preserve">
    <value>Use of unassigned out parameter '{0}'</value>
  </data>
  <data name="ERR_ArraySizeInDeclaration" xml:space="preserve">
    <value>Array size cannot be specified in a variable declaration (try initializing with a 'new' expression)</value>
  </data>
  <data name="ERR_InaccessibleGetter" xml:space="preserve">
    <value>The property or indexer '{0}' cannot be used in this context because the get accessor is inaccessible</value>
  </data>
  <data name="ERR_InaccessibleSetter" xml:space="preserve">
    <value>The property or indexer '{0}' cannot be used in this context because the set accessor is inaccessible</value>
  </data>
  <data name="ERR_InvalidPropertyAccessMod" xml:space="preserve">
    <value>The accessibility modifier of the '{0}' accessor must be more restrictive than the property or indexer '{1}'</value>
  </data>
  <data name="ERR_DuplicatePropertyAccessMods" xml:space="preserve">
    <value>Cannot specify accessibility modifiers for both accessors of the property or indexer '{0}'</value>
  </data>
  <data name="ERR_PropertyAccessModInInterface" xml:space="preserve">
    <value>'{0}': accessibility modifiers may not be used on accessors in an interface</value>
  </data>
  <data name="ERR_AccessModMissingAccessor" xml:space="preserve">
    <value>'{0}': accessibility modifiers on accessors may only be used if the property or indexer has both a get and a set accessor</value>
  </data>
  <data name="ERR_UnimplementedInterfaceAccessor" xml:space="preserve">
    <value>'{0}' does not implement interface member '{1}'. '{2}' is not public.</value>
  </data>
  <data name="WRN_PatternIsAmbiguous" xml:space="preserve">
    <value>'{0}' does not implement the '{1}' pattern. '{2}' is ambiguous with '{3}'.</value>
  </data>
  <data name="WRN_PatternIsAmbiguous_Title" xml:space="preserve">
    <value>Type does not implement the collection pattern; members are ambiguous</value>
  </data>
  <data name="WRN_PatternStaticOrInaccessible" xml:space="preserve">
    <value>'{0}' does not implement the '{1}' pattern. '{2}' is either static or not public.</value>
  </data>
  <data name="WRN_PatternStaticOrInaccessible_Title" xml:space="preserve">
    <value>Type does not implement the collection pattern; member is either static or not public</value>
  </data>
  <data name="WRN_PatternBadSignature" xml:space="preserve">
    <value>'{0}' does not implement the '{1}' pattern. '{2}' has the wrong signature.</value>
  </data>
  <data name="WRN_PatternBadSignature_Title" xml:space="preserve">
    <value>Type does not implement the collection pattern; member has the wrong signature</value>
  </data>
  <data name="ERR_FriendRefNotEqualToThis" xml:space="preserve">
    <value>Friend access was granted by '{0}', but the public key of the output assembly ('{1}') does not match that specified by the InternalsVisibleTo attribute in the granting assembly.</value>
  </data>
  <data name="ERR_FriendRefSigningMismatch" xml:space="preserve">
    <value>Friend access was granted by '{0}', but the strong name signing state of the output assembly does not match that of the granting assembly.</value>
  </data>
  <data name="WRN_SequentialOnPartialClass" xml:space="preserve">
    <value>There is no defined ordering between fields in multiple declarations of partial struct '{0}'. To specify an ordering, all instance fields must be in the same declaration.</value>
  </data>
  <data name="WRN_SequentialOnPartialClass_Title" xml:space="preserve">
    <value>There is no defined ordering between fields in multiple declarations of partial struct</value>
  </data>
  <data name="ERR_BadConstType" xml:space="preserve">
    <value>The type '{0}' cannot be declared const</value>
  </data>
  <data name="ERR_NoNewTyvar" xml:space="preserve">
    <value>Cannot create an instance of the variable type '{0}' because it does not have the new() constraint</value>
  </data>
  <data name="ERR_BadArity" xml:space="preserve">
    <value>Using the generic {1} '{0}' requires {2} type arguments</value>
  </data>
  <data name="ERR_BadTypeArgument" xml:space="preserve">
    <value>The type '{0}' may not be used as a type argument</value>
  </data>
  <data name="ERR_TypeArgsNotAllowed" xml:space="preserve">
    <value>The {1} '{0}' cannot be used with type arguments</value>
  </data>
  <data name="ERR_HasNoTypeVars" xml:space="preserve">
    <value>The non-generic {1} '{0}' cannot be used with type arguments</value>
  </data>
  <data name="ERR_NewConstraintNotSatisfied" xml:space="preserve">
    <value>'{2}' must be a non-abstract type with a public parameterless constructor in order to use it as parameter '{1}' in the generic type or method '{0}'</value>
  </data>
  <data name="ERR_GenericConstraintNotSatisfiedRefType" xml:space="preserve">
    <value>The type '{3}' cannot be used as type parameter '{2}' in the generic type or method '{0}'. There is no implicit reference conversion from '{3}' to '{1}'.</value>
  </data>
  <data name="ERR_GenericConstraintNotSatisfiedNullableEnum" xml:space="preserve">
    <value>The type '{3}' cannot be used as type parameter '{2}' in the generic type or method '{0}'. The nullable type '{3}' does not satisfy the constraint of '{1}'.</value>
  </data>
  <data name="ERR_GenericConstraintNotSatisfiedNullableInterface" xml:space="preserve">
    <value>The type '{3}' cannot be used as type parameter '{2}' in the generic type or method '{0}'. The nullable type '{3}' does not satisfy the constraint of '{1}'. Nullable types can not satisfy any interface constraints.</value>
  </data>
  <data name="ERR_GenericConstraintNotSatisfiedTyVar" xml:space="preserve">
    <value>The type '{3}' cannot be used as type parameter '{2}' in the generic type or method '{0}'. There is no boxing conversion or type parameter conversion from '{3}' to '{1}'.</value>
  </data>
  <data name="ERR_GenericConstraintNotSatisfiedValType" xml:space="preserve">
    <value>The type '{3}' cannot be used as type parameter '{2}' in the generic type or method '{0}'. There is no boxing conversion from '{3}' to '{1}'.</value>
  </data>
  <data name="ERR_DuplicateGeneratedName" xml:space="preserve">
    <value>The parameter name '{0}' conflicts with an automatically-generated parameter name</value>
  </data>
  <data name="ERR_GlobalSingleTypeNameNotFound" xml:space="preserve">
    <value>The type or namespace name '{0}' could not be found in the global namespace (are you missing an assembly reference?)</value>
  </data>
  <data name="ERR_NewBoundMustBeLast" xml:space="preserve">
    <value>The new() constraint must be the last constraint specified</value>
  </data>
  <data name="WRN_MainCantBeGeneric" xml:space="preserve">
    <value>'{0}': an entry point cannot be generic or in a generic type</value>
  </data>
  <data name="WRN_MainCantBeGeneric_Title" xml:space="preserve">
    <value>An entry point cannot be generic or in a generic type</value>
  </data>
  <data name="ERR_TypeVarCantBeNull" xml:space="preserve">
    <value>Cannot convert null to type parameter '{0}' because it could be a non-nullable value type. Consider using 'default({0})' instead.</value>
  </data>
  <data name="ERR_AttributeCantBeGeneric" xml:space="preserve">
    <value>Cannot apply attribute class '{0}' because it is generic</value>
  </data>
  <data name="ERR_DuplicateBound" xml:space="preserve">
    <value>Duplicate constraint '{0}' for type parameter '{1}'</value>
  </data>
  <data name="ERR_ClassBoundNotFirst" xml:space="preserve">
    <value>The class type constraint '{0}' must come before any other constraints</value>
  </data>
  <data name="ERR_BadRetType" xml:space="preserve">
    <value>'{1} {0}' has the wrong return type</value>
  </data>
  <data name="ERR_DelegateRefMismatch" xml:space="preserve">
    <value>Ref mismatch between '{0}' and delegate '{1}'</value>
  </data>
  <data name="ERR_DuplicateConstraintClause" xml:space="preserve">
    <value>A constraint clause has already been specified for type parameter '{0}'. All of the constraints for a type parameter must be specified in a single where clause.</value>
  </data>
  <data name="ERR_CantInferMethTypeArgs" xml:space="preserve">
    <value>The type arguments for method '{0}' cannot be inferred from the usage. Try specifying the type arguments explicitly.</value>
  </data>
  <data name="ERR_LocalSameNameAsTypeParam" xml:space="preserve">
    <value>'{0}': a parameter, local variable, or local function cannot have the same name as a method type parameter</value>
  </data>
  <data name="ERR_AsWithTypeVar" xml:space="preserve">
    <value>The type parameter '{0}' cannot be used with the 'as' operator because it does not have a class type constraint nor a 'class' constraint</value>
  </data>
  <data name="WRN_UnreferencedFieldAssg" xml:space="preserve">
    <value>The field '{0}' is assigned but its value is never used</value>
  </data>
  <data name="WRN_UnreferencedFieldAssg_Title" xml:space="preserve">
    <value>Field is assigned but its value is never used</value>
  </data>
  <data name="ERR_BadIndexerNameAttr" xml:space="preserve">
    <value>The '{0}' attribute is valid only on an indexer that is not an explicit interface member declaration</value>
  </data>
  <data name="ERR_AttrArgWithTypeVars" xml:space="preserve">
    <value>'{0}': an attribute argument cannot use type parameters</value>
  </data>
  <data name="ERR_NewTyvarWithArgs" xml:space="preserve">
    <value>'{0}': cannot provide arguments when creating an instance of a variable type</value>
  </data>
  <data name="ERR_AbstractSealedStatic" xml:space="preserve">
    <value>'{0}': an abstract class cannot be sealed or static</value>
  </data>
  <data name="WRN_AmbiguousXMLReference" xml:space="preserve">
    <value>Ambiguous reference in cref attribute: '{0}'. Assuming '{1}', but could have also matched other overloads including '{2}'.</value>
  </data>
  <data name="WRN_AmbiguousXMLReference_Title" xml:space="preserve">
    <value>Ambiguous reference in cref attribute</value>
  </data>
  <data name="WRN_VolatileByRef" xml:space="preserve">
    <value>'{0}': a reference to a volatile field will not be treated as volatile</value>
  </data>
  <data name="WRN_VolatileByRef_Title" xml:space="preserve">
    <value>A reference to a volatile field will not be treated as volatile</value>
  </data>
  <data name="WRN_VolatileByRef_Description" xml:space="preserve">
    <value>A volatile field should not normally be used as a ref or out value, since it will not be treated as volatile. There are exceptions to this, such as when calling an interlocked API.</value>
  </data>
  <data name="ERR_ComImportWithImpl" xml:space="preserve">
    <value>Since '{1}' has the ComImport attribute, '{0}' must be extern or abstract</value>
  </data>
  <data name="ERR_ComImportWithBase" xml:space="preserve">
    <value>'{0}': a class with the ComImport attribute cannot specify a base class</value>
  </data>
  <data name="ERR_ImplBadConstraints" xml:space="preserve">
    <value>The constraints for type parameter '{0}' of method '{1}' must match the constraints for type parameter '{2}' of interface method '{3}'. Consider using an explicit interface implementation instead.</value>
  </data>
  <data name="ERR_ImplBadTupleNames" xml:space="preserve">
    <value>The tuple element names in the signature of method '{0}' must match the tuple element names of interface method '{1}' (including on the return type).</value>
  </data>
  <data name="ERR_DottedTypeNameNotFoundInAgg" xml:space="preserve">
    <value>The type name '{0}' does not exist in the type '{1}'</value>
  </data>
  <data name="ERR_MethGrpToNonDel" xml:space="preserve">
    <value>Cannot convert method group '{0}' to non-delegate type '{1}'. Did you intend to invoke the method?</value>
  </data>
  <data name="ERR_BadExternAlias" xml:space="preserve">
    <value>The extern alias '{0}' was not specified in a /reference option</value>
  </data>
  <data name="ERR_ColColWithTypeAlias" xml:space="preserve">
    <value>Cannot use alias '{0}' with '::' since the alias references a type. Use '.' instead.</value>
  </data>
  <data name="ERR_AliasNotFound" xml:space="preserve">
    <value>Alias '{0}' not found</value>
  </data>
  <data name="ERR_SameFullNameAggAgg" xml:space="preserve">
    <value>The type '{1}' exists in both '{0}' and '{2}'</value>
  </data>
  <data name="ERR_SameFullNameNsAgg" xml:space="preserve">
    <value>The namespace '{1}' in '{0}' conflicts with the type '{3}' in '{2}'</value>
  </data>
  <data name="WRN_SameFullNameThisNsAgg" xml:space="preserve">
    <value>The namespace '{1}' in '{0}' conflicts with the imported type '{3}' in '{2}'. Using the namespace defined in '{0}'.</value>
  </data>
  <data name="WRN_SameFullNameThisNsAgg_Title" xml:space="preserve">
    <value>Namespace conflicts with imported type</value>
  </data>
  <data name="WRN_SameFullNameThisAggAgg" xml:space="preserve">
    <value>The type '{1}' in '{0}' conflicts with the imported type '{3}' in '{2}'. Using the type defined in '{0}'.</value>
  </data>
  <data name="WRN_SameFullNameThisAggAgg_Title" xml:space="preserve">
    <value>Type conflicts with imported type</value>
  </data>
  <data name="WRN_SameFullNameThisAggNs" xml:space="preserve">
    <value>The type '{1}' in '{0}' conflicts with the imported namespace '{3}' in '{2}'. Using the type defined in '{0}'.</value>
  </data>
  <data name="WRN_SameFullNameThisAggNs_Title" xml:space="preserve">
    <value>Type conflicts with imported namespace</value>
  </data>
  <data name="ERR_SameFullNameThisAggThisNs" xml:space="preserve">
    <value>The type '{1}' in '{0}' conflicts with the namespace '{3}' in '{2}'</value>
  </data>
  <data name="ERR_ExternAfterElements" xml:space="preserve">
    <value>An extern alias declaration must precede all other elements defined in the namespace</value>
  </data>
  <data name="WRN_GlobalAliasDefn" xml:space="preserve">
    <value>Defining an alias named 'global' is ill-advised since 'global::' always references the global namespace and not an alias</value>
  </data>
  <data name="WRN_GlobalAliasDefn_Title" xml:space="preserve">
    <value>Defining an alias named 'global' is ill-advised</value>
  </data>
  <data name="ERR_SealedStaticClass" xml:space="preserve">
    <value>'{0}': a class cannot be both static and sealed</value>
  </data>
  <data name="ERR_PrivateAbstractAccessor" xml:space="preserve">
    <value>'{0}': abstract properties cannot have private accessors</value>
  </data>
  <data name="ERR_ValueExpected" xml:space="preserve">
    <value>Syntax error; value expected</value>
  </data>
  <data name="ERR_UnboxNotLValue" xml:space="preserve">
    <value>Cannot modify the result of an unboxing conversion</value>
  </data>
  <data name="ERR_AnonMethGrpInForEach" xml:space="preserve">
    <value>Foreach cannot operate on a '{0}'. Did you intend to invoke the '{0}'?</value>
  </data>
  <data name="ERR_BadIncDecRetType" xml:space="preserve">
    <value>The return type for ++ or -- operator must match the parameter type or be derived from the parameter type</value>
  </data>
  <data name="ERR_RefValBoundMustBeFirst" xml:space="preserve">
    <value>The 'class' or 'struct' constraint must come before any other constraints</value>
  </data>
  <data name="ERR_RefValBoundWithClass" xml:space="preserve">
    <value>'{0}': cannot specify both a constraint class and the 'class' or 'struct' constraint</value>
  </data>
  <data name="ERR_UnmanagedBoundWithClass" xml:space="preserve">
    <value>'{0}': cannot specify both a constraint class and the 'unmanaged' constraint</value>
  </data>
  <data name="ERR_NewBoundWithVal" xml:space="preserve">
    <value>The 'new()' constraint cannot be used with the 'struct' constraint</value>
  </data>
  <data name="ERR_RefConstraintNotSatisfied" xml:space="preserve">
    <value>The type '{2}' must be a reference type in order to use it as parameter '{1}' in the generic type or method '{0}'</value>
  </data>
  <data name="ERR_ValConstraintNotSatisfied" xml:space="preserve">
    <value>The type '{2}' must be a non-nullable value type in order to use it as parameter '{1}' in the generic type or method '{0}'</value>
  </data>
  <data name="ERR_CircularConstraint" xml:space="preserve">
    <value>Circular constraint dependency involving '{0}' and '{1}'</value>
  </data>
  <data name="ERR_BaseConstraintConflict" xml:space="preserve">
    <value>Type parameter '{0}' inherits conflicting constraints '{1}' and '{2}'</value>
  </data>
  <data name="ERR_ConWithValCon" xml:space="preserve">
    <value>Type parameter '{1}' has the 'struct' constraint so '{1}' cannot be used as a constraint for '{0}'</value>
  </data>
  <data name="ERR_AmbigUDConv" xml:space="preserve">
    <value>Ambiguous user defined conversions '{0}' and '{1}' when converting from '{2}' to '{3}'</value>
  </data>
  <data name="WRN_AlwaysNull" xml:space="preserve">
    <value>The result of the expression is always 'null' of type '{0}'</value>
  </data>
  <data name="WRN_AlwaysNull_Title" xml:space="preserve">
    <value>The result of the expression is always 'null'</value>
  </data>
  <data name="ERR_RefReturnThis" xml:space="preserve">
    <value>Cannot return 'this' by reference.</value>
  </data>
  <data name="ERR_AttributeCtorInParameter" xml:space="preserve">
    <value>Cannot use attribute constructor '{0}' because it is has 'in' parameters.</value>
  </data>
  <data name="ERR_OverrideWithConstraints" xml:space="preserve">
    <value>Constraints for override and explicit interface implementation methods are inherited from the base method, so they cannot be specified directly</value>
  </data>
  <data name="ERR_AmbigOverride" xml:space="preserve">
    <value>The inherited members '{0}' and '{1}' have the same signature in type '{2}', so they cannot be overridden</value>
  </data>
  <data name="ERR_DecConstError" xml:space="preserve">
    <value>Evaluation of the decimal constant expression failed</value>
  </data>
  <data name="WRN_CmpAlwaysFalse" xml:space="preserve">
    <value>Comparing with null of type '{0}' always produces 'false'</value>
  </data>
  <data name="WRN_CmpAlwaysFalse_Title" xml:space="preserve">
    <value>Comparing with null of struct type always produces 'false'</value>
  </data>
  <data name="WRN_FinalizeMethod" xml:space="preserve">
    <value>Introducing a 'Finalize' method can interfere with destructor invocation. Did you intend to declare a destructor?</value>
  </data>
  <data name="WRN_FinalizeMethod_Title" xml:space="preserve">
    <value>Introducing a 'Finalize' method can interfere with destructor invocation</value>
  </data>
  <data name="WRN_FinalizeMethod_Description" xml:space="preserve">
    <value>This warning occurs when you create a class with a method whose signature is public virtual void Finalize.

If such a class is used as a base class and if the deriving class defines a destructor, the destructor will override the base class Finalize method, not Finalize.</value>
  </data>
  <data name="ERR_ExplicitImplParams" xml:space="preserve">
    <value>'{0}' should not have a params parameter since '{1}' does not</value>
  </data>
  <data name="WRN_GotoCaseShouldConvert" xml:space="preserve">
    <value>The 'goto case' value is not implicitly convertible to type '{0}'</value>
  </data>
  <data name="WRN_GotoCaseShouldConvert_Title" xml:space="preserve">
    <value>The 'goto case' value is not implicitly convertible to the switch type</value>
  </data>
  <data name="ERR_MethodImplementingAccessor" xml:space="preserve">
    <value>Method '{0}' cannot implement interface accessor '{1}' for type '{2}'. Use an explicit interface implementation.</value>
  </data>
  <data name="WRN_NubExprIsConstBool" xml:space="preserve">
    <value>The result of the expression is always '{0}' since a value of type '{1}' is never equal to 'null' of type '{2}'</value>
  </data>
  <data name="WRN_NubExprIsConstBool_Title" xml:space="preserve">
    <value>The result of the expression is always the same since a value of this type is never equal to 'null'</value>
  </data>
  <data name="WRN_NubExprIsConstBool2" xml:space="preserve">
    <value>The result of the expression is always '{0}' since a value of type '{1}' is never equal to 'null' of type '{2}'</value>
  </data>
  <data name="WRN_NubExprIsConstBool2_Title" xml:space="preserve">
    <value>The result of the expression is always the same since a value of this type is never equal to 'null'</value>
  </data>
  <data name="WRN_ExplicitImplCollision" xml:space="preserve">
    <value>Explicit interface implementation '{0}' matches more than one interface member. Which interface member is actually chosen is implementation-dependent. Consider using a non-explicit implementation instead.</value>
  </data>
  <data name="WRN_ExplicitImplCollision_Title" xml:space="preserve">
    <value>Explicit interface implementation matches more than one interface member</value>
  </data>
  <data name="ERR_AbstractHasBody" xml:space="preserve">
    <value>'{0}' cannot declare a body because it is marked abstract</value>
  </data>
  <data name="ERR_ConcreteMissingBody" xml:space="preserve">
    <value>'{0}' must declare a body because it is not marked abstract, extern, or partial</value>
  </data>
  <data name="ERR_AbstractAndSealed" xml:space="preserve">
    <value>'{0}' cannot be both abstract and sealed</value>
  </data>
  <data name="ERR_AbstractNotVirtual" xml:space="preserve">
    <value>The abstract {0} '{1}' cannot be marked virtual</value>
  </data>
  <data name="ERR_StaticConstant" xml:space="preserve">
    <value>The constant '{0}' cannot be marked static</value>
  </data>
  <data name="ERR_CantOverrideNonFunction" xml:space="preserve">
    <value>'{0}': cannot override because '{1}' is not a function</value>
  </data>
  <data name="ERR_CantOverrideNonVirtual" xml:space="preserve">
    <value>'{0}': cannot override inherited member '{1}' because it is not marked virtual, abstract, or override</value>
  </data>
  <data name="ERR_CantChangeAccessOnOverride" xml:space="preserve">
    <value>'{0}': cannot change access modifiers when overriding '{1}' inherited member '{2}'</value>
  </data>
  <data name="ERR_CantChangeTupleNamesOnOverride" xml:space="preserve">
    <value>'{0}': cannot change tuple element names when overriding inherited member '{1}'</value>
  </data>
  <data name="ERR_CantChangeReturnTypeOnOverride" xml:space="preserve">
    <value>'{0}': return type must be '{2}' to match overridden member '{1}'</value>
  </data>
  <data name="ERR_CantDeriveFromSealedType" xml:space="preserve">
    <value>'{0}': cannot derive from sealed type '{1}'</value>
  </data>
  <data name="ERR_AbstractInConcreteClass" xml:space="preserve">
    <value>'{0}' is abstract but it is contained in non-abstract class '{1}'</value>
  </data>
  <data name="ERR_StaticConstructorWithExplicitConstructorCall" xml:space="preserve">
    <value>'{0}': static constructor cannot have an explicit 'this' or 'base' constructor call</value>
  </data>
  <data name="ERR_StaticConstructorWithAccessModifiers" xml:space="preserve">
    <value>'{0}': access modifiers are not allowed on static constructors</value>
  </data>
  <data name="ERR_RecursiveConstructorCall" xml:space="preserve">
    <value>Constructor '{0}' cannot call itself</value>
  </data>
  <data name="ERR_IndirectRecursiveConstructorCall" xml:space="preserve">
    <value>Constructor '{0}' cannot call itself through another constructor</value>
  </data>
  <data name="ERR_ObjectCallingBaseConstructor" xml:space="preserve">
    <value>'{0}' has no base class and cannot call a base constructor</value>
  </data>
  <data name="ERR_PredefinedTypeNotFound" xml:space="preserve">
    <value>Predefined type '{0}' is not defined or imported</value>
  </data>
  <data name="ERR_PredefinedValueTupleTypeNotFound" xml:space="preserve">
    <value>Predefined type '{0}' is not defined or imported</value>
  </data>
  <data name="ERR_PredefinedValueTupleTypeAmbiguous3" xml:space="preserve">
    <value>Predefined type '{0}' is declared in multiple referenced assemblies: '{1}' and '{2}'</value>
  </data>
  <data name="ERR_StructWithBaseConstructorCall" xml:space="preserve">
    <value>'{0}': structs cannot call base class constructors</value>
  </data>
  <data name="ERR_StructLayoutCycle" xml:space="preserve">
    <value>Struct member '{0}' of type '{1}' causes a cycle in the struct layout</value>
  </data>
  <data name="ERR_InterfacesCannotContainTypes" xml:space="preserve">
    <value>'{0}': interfaces cannot declare types</value>
  </data>
  <data name="ERR_InterfacesCantContainFields" xml:space="preserve">
    <value>Interfaces cannot contain fields</value>
  </data>
  <data name="ERR_InterfacesCantContainConstructors" xml:space="preserve">
    <value>Interfaces cannot contain constructors</value>
  </data>
  <data name="ERR_NonInterfaceInInterfaceList" xml:space="preserve">
    <value>Type '{0}' in interface list is not an interface</value>
  </data>
  <data name="ERR_DuplicateInterfaceInBaseList" xml:space="preserve">
    <value>'{0}' is already listed in interface list</value>
  </data>
  <data name="ERR_DuplicateInterfaceWithTupleNamesInBaseList" xml:space="preserve">
    <value>'{0}' is already listed in the interface list on type '{2}' with different tuple element names, as '{1}'.</value>
  </data>
  <data name="ERR_CycleInInterfaceInheritance" xml:space="preserve">
    <value>Inherited interface '{1}' causes a cycle in the interface hierarchy of '{0}'</value>
  </data>
  <data name="ERR_InterfaceMemberHasBody" xml:space="preserve">
    <value>'{0}': interface members cannot have a definition</value>
  </data>
  <data name="ERR_HidingAbstractMethod" xml:space="preserve">
    <value>'{0}' hides inherited abstract member '{1}'</value>
  </data>
  <data name="ERR_UnimplementedAbstractMethod" xml:space="preserve">
    <value>'{0}' does not implement inherited abstract member '{1}'</value>
  </data>
  <data name="ERR_UnimplementedInterfaceMember" xml:space="preserve">
    <value>'{0}' does not implement interface member '{1}'</value>
  </data>
  <data name="ERR_ObjectCantHaveBases" xml:space="preserve">
    <value>The class System.Object cannot have a base class or implement an interface</value>
  </data>
  <data name="ERR_ExplicitInterfaceImplementationNotInterface" xml:space="preserve">
    <value>'{0}' in explicit interface declaration is not an interface</value>
  </data>
  <data name="ERR_InterfaceMemberNotFound" xml:space="preserve">
    <value>'{0}' in explicit interface declaration is not a member of interface</value>
  </data>
  <data name="ERR_ClassDoesntImplementInterface" xml:space="preserve">
    <value>'{0}': containing type does not implement interface '{1}'</value>
  </data>
  <data name="ERR_ExplicitInterfaceImplementationInNonClassOrStruct" xml:space="preserve">
    <value>'{0}': explicit interface declaration can only be declared in a class or struct</value>
  </data>
  <data name="ERR_MemberNameSameAsType" xml:space="preserve">
    <value>'{0}': member names cannot be the same as their enclosing type</value>
  </data>
  <data name="ERR_EnumeratorOverflow" xml:space="preserve">
    <value>'{0}': the enumerator value is too large to fit in its type</value>
  </data>
  <data name="ERR_CantOverrideNonProperty" xml:space="preserve">
    <value>'{0}': cannot override because '{1}' is not a property</value>
  </data>
  <data name="ERR_NoGetToOverride" xml:space="preserve">
    <value>'{0}': cannot override because '{1}' does not have an overridable get accessor</value>
  </data>
  <data name="ERR_NoSetToOverride" xml:space="preserve">
    <value>'{0}': cannot override because '{1}' does not have an overridable set accessor</value>
  </data>
  <data name="ERR_PropertyCantHaveVoidType" xml:space="preserve">
    <value>'{0}': property or indexer cannot have void type</value>
  </data>
  <data name="ERR_PropertyWithNoAccessors" xml:space="preserve">
    <value>'{0}': property or indexer must have at least one accessor</value>
  </data>
  <data name="ERR_CantUseVoidInArglist" xml:space="preserve">
    <value>__arglist cannot have an argument of void type</value>
  </data>
  <data name="ERR_NewVirtualInSealed" xml:space="preserve">
    <value>'{0}' is a new virtual member in sealed class '{1}'</value>
  </data>
  <data name="ERR_ExplicitPropertyAddingAccessor" xml:space="preserve">
    <value>'{0}' adds an accessor not found in interface member '{1}'</value>
  </data>
  <data name="ERR_ExplicitPropertyMissingAccessor" xml:space="preserve">
    <value>Explicit interface implementation '{0}' is missing accessor '{1}'</value>
  </data>
  <data name="ERR_ConversionWithInterface" xml:space="preserve">
    <value>'{0}': user-defined conversions to or from an interface are not allowed</value>
  </data>
  <data name="ERR_ConversionWithBase" xml:space="preserve">
    <value>'{0}': user-defined conversions to or from a base class are not allowed</value>
  </data>
  <data name="ERR_ConversionWithDerived" xml:space="preserve">
    <value>'{0}': user-defined conversions to or from a derived class are not allowed</value>
  </data>
  <data name="ERR_IdentityConversion" xml:space="preserve">
    <value>User-defined operator cannot take an object of the enclosing type and convert to an object of the enclosing type</value>
  </data>
  <data name="ERR_ConversionNotInvolvingContainedType" xml:space="preserve">
    <value>User-defined conversion must convert to or from the enclosing type</value>
  </data>
  <data name="ERR_DuplicateConversionInClass" xml:space="preserve">
    <value>Duplicate user-defined conversion in type '{0}'</value>
  </data>
  <data name="ERR_OperatorsMustBeStatic" xml:space="preserve">
    <value>User-defined operator '{0}' must be declared static and public</value>
  </data>
  <data name="ERR_BadIncDecSignature" xml:space="preserve">
    <value>The parameter type for ++ or -- operator must be the containing type</value>
  </data>
  <data name="ERR_BadUnaryOperatorSignature" xml:space="preserve">
    <value>The parameter of a unary operator must be the containing type</value>
  </data>
  <data name="ERR_BadBinaryOperatorSignature" xml:space="preserve">
    <value>One of the parameters of a binary operator must be the containing type</value>
  </data>
  <data name="ERR_BadShiftOperatorSignature" xml:space="preserve">
    <value>The first operand of an overloaded shift operator must have the same type as the containing type, and the type of the second operand must be int</value>
  </data>
  <data name="ERR_InterfacesCantContainOperators" xml:space="preserve">
    <value>Interfaces cannot contain operators</value>
  </data>
  <data name="ERR_StructsCantContainDefaultConstructor" xml:space="preserve">
    <value>Structs cannot contain explicit parameterless constructors</value>
  </data>
  <data name="ERR_EnumsCantContainDefaultConstructor" xml:space="preserve">
    <value>Enums cannot contain explicit parameterless constructors</value>
  </data>
  <data name="ERR_CantOverrideBogusMethod" xml:space="preserve">
    <value>'{0}': cannot override '{1}' because it is not supported by the language</value>
  </data>
  <data name="ERR_BindToBogus" xml:space="preserve">
    <value>'{0}' is not supported by the language</value>
  </data>
  <data name="ERR_CantCallSpecialMethod" xml:space="preserve">
    <value>'{0}': cannot explicitly call operator or accessor</value>
  </data>
  <data name="ERR_BadTypeReference" xml:space="preserve">
    <value>'{0}': cannot reference a type through an expression; try '{1}' instead</value>
  </data>
  <data name="ERR_FieldInitializerInStruct" xml:space="preserve">
    <value>'{0}': cannot have instance property or field initializers in structs</value>
  </data>
  <data name="ERR_BadDestructorName" xml:space="preserve">
    <value>Name of destructor must match name of class</value>
  </data>
  <data name="ERR_OnlyClassesCanContainDestructors" xml:space="preserve">
    <value>Only class types can contain destructors</value>
  </data>
  <data name="ERR_ConflictAliasAndMember" xml:space="preserve">
    <value>Namespace '{1}' contains a definition conflicting with alias '{0}'</value>
  </data>
  <data name="ERR_ConflictingAliasAndDefinition" xml:space="preserve">
    <value>Alias '{0}' conflicts with {1} definition</value>
  </data>
  <data name="ERR_ConditionalOnSpecialMethod" xml:space="preserve">
    <value>The Conditional attribute is not valid on '{0}' because it is a constructor, destructor, operator, or explicit interface implementation</value>
  </data>
  <data name="ERR_ConditionalMustReturnVoid" xml:space="preserve">
    <value>The Conditional attribute is not valid on '{0}' because its return type is not void</value>
  </data>
  <data name="ERR_DuplicateAttribute" xml:space="preserve">
    <value>Duplicate '{0}' attribute</value>
  </data>
  <data name="ERR_DuplicateAttributeInNetModule" xml:space="preserve">
    <value>Duplicate '{0}' attribute in '{1}'</value>
  </data>
  <data name="ERR_ConditionalOnInterfaceMethod" xml:space="preserve">
    <value>The Conditional attribute is not valid on interface members</value>
  </data>
  <data name="ERR_OperatorCantReturnVoid" xml:space="preserve">
    <value>User-defined operators cannot return void</value>
  </data>
  <data name="ERR_BadDynamicConversion" xml:space="preserve">
    <value>'{0}': user-defined conversions to or from the dynamic type are not allowed</value>
  </data>
  <data name="ERR_InvalidAttributeArgument" xml:space="preserve">
    <value>Invalid value for argument to '{0}' attribute</value>
  </data>
  <data name="ERR_ParameterNotValidForType" xml:space="preserve">
    <value>Parameter not valid for the specified unmanaged type.</value>
  </data>
  <data name="ERR_AttributeParameterRequired1" xml:space="preserve">
    <value>Attribute parameter '{0}' must be specified.</value>
  </data>
  <data name="ERR_AttributeParameterRequired2" xml:space="preserve">
    <value>Attribute parameter '{0}' or '{1}' must be specified.</value>
  </data>
  <data name="ERR_MarshalUnmanagedTypeNotValidForFields" xml:space="preserve">
    <value>Unmanaged type '{0}' not valid for fields.</value>
  </data>
  <data name="ERR_MarshalUnmanagedTypeOnlyValidForFields" xml:space="preserve">
    <value>Unmanaged type '{0}' is only valid for fields.</value>
  </data>
  <data name="ERR_AttributeOnBadSymbolType" xml:space="preserve">
    <value>Attribute '{0}' is not valid on this declaration type. It is only valid on '{1}' declarations.</value>
  </data>
  <data name="ERR_FloatOverflow" xml:space="preserve">
    <value>Floating-point constant is outside the range of type '{0}'</value>
  </data>
  <data name="ERR_ComImportWithoutUuidAttribute" xml:space="preserve">
    <value>The Guid attribute must be specified with the ComImport attribute</value>
  </data>
  <data name="ERR_InvalidNamedArgument" xml:space="preserve">
    <value>Invalid value for named attribute argument '{0}'</value>
  </data>
  <data name="ERR_DllImportOnInvalidMethod" xml:space="preserve">
    <value>The DllImport attribute must be specified on a method marked 'static' and 'extern'</value>
  </data>
  <data name="ERR_EncUpdateFailedMissingAttribute" xml:space="preserve">
    <value>Cannot update '{0}'; attribute '{1}' is missing.</value>
  </data>
  <data name="ERR_DllImportOnGenericMethod" xml:space="preserve">
    <value>The DllImport attribute cannot be applied to a method that is generic or contained in a generic type.</value>
  </data>
  <data name="ERR_FieldCantBeRefAny" xml:space="preserve">
    <value>Field or property cannot be of type '{0}'</value>
  </data>
  <data name="ERR_FieldAutoPropCantBeByRefLike" xml:space="preserve">
    <value>Field or auto-implemented property cannot be of type '{0}' unless it is an instance member of a ref struct.</value>
  </data>
  <data name="ERR_ArrayElementCantBeRefAny" xml:space="preserve">
    <value>Array elements cannot be of type '{0}'</value>
  </data>
  <data name="WRN_DeprecatedSymbol" xml:space="preserve">
    <value>'{0}' is obsolete</value>
  </data>
  <data name="WRN_DeprecatedSymbol_Title" xml:space="preserve">
    <value>Type or member is obsolete</value>
  </data>
  <data name="ERR_NotAnAttributeClass" xml:space="preserve">
    <value>'{0}' is not an attribute class</value>
  </data>
  <data name="ERR_BadNamedAttributeArgument" xml:space="preserve">
    <value>'{0}' is not a valid named attribute argument. Named attribute arguments must be fields which are not readonly, static, or const, or read-write properties which are public and not static.</value>
  </data>
  <data name="WRN_DeprecatedSymbolStr" xml:space="preserve">
    <value>'{0}' is obsolete: '{1}'</value>
  </data>
  <data name="WRN_DeprecatedSymbolStr_Title" xml:space="preserve">
    <value>Type or member is obsolete</value>
  </data>
  <data name="ERR_DeprecatedSymbolStr" xml:space="preserve">
    <value>'{0}' is obsolete: '{1}'</value>
  </data>
  <data name="ERR_IndexerCantHaveVoidType" xml:space="preserve">
    <value>Indexers cannot have void type</value>
  </data>
  <data name="ERR_VirtualPrivate" xml:space="preserve">
    <value>'{0}': virtual or abstract members cannot be private</value>
  </data>
  <data name="ERR_ArrayInitToNonArrayType" xml:space="preserve">
    <value>Can only use array initializer expressions to assign to array types. Try using a new expression instead.</value>
  </data>
  <data name="ERR_ArrayInitInBadPlace" xml:space="preserve">
    <value>Array initializers can only be used in a variable or field initializer. Try using a new expression instead.</value>
  </data>
  <data name="ERR_MissingStructOffset" xml:space="preserve">
    <value>'{0}': instance field in types marked with StructLayout(LayoutKind.Explicit) must have a FieldOffset attribute</value>
  </data>
  <data name="WRN_ExternMethodNoImplementation" xml:space="preserve">
    <value>Method, operator, or accessor '{0}' is marked external and has no attributes on it. Consider adding a DllImport attribute to specify the external implementation.</value>
  </data>
  <data name="WRN_ExternMethodNoImplementation_Title" xml:space="preserve">
    <value>Method, operator, or accessor is marked external and has no attributes on it</value>
  </data>
  <data name="WRN_ProtectedInSealed" xml:space="preserve">
    <value>'{0}': new protected member declared in sealed class</value>
  </data>
  <data name="WRN_ProtectedInSealed_Title" xml:space="preserve">
    <value>New protected member declared in sealed class</value>
  </data>
  <data name="ERR_InterfaceImplementedByConditional" xml:space="preserve">
    <value>Conditional member '{0}' cannot implement interface member '{1}' in type '{2}'</value>
  </data>
  <data name="ERR_InterfaceImplementedImplicitlyByVariadic" xml:space="preserve">
    <value>'{0}' cannot implement interface member '{1}' in type '{2}' because it has an __arglist parameter</value>
  </data>
  <data name="ERR_IllegalRefParam" xml:space="preserve">
    <value>ref and out are not valid in this context</value>
  </data>
  <data name="ERR_BadArgumentToAttribute" xml:space="preserve">
    <value>The argument to the '{0}' attribute must be a valid identifier</value>
  </data>
  <data name="ERR_StructOffsetOnBadStruct" xml:space="preserve">
    <value>The FieldOffset attribute can only be placed on members of types marked with the StructLayout(LayoutKind.Explicit)</value>
  </data>
  <data name="ERR_StructOffsetOnBadField" xml:space="preserve">
    <value>The FieldOffset attribute is not allowed on static or const fields</value>
  </data>
  <data name="ERR_AttributeUsageOnNonAttributeClass" xml:space="preserve">
    <value>Attribute '{0}' is only valid on classes derived from System.Attribute</value>
  </data>
  <data name="WRN_PossibleMistakenNullStatement" xml:space="preserve">
    <value>Possible mistaken empty statement</value>
  </data>
  <data name="WRN_PossibleMistakenNullStatement_Title" xml:space="preserve">
    <value>Possible mistaken empty statement</value>
  </data>
  <data name="ERR_DuplicateNamedAttributeArgument" xml:space="preserve">
    <value>'{0}' duplicate named attribute argument</value>
  </data>
  <data name="ERR_DeriveFromEnumOrValueType" xml:space="preserve">
    <value>'{0}' cannot derive from special class '{1}'</value>
  </data>
  <data name="ERR_DefaultMemberOnIndexedType" xml:space="preserve">
    <value>Cannot specify the DefaultMember attribute on a type containing an indexer</value>
  </data>
  <data name="ERR_BogusType" xml:space="preserve">
    <value>'{0}' is a type not supported by the language</value>
  </data>
  <data name="WRN_UnassignedInternalField" xml:space="preserve">
    <value>Field '{0}' is never assigned to, and will always have its default value {1}</value>
  </data>
  <data name="WRN_UnassignedInternalField_Title" xml:space="preserve">
    <value>Field is never assigned to, and will always have its default value</value>
  </data>
  <data name="ERR_CStyleArray" xml:space="preserve">
    <value>Bad array declarator: To declare a managed array the rank specifier precedes the variable's identifier. To declare a fixed size buffer field, use the fixed keyword before the field type.</value>
  </data>
  <data name="WRN_VacuousIntegralComp" xml:space="preserve">
    <value>Comparison to integral constant is useless; the constant is outside the range of type '{0}'</value>
  </data>
  <data name="WRN_VacuousIntegralComp_Title" xml:space="preserve">
    <value>Comparison to integral constant is useless; the constant is outside the range of the type</value>
  </data>
  <data name="ERR_AbstractAttributeClass" xml:space="preserve">
    <value>Cannot apply attribute class '{0}' because it is abstract</value>
  </data>
  <data name="ERR_BadNamedAttributeArgumentType" xml:space="preserve">
    <value>'{0}' is not a valid named attribute argument because it is not a valid attribute parameter type</value>
  </data>
  <data name="ERR_MissingPredefinedMember" xml:space="preserve">
    <value>Missing compiler required member '{0}.{1}'</value>
  </data>
  <data name="WRN_AttributeLocationOnBadDeclaration" xml:space="preserve">
    <value>'{0}' is not a valid attribute location for this declaration. Valid attribute locations for this declaration are '{1}'. All attributes in this block will be ignored.</value>
  </data>
  <data name="WRN_AttributeLocationOnBadDeclaration_Title" xml:space="preserve">
    <value>Not a valid attribute location for this declaration</value>
  </data>
  <data name="WRN_InvalidAttributeLocation" xml:space="preserve">
    <value>'{0}' is not a recognized attribute location. Valid attribute locations for this declaration are '{1}'. All attributes in this block will be ignored.</value>
  </data>
  <data name="WRN_InvalidAttributeLocation_Title" xml:space="preserve">
    <value>Not a recognized attribute location</value>
  </data>
  <data name="WRN_EqualsWithoutGetHashCode" xml:space="preserve">
    <value>'{0}' overrides Object.Equals(object o) but does not override Object.GetHashCode()</value>
  </data>
  <data name="WRN_EqualsWithoutGetHashCode_Title" xml:space="preserve">
    <value>Type overrides Object.Equals(object o) but does not override Object.GetHashCode()</value>
  </data>
  <data name="WRN_EqualityOpWithoutEquals" xml:space="preserve">
    <value>'{0}' defines operator == or operator != but does not override Object.Equals(object o)</value>
  </data>
  <data name="WRN_EqualityOpWithoutEquals_Title" xml:space="preserve">
    <value>Type defines operator == or operator != but does not override Object.Equals(object o)</value>
  </data>
  <data name="WRN_EqualityOpWithoutGetHashCode" xml:space="preserve">
    <value>'{0}' defines operator == or operator != but does not override Object.GetHashCode()</value>
  </data>
  <data name="WRN_EqualityOpWithoutGetHashCode_Title" xml:space="preserve">
    <value>Type defines operator == or operator != but does not override Object.GetHashCode()</value>
  </data>
  <data name="ERR_OutAttrOnRefParam" xml:space="preserve">
    <value>Cannot specify the Out attribute on a ref parameter without also specifying the In attribute.</value>
  </data>
  <data name="ERR_OverloadRefKind" xml:space="preserve">
    <value>'{0}' cannot define an overloaded {1} that differs only on parameter modifiers '{2}' and '{3}'</value>
  </data>
  <data name="ERR_LiteralDoubleCast" xml:space="preserve">
    <value>Literal of type double cannot be implicitly converted to type '{1}'; use an '{0}' suffix to create a literal of this type</value>
  </data>
  <data name="WRN_IncorrectBooleanAssg" xml:space="preserve">
    <value>Assignment in conditional expression is always constant; did you mean to use == instead of = ?</value>
  </data>
  <data name="WRN_IncorrectBooleanAssg_Title" xml:space="preserve">
    <value>Assignment in conditional expression is always constant</value>
  </data>
  <data name="ERR_ProtectedInStruct" xml:space="preserve">
    <value>'{0}': new protected member declared in struct</value>
  </data>
  <data name="ERR_InconsistentIndexerNames" xml:space="preserve">
    <value>Two indexers have different names; the IndexerName attribute must be used with the same name on every indexer within a type</value>
  </data>
  <data name="ERR_ComImportWithUserCtor" xml:space="preserve">
    <value>A class with the ComImport attribute cannot have a user-defined constructor</value>
  </data>
  <data name="ERR_FieldCantHaveVoidType" xml:space="preserve">
    <value>Field cannot have void type</value>
  </data>
  <data name="WRN_NonObsoleteOverridingObsolete" xml:space="preserve">
    <value>Member '{0}' overrides obsolete member '{1}'. Add the Obsolete attribute to '{0}'.</value>
  </data>
  <data name="WRN_NonObsoleteOverridingObsolete_Title" xml:space="preserve">
    <value>Member overrides obsolete member</value>
  </data>
  <data name="ERR_SystemVoid" xml:space="preserve">
    <value>System.Void cannot be used from C# -- use typeof(void) to get the void type object</value>
  </data>
  <data name="ERR_ExplicitParamArray" xml:space="preserve">
    <value>Do not use 'System.ParamArrayAttribute'. Use the 'params' keyword instead.</value>
  </data>
  <data name="WRN_BitwiseOrSignExtend" xml:space="preserve">
    <value>Bitwise-or operator used on a sign-extended operand; consider casting to a smaller unsigned type first</value>
  </data>
  <data name="WRN_BitwiseOrSignExtend_Title" xml:space="preserve">
    <value>Bitwise-or operator used on a sign-extended operand</value>
  </data>
  <data name="WRN_BitwiseOrSignExtend_Description" xml:space="preserve">
    <value>The compiler implicitly widened and sign-extended a variable, and then used the resulting value in a bitwise OR operation. This can result in unexpected behavior.</value>
  </data>
  <data name="ERR_VolatileStruct" xml:space="preserve">
    <value>'{0}': a volatile field cannot be of the type '{1}'</value>
  </data>
  <data name="ERR_VolatileAndReadonly" xml:space="preserve">
    <value>'{0}': a field cannot be both volatile and readonly</value>
  </data>
  <data name="ERR_AbstractField" xml:space="preserve">
    <value>The modifier 'abstract' is not valid on fields. Try using a property instead.</value>
  </data>
  <data name="ERR_BogusExplicitImpl" xml:space="preserve">
    <value>'{0}' cannot implement '{1}' because it is not supported by the language</value>
  </data>
  <data name="ERR_ExplicitMethodImplAccessor" xml:space="preserve">
    <value>'{0}' explicit method implementation cannot implement '{1}' because it is an accessor</value>
  </data>
  <data name="WRN_CoClassWithoutComImport" xml:space="preserve">
    <value>'{0}' interface marked with 'CoClassAttribute' not marked with 'ComImportAttribute'</value>
  </data>
  <data name="WRN_CoClassWithoutComImport_Title" xml:space="preserve">
    <value>Interface marked with 'CoClassAttribute' not marked with 'ComImportAttribute'</value>
  </data>
  <data name="ERR_ConditionalWithOutParam" xml:space="preserve">
    <value>Conditional member '{0}' cannot have an out parameter</value>
  </data>
  <data name="ERR_AccessorImplementingMethod" xml:space="preserve">
    <value>Accessor '{0}' cannot implement interface member '{1}' for type '{2}'. Use an explicit interface implementation.</value>
  </data>
  <data name="ERR_AliasQualAsExpression" xml:space="preserve">
    <value>The namespace alias qualifier '::' always resolves to a type or namespace so is illegal here. Consider using '.' instead.</value>
  </data>
  <data name="ERR_DerivingFromATyVar" xml:space="preserve">
    <value>Cannot derive from '{0}' because it is a type parameter</value>
  </data>
  <data name="ERR_DuplicateTypeParameter" xml:space="preserve">
    <value>Duplicate type parameter '{0}'</value>
  </data>
  <data name="WRN_TypeParameterSameAsOuterTypeParameter" xml:space="preserve">
    <value>Type parameter '{0}' has the same name as the type parameter from outer type '{1}'</value>
  </data>
  <data name="WRN_TypeParameterSameAsOuterTypeParameter_Title" xml:space="preserve">
    <value>Type parameter has the same name as the type parameter from outer type</value>
  </data>
  <data name="WRN_TypeParameterSameAsOuterMethodTypeParameter" xml:space="preserve">
    <value>Type parameter '{0}' has the same name as the type parameter from outer method '{1}'</value>
  </data>
  <data name="WRN_TypeParameterSameAsOuterMethodTypeParameter_Title" xml:space="preserve">
    <value>Type parameter has the same type as the type parameter from outer method.</value>
  </data>
  <data name="ERR_TypeVariableSameAsParent" xml:space="preserve">
    <value>Type parameter '{0}' has the same name as the containing type, or method</value>
  </data>
  <data name="ERR_UnifyingInterfaceInstantiations" xml:space="preserve">
    <value>'{0}' cannot implement both '{1}' and '{2}' because they may unify for some type parameter substitutions</value>
  </data>
  <data name="ERR_GenericDerivingFromAttribute" xml:space="preserve">
    <value>A generic type cannot derive from '{0}' because it is an attribute class</value>
  </data>
  <data name="ERR_TyVarNotFoundInConstraint" xml:space="preserve">
    <value>'{1}' does not define type parameter '{0}'</value>
  </data>
  <data name="ERR_BadBoundType" xml:space="preserve">
    <value>'{0}' is not a valid constraint. A type used as a constraint must be an interface, a non-sealed class or a type parameter.</value>
  </data>
  <data name="ERR_SpecialTypeAsBound" xml:space="preserve">
    <value>Constraint cannot be special class '{0}'</value>
  </data>
  <data name="ERR_BadVisBound" xml:space="preserve">
    <value>Inconsistent accessibility: constraint type '{1}' is less accessible than '{0}'</value>
  </data>
  <data name="ERR_LookupInTypeVariable" xml:space="preserve">
    <value>Cannot do member lookup in '{0}' because it is a type parameter</value>
  </data>
  <data name="ERR_BadConstraintType" xml:space="preserve">
    <value>Invalid constraint type. A type used as a constraint must be an interface, a non-sealed class or a type parameter.</value>
  </data>
  <data name="ERR_InstanceMemberInStaticClass" xml:space="preserve">
    <value>'{0}': cannot declare instance members in a static class</value>
  </data>
  <data name="ERR_StaticBaseClass" xml:space="preserve">
    <value>'{1}': cannot derive from static class '{0}'</value>
  </data>
  <data name="ERR_ConstructorInStaticClass" xml:space="preserve">
    <value>Static classes cannot have instance constructors</value>
  </data>
  <data name="ERR_DestructorInStaticClass" xml:space="preserve">
    <value>Static classes cannot contain destructors</value>
  </data>
  <data name="ERR_InstantiatingStaticClass" xml:space="preserve">
    <value>Cannot create an instance of the static class '{0}'</value>
  </data>
  <data name="ERR_StaticDerivedFromNonObject" xml:space="preserve">
    <value>Static class '{0}' cannot derive from type '{1}'. Static classes must derive from object.</value>
  </data>
  <data name="ERR_StaticClassInterfaceImpl" xml:space="preserve">
    <value>'{0}': static classes cannot implement interfaces</value>
  </data>
  <data name="ERR_RefStructInterfaceImpl" xml:space="preserve">
    <value>'{0}': ref structs cannot implement interfaces</value>
  </data>
  <data name="ERR_OperatorInStaticClass" xml:space="preserve">
    <value>'{0}': static classes cannot contain user-defined operators</value>
  </data>
  <data name="ERR_ConvertToStaticClass" xml:space="preserve">
    <value>Cannot convert to static type '{0}'</value>
  </data>
  <data name="ERR_ConstraintIsStaticClass" xml:space="preserve">
    <value>'{0}': static classes cannot be used as constraints</value>
  </data>
  <data name="ERR_GenericArgIsStaticClass" xml:space="preserve">
    <value>'{0}': static types cannot be used as type arguments</value>
  </data>
  <data name="ERR_ArrayOfStaticClass" xml:space="preserve">
    <value>'{0}': array elements cannot be of static type</value>
  </data>
  <data name="ERR_IndexerInStaticClass" xml:space="preserve">
    <value>'{0}': cannot declare indexers in a static class</value>
  </data>
  <data name="ERR_ParameterIsStaticClass" xml:space="preserve">
    <value>'{0}': static types cannot be used as parameters</value>
  </data>
  <data name="ERR_ReturnTypeIsStaticClass" xml:space="preserve">
    <value>'{0}': static types cannot be used as return types</value>
  </data>
  <data name="ERR_VarDeclIsStaticClass" xml:space="preserve">
    <value>Cannot declare a variable of static type '{0}'</value>
  </data>
  <data name="ERR_BadEmptyThrowInFinally" xml:space="preserve">
    <value>A throw statement with no arguments is not allowed in a finally clause that is nested inside the nearest enclosing catch clause</value>
  </data>
  <data name="ERR_InvalidSpecifier" xml:space="preserve">
    <value>'{0}' is not a valid format specifier</value>
  </data>
  <data name="WRN_AssignmentToLockOrDispose" xml:space="preserve">
    <value>Possibly incorrect assignment to local '{0}' which is the argument to a using or lock statement. The Dispose call or unlocking will happen on the original value of the local.</value>
  </data>
  <data name="WRN_AssignmentToLockOrDispose_Title" xml:space="preserve">
    <value>Possibly incorrect assignment to local which is the argument to a using or lock statement</value>
  </data>
  <data name="ERR_ForwardedTypeInThisAssembly" xml:space="preserve">
    <value>Type '{0}' is defined in this assembly, but a type forwarder is specified for it</value>
  </data>
  <data name="ERR_ForwardedTypeIsNested" xml:space="preserve">
    <value>Cannot forward type '{0}' because it is a nested type of '{1}'</value>
  </data>
  <data name="ERR_CycleInTypeForwarder" xml:space="preserve">
    <value>The type forwarder for type '{0}' in assembly '{1}' causes a cycle</value>
  </data>
  <data name="ERR_AssemblyNameOnNonModule" xml:space="preserve">
    <value>The /moduleassemblyname option may only be specified when building a target type of 'module'</value>
  </data>
  <data name="ERR_InvalidAssemblyName" xml:space="preserve">
    <value>Assembly reference '{0}' is invalid and cannot be resolved</value>
  </data>
  <data name="ERR_InvalidFwdType" xml:space="preserve">
    <value>Invalid type specified as an argument for TypeForwardedTo attribute</value>
  </data>
  <data name="ERR_CloseUnimplementedInterfaceMemberStatic" xml:space="preserve">
    <value>'{0}' does not implement interface member '{1}'. '{2}' cannot implement an interface member because it is static.</value>
  </data>
  <data name="ERR_CloseUnimplementedInterfaceMemberNotPublic" xml:space="preserve">
    <value>'{0}' does not implement interface member '{1}'. '{2}' cannot implement an interface member because it is not public.</value>
  </data>
  <data name="ERR_CloseUnimplementedInterfaceMemberWrongReturnType" xml:space="preserve">
    <value>'{0}' does not implement interface member '{1}'. '{2}' cannot implement '{1}' because it does not have the matching return type of '{3}'.</value>
  </data>
  <data name="ERR_DuplicateTypeForwarder" xml:space="preserve">
    <value>'{0}' duplicate TypeForwardedToAttribute</value>
  </data>
  <data name="ERR_ExpectedSelectOrGroup" xml:space="preserve">
    <value>A query body must end with a select clause or a group clause</value>
  </data>
  <data name="ERR_ExpectedContextualKeywordOn" xml:space="preserve">
    <value>Expected contextual keyword 'on'</value>
  </data>
  <data name="ERR_ExpectedContextualKeywordEquals" xml:space="preserve">
    <value>Expected contextual keyword 'equals'</value>
  </data>
  <data name="ERR_ExpectedContextualKeywordBy" xml:space="preserve">
    <value>Expected contextual keyword 'by'</value>
  </data>
  <data name="ERR_InvalidAnonymousTypeMemberDeclarator" xml:space="preserve">
    <value>Invalid anonymous type member declarator. Anonymous type members must be declared with a member assignment, simple name or member access.</value>
  </data>
  <data name="ERR_InvalidInitializerElementInitializer" xml:space="preserve">
    <value>Invalid initializer member declarator</value>
  </data>
  <data name="ERR_InconsistentLambdaParameterUsage" xml:space="preserve">
    <value>Inconsistent lambda parameter usage; parameter types must be all explicit or all implicit</value>
  </data>
  <data name="ERR_PartialMethodInvalidModifier" xml:space="preserve">
    <value>A partial method cannot have access modifiers or the virtual, abstract, override, new, sealed, or extern modifiers</value>
  </data>
  <data name="ERR_PartialMethodOnlyInPartialClass" xml:space="preserve">
    <value>A partial method must be declared within a partial class or partial struct</value>
  </data>
  <data name="ERR_PartialMethodCannotHaveOutParameters" xml:space="preserve">
    <value>A partial method cannot have out parameters</value>
  </data>
  <data name="ERR_PartialMethodNotExplicit" xml:space="preserve">
    <value>A partial method may not explicitly implement an interface method</value>
  </data>
  <data name="ERR_PartialMethodExtensionDifference" xml:space="preserve">
    <value>Both partial method declarations must be extension methods or neither may be an extension method</value>
  </data>
  <data name="ERR_PartialMethodOnlyOneLatent" xml:space="preserve">
    <value>A partial method may not have multiple defining declarations</value>
  </data>
  <data name="ERR_PartialMethodOnlyOneActual" xml:space="preserve">
    <value>A partial method may not have multiple implementing declarations</value>
  </data>
  <data name="ERR_PartialMethodParamsDifference" xml:space="preserve">
    <value>Both partial method declarations must use a params parameter or neither may use a params parameter</value>
  </data>
  <data name="ERR_PartialMethodMustHaveLatent" xml:space="preserve">
    <value>No defining declaration found for implementing declaration of partial method '{0}'</value>
  </data>
  <data name="ERR_PartialMethodInconsistentTupleNames" xml:space="preserve">
    <value>Both partial method declarations, '{0}' and '{1}', must use the same tuple element names.</value>
  </data>
  <data name="ERR_PartialMethodInconsistentConstraints" xml:space="preserve">
    <value>Partial method declarations of '{0}' have inconsistent type parameter constraints</value>
  </data>
  <data name="ERR_PartialMethodToDelegate" xml:space="preserve">
    <value>Cannot create delegate from method '{0}' because it is a partial method without an implementing declaration</value>
  </data>
  <data name="ERR_PartialMethodStaticDifference" xml:space="preserve">
    <value>Both partial method declarations must be static or neither may be static</value>
  </data>
  <data name="ERR_PartialMethodUnsafeDifference" xml:space="preserve">
    <value>Both partial method declarations must be unsafe or neither may be unsafe</value>
  </data>
  <data name="ERR_PartialMethodInExpressionTree" xml:space="preserve">
    <value>Partial methods with only a defining declaration or removed conditional methods cannot be used in expression trees</value>
  </data>
  <data name="ERR_PartialMethodMustReturnVoid" xml:space="preserve">
    <value>Partial methods must have a void return type</value>
  </data>
  <data name="WRN_ObsoleteOverridingNonObsolete" xml:space="preserve">
    <value>Obsolete member '{0}' overrides non-obsolete member '{1}'</value>
  </data>
  <data name="WRN_ObsoleteOverridingNonObsolete_Title" xml:space="preserve">
    <value>Obsolete member overrides non-obsolete member</value>
  </data>
  <data name="WRN_DebugFullNameTooLong" xml:space="preserve">
    <value>The fully qualified name for '{0}' is too long for debug information. Compile without '/debug' option.</value>
  </data>
  <data name="WRN_DebugFullNameTooLong_Title" xml:space="preserve">
    <value>Fully qualified name is too long for debug information</value>
  </data>
  <data name="ERR_ImplicitlyTypedVariableAssignedBadValue" xml:space="preserve">
    <value>Cannot assign {0} to an implicitly-typed variable</value>
  </data>
  <data name="ERR_ImplicitlyTypedVariableWithNoInitializer" xml:space="preserve">
    <value>Implicitly-typed variables must be initialized</value>
  </data>
  <data name="ERR_ImplicitlyTypedVariableMultipleDeclarator" xml:space="preserve">
    <value>Implicitly-typed variables cannot have multiple declarators</value>
  </data>
  <data name="ERR_ImplicitlyTypedVariableAssignedArrayInitializer" xml:space="preserve">
    <value>Cannot initialize an implicitly-typed variable with an array initializer</value>
  </data>
  <data name="ERR_ImplicitlyTypedLocalCannotBeFixed" xml:space="preserve">
    <value>Implicitly-typed local variables cannot be fixed</value>
  </data>
  <data name="ERR_ImplicitlyTypedVariableCannotBeConst" xml:space="preserve">
    <value>Implicitly-typed variables cannot be constant</value>
  </data>
  <data name="WRN_ExternCtorNoImplementation" xml:space="preserve">
    <value>Constructor '{0}' is marked external</value>
  </data>
  <data name="WRN_ExternCtorNoImplementation_Title" xml:space="preserve">
    <value>Constructor is marked external</value>
  </data>
  <data name="ERR_TypeVarNotFound" xml:space="preserve">
    <value>The contextual keyword 'var' may only appear within a local variable declaration or in script code</value>
  </data>
  <data name="ERR_ImplicitlyTypedArrayNoBestType" xml:space="preserve">
    <value>No best type found for implicitly-typed array</value>
  </data>
  <data name="ERR_AnonymousTypePropertyAssignedBadValue" xml:space="preserve">
    <value>Cannot assign '{0}' to anonymous type property</value>
  </data>
  <data name="ERR_ExpressionTreeContainsBaseAccess" xml:space="preserve">
    <value>An expression tree may not contain a base access</value>
  </data>
  <data name="ERR_ExpressionTreeContainsTupleBinOp" xml:space="preserve">
    <value>An expression tree may not contain a tuple == or != operator</value>
  </data>
  <data name="ERR_ExpressionTreeContainsAssignment" xml:space="preserve">
    <value>An expression tree may not contain an assignment operator</value>
  </data>
  <data name="ERR_AnonymousTypeDuplicatePropertyName" xml:space="preserve">
    <value>An anonymous type cannot have multiple properties with the same name</value>
  </data>
  <data name="ERR_StatementLambdaToExpressionTree" xml:space="preserve">
    <value>A lambda expression with a statement body cannot be converted to an expression tree</value>
  </data>
  <data name="ERR_ExpressionTreeMustHaveDelegate" xml:space="preserve">
    <value>Cannot convert lambda to an expression tree whose type argument '{0}' is not a delegate type</value>
  </data>
  <data name="ERR_AnonymousTypeNotAvailable" xml:space="preserve">
    <value>Cannot use anonymous type in a constant expression</value>
  </data>
  <data name="ERR_LambdaInIsAs" xml:space="preserve">
    <value>The first operand of an 'is' or 'as' operator may not be a lambda expression, anonymous method, or method group.</value>
  </data>
  <data name="ERR_TypelessTupleInAs" xml:space="preserve">
    <value>The first operand of an 'as' operator may not be a tuple literal without a natural type.</value>
  </data>
  <data name="ERR_ExpressionTreeContainsMultiDimensionalArrayInitializer" xml:space="preserve">
    <value>An expression tree may not contain a multidimensional array initializer</value>
  </data>
  <data name="ERR_MissingArgument" xml:space="preserve">
    <value>Argument missing</value>
  </data>
  <data name="ERR_VariableUsedBeforeDeclaration" xml:space="preserve">
    <value>Cannot use local variable '{0}' before it is declared</value>
  </data>
  <data name="ERR_RecursivelyTypedVariable" xml:space="preserve">
    <value>Type of '{0}' cannot be inferred since its initializer directly or indirectly refers to the definition.</value>
  </data>
  <data name="ERR_UnassignedThisAutoProperty" xml:space="preserve">
    <value>Auto-implemented property '{0}' must be fully assigned before control is returned to the caller.</value>
  </data>
  <data name="ERR_VariableUsedBeforeDeclarationAndHidesField" xml:space="preserve">
    <value>Cannot use local variable '{0}' before it is declared. The declaration of the local variable hides the field '{1}'.</value>
  </data>
  <data name="ERR_ExpressionTreeContainsBadCoalesce" xml:space="preserve">
    <value>An expression tree lambda may not contain a coalescing operator with a null or default literal left-hand side</value>
  </data>
  <data name="ERR_IdentifierExpected" xml:space="preserve">
    <value>Identifier expected</value>
  </data>
  <data name="ERR_SemicolonExpected" xml:space="preserve">
    <value>; expected</value>
  </data>
  <data name="ERR_SyntaxError" xml:space="preserve">
    <value>Syntax error, '{0}' expected</value>
  </data>
  <data name="ERR_DuplicateModifier" xml:space="preserve">
    <value>Duplicate '{0}' modifier</value>
  </data>
  <data name="ERR_DuplicateAccessor" xml:space="preserve">
    <value>Property accessor already defined</value>
  </data>
  <data name="ERR_IntegralTypeExpected" xml:space="preserve">
    <value>Type byte, sbyte, short, ushort, int, uint, long, or ulong expected</value>
  </data>
  <data name="ERR_IllegalEscape" xml:space="preserve">
    <value>Unrecognized escape sequence</value>
  </data>
  <data name="ERR_NewlineInConst" xml:space="preserve">
    <value>Newline in constant</value>
  </data>
  <data name="ERR_EmptyCharConst" xml:space="preserve">
    <value>Empty character literal</value>
  </data>
  <data name="ERR_TooManyCharsInConst" xml:space="preserve">
    <value>Too many characters in character literal</value>
  </data>
  <data name="ERR_InvalidNumber" xml:space="preserve">
    <value>Invalid number</value>
  </data>
  <data name="ERR_GetOrSetExpected" xml:space="preserve">
    <value>A get or set accessor expected</value>
  </data>
  <data name="ERR_ClassTypeExpected" xml:space="preserve">
    <value>An object, string, or class type expected</value>
  </data>
  <data name="ERR_NamedArgumentExpected" xml:space="preserve">
    <value>Named attribute argument expected</value>
  </data>
  <data name="ERR_TooManyCatches" xml:space="preserve">
    <value>Catch clauses cannot follow the general catch clause of a try statement</value>
  </data>
  <data name="ERR_ThisOrBaseExpected" xml:space="preserve">
    <value>Keyword 'this' or 'base' expected</value>
  </data>
  <data name="ERR_OvlUnaryOperatorExpected" xml:space="preserve">
    <value>Overloadable unary operator expected</value>
  </data>
  <data name="ERR_OvlBinaryOperatorExpected" xml:space="preserve">
    <value>Overloadable binary operator expected</value>
  </data>
  <data name="ERR_IntOverflow" xml:space="preserve">
    <value>Integral constant is too large</value>
  </data>
  <data name="ERR_EOFExpected" xml:space="preserve">
    <value>Type or namespace definition, or end-of-file expected</value>
  </data>
  <data name="ERR_GlobalDefinitionOrStatementExpected" xml:space="preserve">
    <value>Member definition, statement, or end-of-file expected</value>
  </data>
  <data name="ERR_BadEmbeddedStmt" xml:space="preserve">
    <value>Embedded statement cannot be a declaration or labeled statement</value>
  </data>
  <data name="ERR_PPDirectiveExpected" xml:space="preserve">
    <value>Preprocessor directive expected</value>
  </data>
  <data name="ERR_EndOfPPLineExpected" xml:space="preserve">
    <value>Single-line comment or end-of-line expected</value>
  </data>
  <data name="ERR_CloseParenExpected" xml:space="preserve">
    <value>) expected</value>
  </data>
  <data name="ERR_EndifDirectiveExpected" xml:space="preserve">
    <value>#endif directive expected</value>
  </data>
  <data name="ERR_UnexpectedDirective" xml:space="preserve">
    <value>Unexpected preprocessor directive</value>
  </data>
  <data name="ERR_ErrorDirective" xml:space="preserve">
    <value>#error: '{0}'</value>
  </data>
  <data name="WRN_WarningDirective" xml:space="preserve">
    <value>#warning: '{0}'</value>
  </data>
  <data name="WRN_WarningDirective_Title" xml:space="preserve">
    <value>#warning directive</value>
  </data>
  <data name="ERR_TypeExpected" xml:space="preserve">
    <value>Type expected</value>
  </data>
  <data name="ERR_PPDefFollowsToken" xml:space="preserve">
    <value>Cannot define/undefine preprocessor symbols after first token in file</value>
  </data>
  <data name="ERR_PPReferenceFollowsToken" xml:space="preserve">
    <value>Cannot use #r after first token in file</value>
  </data>
  <data name="ERR_OpenEndedComment" xml:space="preserve">
    <value>End-of-file found, '*/' expected</value>
  </data>
  <data name="ERR_Merge_conflict_marker_encountered" xml:space="preserve">
    <value>Merge conflict marker encountered</value>
  </data>
  <data name="ERR_NoRefOutWhenRefOnly" xml:space="preserve">
    <value>Do not use refout when using refonly.</value>
  </data>
  <data name="ERR_NoNetModuleOutputWhenRefOutOrRefOnly" xml:space="preserve">
    <value>Cannot compile net modules when using /refout or /refonly.</value>
  </data>
  <data name="ERR_OvlOperatorExpected" xml:space="preserve">
    <value>Overloadable operator expected</value>
  </data>
  <data name="ERR_EndRegionDirectiveExpected" xml:space="preserve">
    <value>#endregion directive expected</value>
  </data>
  <data name="ERR_UnterminatedStringLit" xml:space="preserve">
    <value>Unterminated string literal</value>
  </data>
  <data name="ERR_BadDirectivePlacement" xml:space="preserve">
    <value>Preprocessor directives must appear as the first non-whitespace character on a line</value>
  </data>
  <data name="ERR_IdentifierExpectedKW" xml:space="preserve">
    <value>Identifier expected; '{1}' is a keyword</value>
  </data>
  <data name="ERR_SemiOrLBraceExpected" xml:space="preserve">
    <value>{ or ; expected</value>
  </data>
  <data name="ERR_MultiTypeInDeclaration" xml:space="preserve">
    <value>Cannot use more than one type in a for, using, fixed, or declaration statement</value>
  </data>
  <data name="ERR_AddOrRemoveExpected" xml:space="preserve">
    <value>An add or remove accessor expected</value>
  </data>
  <data name="ERR_UnexpectedCharacter" xml:space="preserve">
    <value>Unexpected character '{0}'</value>
  </data>
  <data name="ERR_UnexpectedToken" xml:space="preserve">
    <value>Unexpected token '{0}'</value>
  </data>
  <data name="ERR_ProtectedInStatic" xml:space="preserve">
    <value>'{0}': static classes cannot contain protected members</value>
  </data>
  <data name="WRN_UnreachableGeneralCatch" xml:space="preserve">
    <value>A previous catch clause already catches all exceptions. All non-exceptions thrown will be wrapped in a System.Runtime.CompilerServices.RuntimeWrappedException.</value>
  </data>
  <data name="WRN_UnreachableGeneralCatch_Title" xml:space="preserve">
    <value>A previous catch clause already catches all exceptions</value>
  </data>
  <data name="WRN_UnreachableGeneralCatch_Description" xml:space="preserve">
    <value>This warning is caused when a catch() block has no specified exception type after a catch (System.Exception e) block. The warning advises that the catch() block will not catch any exceptions.

A catch() block after a catch (System.Exception e) block can catch non-CLS exceptions if the RuntimeCompatibilityAttribute is set to false in the AssemblyInfo.cs file: [assembly: RuntimeCompatibilityAttribute(WrapNonExceptionThrows = false)]. If this attribute is not set explicitly to false, all thrown non-CLS exceptions are wrapped as Exceptions and the catch (System.Exception e) block catches them.</value>
  </data>
  <data name="ERR_IncrementLvalueExpected" xml:space="preserve">
    <value>The operand of an increment or decrement operator must be a variable, property or indexer</value>
  </data>
  <data name="ERR_NoSuchMemberOrExtension" xml:space="preserve">
    <value>'{0}' does not contain a definition for '{1}' and no accessible extension method '{1}' accepting a first argument of type '{0}' could be found (are you missing a using directive or an assembly reference?)</value>
  </data>
  <data name="ERR_NoSuchMemberOrExtensionNeedUsing" xml:space="preserve">
    <value>'{0}' does not contain a definition for '{1}' and no extension method '{1}' accepting a first argument of type '{0}' could be found (are you missing a using directive for '{2}'?)</value>
  </data>
  <data name="ERR_BadThisParam" xml:space="preserve">
    <value>Method '{0}' has a parameter modifier 'this' which is not on the first parameter</value>
  </data>
  <data name="ERR_BadParameterModifiers" xml:space="preserve">
    <value> The parameter modifier '{0}' cannot be used with '{1}'</value>
  </data>
  <data name="ERR_BadTypeforThis" xml:space="preserve">
    <value>The first parameter of an extension method cannot be of type '{0}'</value>
  </data>
  <data name="ERR_BadParamModThis" xml:space="preserve">
    <value>A parameter array cannot be used with 'this' modifier on an extension method</value>
  </data>
  <data name="ERR_BadExtensionMeth" xml:space="preserve">
    <value>Extension method must be static</value>
  </data>
  <data name="ERR_BadExtensionAgg" xml:space="preserve">
    <value>Extension method must be defined in a non-generic static class</value>
  </data>
  <data name="ERR_DupParamMod" xml:space="preserve">
    <value>A parameter can only have one '{0}' modifier</value>
  </data>
  <data name="ERR_ExtensionMethodsDecl" xml:space="preserve">
    <value>Extension methods must be defined in a top level static class; {0} is a nested class</value>
  </data>
  <data name="ERR_ExtensionAttrNotFound" xml:space="preserve">
    <value>Cannot define a new extension method because the compiler required type '{0}' cannot be found. Are you missing a reference to System.Core.dll?</value>
  </data>
  <data name="ERR_ExplicitExtension" xml:space="preserve">
    <value>Do not use 'System.Runtime.CompilerServices.ExtensionAttribute'. Use the 'this' keyword instead.</value>
  </data>
  <data name="ERR_ExplicitDynamicAttr" xml:space="preserve">
    <value>Do not use 'System.Runtime.CompilerServices.DynamicAttribute'. Use the 'dynamic' keyword instead.</value>
  </data>
  <data name="ERR_NoDynamicPhantomOnBaseCtor" xml:space="preserve">
    <value>The constructor call needs to be dynamically dispatched, but cannot be because it is part of a constructor initializer. Consider casting the dynamic arguments.</value>
  </data>
  <data name="ERR_ValueTypeExtDelegate" xml:space="preserve">
    <value>Extension method '{0}' defined on value type '{1}' cannot be used to create delegates</value>
  </data>
  <data name="ERR_BadArgCount" xml:space="preserve">
    <value>No overload for method '{0}' takes {1} arguments</value>
  </data>
  <data name="ERR_BadArgType" xml:space="preserve">
    <value>Argument {0}: cannot convert from '{1}' to '{2}'</value>
  </data>
  <data name="ERR_NoSourceFile" xml:space="preserve">
    <value>Source file '{0}' could not be opened -- {1}</value>
  </data>
  <data name="ERR_CantRefResource" xml:space="preserve">
    <value>Cannot link resource files when building a module</value>
  </data>
  <data name="ERR_ResourceNotUnique" xml:space="preserve">
    <value>Resource identifier '{0}' has already been used in this assembly</value>
  </data>
  <data name="ERR_ResourceFileNameNotUnique" xml:space="preserve">
    <value>Each linked resource and module must have a unique filename. Filename '{0}' is specified more than once in this assembly</value>
  </data>
  <data name="ERR_ImportNonAssembly" xml:space="preserve">
    <value>The referenced file '{0}' is not an assembly</value>
  </data>
  <data name="ERR_RefLvalueExpected" xml:space="preserve">
    <value>A ref or out value must be an assignable variable</value>
  </data>
  <data name="ERR_BaseInStaticMeth" xml:space="preserve">
    <value>Keyword 'base' is not available in a static method</value>
  </data>
  <data name="ERR_BaseInBadContext" xml:space="preserve">
    <value>Keyword 'base' is not available in the current context</value>
  </data>
  <data name="ERR_RbraceExpected" xml:space="preserve">
    <value>} expected</value>
  </data>
  <data name="ERR_LbraceExpected" xml:space="preserve">
    <value>{ expected</value>
  </data>
  <data name="ERR_InExpected" xml:space="preserve">
    <value>'in' expected</value>
  </data>
  <data name="ERR_InvalidPreprocExpr" xml:space="preserve">
    <value>Invalid preprocessor expression</value>
  </data>
  <data name="ERR_InvalidMemberDecl" xml:space="preserve">
    <value>Invalid token '{0}' in class, struct, or interface member declaration</value>
  </data>
  <data name="ERR_MemberNeedsType" xml:space="preserve">
    <value>Method must have a return type</value>
  </data>
  <data name="ERR_BadBaseType" xml:space="preserve">
    <value>Invalid base type</value>
  </data>
  <data name="WRN_EmptySwitch" xml:space="preserve">
    <value>Empty switch block</value>
  </data>
  <data name="WRN_EmptySwitch_Title" xml:space="preserve">
    <value>Empty switch block</value>
  </data>
  <data name="ERR_ExpectedEndTry" xml:space="preserve">
    <value>Expected catch or finally</value>
  </data>
  <data name="ERR_InvalidExprTerm" xml:space="preserve">
    <value>Invalid expression term '{0}'</value>
  </data>
  <data name="ERR_BadNewExpr" xml:space="preserve">
    <value>A new expression requires (), [], or {} after type</value>
  </data>
  <data name="ERR_NoNamespacePrivate" xml:space="preserve">
    <value>Elements defined in a namespace cannot be explicitly declared as private, protected, protected internal, or private protected</value>
  </data>
  <data name="ERR_BadVarDecl" xml:space="preserve">
    <value>Expected ; or = (cannot specify constructor arguments in declaration)</value>
  </data>
  <data name="ERR_UsingAfterElements" xml:space="preserve">
    <value>A using clause must precede all other elements defined in the namespace except extern alias declarations</value>
  </data>
  <data name="ERR_BadBinOpArgs" xml:space="preserve">
    <value>Overloaded binary operator '{0}' takes two parameters</value>
  </data>
  <data name="ERR_BadUnOpArgs" xml:space="preserve">
    <value>Overloaded unary operator '{0}' takes one parameter</value>
  </data>
  <data name="ERR_NoVoidParameter" xml:space="preserve">
    <value>Invalid parameter type 'void'</value>
  </data>
  <data name="ERR_DuplicateAlias" xml:space="preserve">
    <value>The using alias '{0}' appeared previously in this namespace</value>
  </data>
  <data name="ERR_BadProtectedAccess" xml:space="preserve">
    <value>Cannot access protected member '{0}' via a qualifier of type '{1}'; the qualifier must be of type '{2}' (or derived from it)</value>
  </data>
  <data name="ERR_AddModuleAssembly" xml:space="preserve">
    <value>'{0}' cannot be added to this assembly because it already is an assembly</value>
  </data>
  <data name="ERR_BindToBogusProp2" xml:space="preserve">
    <value>Property, indexer, or event '{0}' is not supported by the language; try directly calling accessor methods '{1}' or '{2}'</value>
  </data>
  <data name="ERR_BindToBogusProp1" xml:space="preserve">
    <value>Property, indexer, or event '{0}' is not supported by the language; try directly calling accessor method '{1}'</value>
  </data>
  <data name="ERR_NoVoidHere" xml:space="preserve">
    <value>Keyword 'void' cannot be used in this context</value>
  </data>
  <data name="ERR_IndexerNeedsParam" xml:space="preserve">
    <value>Indexers must have at least one parameter</value>
  </data>
  <data name="ERR_BadArraySyntax" xml:space="preserve">
    <value>Array type specifier, [], must appear before parameter name</value>
  </data>
  <data name="ERR_BadOperatorSyntax" xml:space="preserve">
    <value>Declaration is not valid; use '{0} operator &lt;dest-type&gt; (...' instead</value>
  </data>
  <data name="ERR_MainClassNotFound" xml:space="preserve">
    <value>Could not find '{0}' specified for Main method</value>
  </data>
  <data name="ERR_MainClassNotClass" xml:space="preserve">
    <value>'{0}' specified for Main method must be a valid non-generic class or struct</value>
  </data>
  <data name="ERR_NoMainInClass" xml:space="preserve">
    <value>'{0}' does not have a suitable static Main method</value>
  </data>
  <data name="ERR_MainClassIsImport" xml:space="preserve">
    <value>Cannot use '{0}' for Main method because it is imported</value>
  </data>
  <data name="ERR_OutputNeedsName" xml:space="preserve">
    <value>Outputs without source must have the /out option specified</value>
  </data>
  <data name="ERR_CantHaveWin32ResAndManifest" xml:space="preserve">
    <value>Conflicting options specified: Win32 resource file; Win32 manifest</value>
  </data>
  <data name="ERR_CantHaveWin32ResAndIcon" xml:space="preserve">
    <value>Conflicting options specified: Win32 resource file; Win32 icon</value>
  </data>
  <data name="ERR_CantReadResource" xml:space="preserve">
    <value>Error reading resource '{0}' -- '{1}'</value>
  </data>
  <data name="ERR_DocFileGen" xml:space="preserve">
    <value>Error writing to XML documentation file: {0}</value>
  </data>
  <data name="WRN_XMLParseError" xml:space="preserve">
    <value>XML comment has badly formed XML -- '{0}'</value>
  </data>
  <data name="WRN_XMLParseError_Title" xml:space="preserve">
    <value>XML comment has badly formed XML</value>
  </data>
  <data name="WRN_DuplicateParamTag" xml:space="preserve">
    <value>XML comment has a duplicate param tag for '{0}'</value>
  </data>
  <data name="WRN_DuplicateParamTag_Title" xml:space="preserve">
    <value>XML comment has a duplicate param tag</value>
  </data>
  <data name="WRN_UnmatchedParamTag" xml:space="preserve">
    <value>XML comment has a param tag for '{0}', but there is no parameter by that name</value>
  </data>
  <data name="WRN_UnmatchedParamTag_Title" xml:space="preserve">
    <value>XML comment has a param tag, but there is no parameter by that name</value>
  </data>
  <data name="WRN_UnmatchedParamRefTag" xml:space="preserve">
    <value>XML comment on '{1}' has a paramref tag for '{0}', but there is no parameter by that name</value>
  </data>
  <data name="WRN_UnmatchedParamRefTag_Title" xml:space="preserve">
    <value>XML comment has a paramref tag, but there is no parameter by that name</value>
  </data>
  <data name="WRN_MissingParamTag" xml:space="preserve">
    <value>Parameter '{0}' has no matching param tag in the XML comment for '{1}' (but other parameters do)</value>
  </data>
  <data name="WRN_MissingParamTag_Title" xml:space="preserve">
    <value>Parameter has no matching param tag in the XML comment (but other parameters do)</value>
  </data>
  <data name="WRN_BadXMLRef" xml:space="preserve">
    <value>XML comment has cref attribute '{0}' that could not be resolved</value>
  </data>
  <data name="WRN_BadXMLRef_Title" xml:space="preserve">
    <value>XML comment has cref attribute that could not be resolved</value>
  </data>
  <data name="ERR_BadStackAllocExpr" xml:space="preserve">
    <value>A stackalloc expression requires [] after type</value>
  </data>
  <data name="ERR_InvalidLineNumber" xml:space="preserve">
    <value>The line number specified for #line directive is missing or invalid</value>
  </data>
  <data name="ERR_MissingPPFile" xml:space="preserve">
    <value>Quoted file name, single-line comment or end-of-line expected</value>
  </data>
  <data name="ERR_ExpectedPPFile" xml:space="preserve">
    <value>Quoted file name expected</value>
  </data>
  <data name="ERR_ReferenceDirectiveOnlyAllowedInScripts" xml:space="preserve">
    <value>#r is only allowed in scripts</value>
  </data>
  <data name="ERR_ForEachMissingMember" xml:space="preserve">
    <value>foreach statement cannot operate on variables of type '{0}' because '{0}' does not contain a public instance definition for '{1}'</value>
  </data>
  <data name="WRN_BadXMLRefParamType" xml:space="preserve">
    <value>Invalid type for parameter {0} in XML comment cref attribute: '{1}'</value>
  </data>
  <data name="WRN_BadXMLRefParamType_Title" xml:space="preserve">
    <value>Invalid type for parameter in XML comment cref attribute</value>
  </data>
  <data name="WRN_BadXMLRefReturnType" xml:space="preserve">
    <value>Invalid return type in XML comment cref attribute</value>
  </data>
  <data name="WRN_BadXMLRefReturnType_Title" xml:space="preserve">
    <value>Invalid return type in XML comment cref attribute</value>
  </data>
  <data name="ERR_BadWin32Res" xml:space="preserve">
    <value>Error reading Win32 resources -- {0}</value>
  </data>
  <data name="WRN_BadXMLRefSyntax" xml:space="preserve">
    <value>XML comment has syntactically incorrect cref attribute '{0}'</value>
  </data>
  <data name="WRN_BadXMLRefSyntax_Title" xml:space="preserve">
    <value>XML comment has syntactically incorrect cref attribute</value>
  </data>
  <data name="ERR_BadModifierLocation" xml:space="preserve">
    <value>Member modifier '{0}' must precede the member type and name</value>
  </data>
  <data name="ERR_MissingArraySize" xml:space="preserve">
    <value>Array creation must have array size or array initializer</value>
  </data>
  <data name="WRN_UnprocessedXMLComment" xml:space="preserve">
    <value>XML comment is not placed on a valid language element</value>
  </data>
  <data name="WRN_UnprocessedXMLComment_Title" xml:space="preserve">
    <value>XML comment is not placed on a valid language element</value>
  </data>
  <data name="WRN_FailedInclude" xml:space="preserve">
    <value>Unable to include XML fragment '{1}' of file '{0}' -- {2}</value>
  </data>
  <data name="WRN_FailedInclude_Title" xml:space="preserve">
    <value>Unable to include XML fragment</value>
  </data>
  <data name="WRN_InvalidInclude" xml:space="preserve">
    <value>Invalid XML include element -- {0}</value>
  </data>
  <data name="WRN_InvalidInclude_Title" xml:space="preserve">
    <value>Invalid XML include element</value>
  </data>
  <data name="WRN_MissingXMLComment" xml:space="preserve">
    <value>Missing XML comment for publicly visible type or member '{0}'</value>
  </data>
  <data name="WRN_MissingXMLComment_Title" xml:space="preserve">
    <value>Missing XML comment for publicly visible type or member</value>
  </data>
  <data name="WRN_MissingXMLComment_Description" xml:space="preserve">
    <value>The /doc compiler option was specified, but one or more constructs did not have comments.</value>
  </data>
  <data name="WRN_XMLParseIncludeError" xml:space="preserve">
    <value>Badly formed XML in included comments file -- '{0}'</value>
  </data>
  <data name="WRN_XMLParseIncludeError_Title" xml:space="preserve">
    <value>Badly formed XML in included comments file</value>
  </data>
  <data name="ERR_BadDelArgCount" xml:space="preserve">
    <value>Delegate '{0}' does not take {1} arguments</value>
  </data>
  <data name="ERR_UnexpectedSemicolon" xml:space="preserve">
    <value>Semicolon after method or accessor block is not valid</value>
  </data>
  <data name="ERR_MethodReturnCantBeRefAny" xml:space="preserve">
    <value>Method or delegate cannot return type '{0}'</value>
  </data>
  <data name="ERR_CompileCancelled" xml:space="preserve">
    <value>Compilation cancelled by user</value>
  </data>
  <data name="ERR_MethodArgCantBeRefAny" xml:space="preserve">
    <value>Cannot make reference to variable of type '{0}'</value>
  </data>
  <data name="ERR_AssgReadonlyLocal" xml:space="preserve">
    <value>Cannot assign to '{0}' because it is read-only</value>
  </data>
  <data name="ERR_RefReadonlyLocal" xml:space="preserve">
    <value>Cannot use '{0}' as a ref or out value because it is read-only</value>
  </data>
  <data name="ERR_CantUseRequiredAttribute" xml:space="preserve">
    <value>The RequiredAttribute attribute is not permitted on C# types</value>
  </data>
  <data name="ERR_NoModifiersOnAccessor" xml:space="preserve">
    <value>Modifiers cannot be placed on event accessor declarations</value>
  </data>
  <data name="ERR_ParamsCantBeWithModifier" xml:space="preserve">
    <value>The params parameter cannot be declared as {0}</value>
  </data>
  <data name="ERR_ReturnNotLValue" xml:space="preserve">
    <value>Cannot modify the return value of '{0}' because it is not a variable</value>
  </data>
  <data name="ERR_MissingCoClass" xml:space="preserve">
    <value>The managed coclass wrapper class '{0}' for interface '{1}' cannot be found (are you missing an assembly reference?)</value>
  </data>
  <data name="ERR_AmbiguousAttribute" xml:space="preserve">
    <value>'{0}' is ambiguous between '{1}' and '{2}'; use either '@{0}' or '{0}Attribute'</value>
  </data>
  <data name="ERR_BadArgExtraRef" xml:space="preserve">
    <value>Argument {0} may not be passed with the '{1}' keyword</value>
  </data>
  <data name="WRN_CmdOptionConflictsSource" xml:space="preserve">
    <value>Option '{0}' overrides attribute '{1}' given in a source file or added module</value>
  </data>
  <data name="WRN_CmdOptionConflictsSource_Title" xml:space="preserve">
    <value>Option overrides attribute given in a source file or added module</value>
  </data>
  <data name="WRN_CmdOptionConflictsSource_Description" xml:space="preserve">
    <value>This warning occurs if the assembly attributes AssemblyKeyFileAttribute or AssemblyKeyNameAttribute found in source conflict with the /keyfile or /keycontainer command line option or key file name or key container specified in the Project Properties.</value>
  </data>
  <data name="ERR_BadCompatMode" xml:space="preserve">
    <value>Invalid option '{0}' for /langversion. Use '/langversion:?' to list supported values.</value>
  </data>
  <data name="ERR_DelegateOnConditional" xml:space="preserve">
    <value>Cannot create delegate with '{0}' because it or a method it overrides has a Conditional attribute</value>
  </data>
  <data name="ERR_CantMakeTempFile" xml:space="preserve">
    <value>Cannot create temporary file -- {0}</value>
  </data>
  <data name="ERR_BadArgRef" xml:space="preserve">
    <value>Argument {0} must be passed with the '{1}' keyword</value>
  </data>
  <data name="ERR_YieldInAnonMeth" xml:space="preserve">
    <value>The yield statement cannot be used inside an anonymous method or lambda expression</value>
  </data>
  <data name="ERR_ReturnInIterator" xml:space="preserve">
    <value>Cannot return a value from an iterator. Use the yield return statement to return a value, or yield break to end the iteration.</value>
  </data>
  <data name="ERR_BadIteratorArgType" xml:space="preserve">
    <value>Iterators cannot have ref, in or out parameters</value>
  </data>
  <data name="ERR_BadIteratorReturn" xml:space="preserve">
    <value>The body of '{0}' cannot be an iterator block because '{1}' is not an iterator interface type</value>
  </data>
  <data name="ERR_BadYieldInFinally" xml:space="preserve">
    <value>Cannot yield in the body of a finally clause</value>
  </data>
  <data name="ERR_BadYieldInTryOfCatch" xml:space="preserve">
    <value>Cannot yield a value in the body of a try block with a catch clause</value>
  </data>
  <data name="ERR_EmptyYield" xml:space="preserve">
    <value>Expression expected after yield return</value>
  </data>
  <data name="ERR_AnonDelegateCantUse" xml:space="preserve">
    <value>Cannot use ref, out, or in parameter '{0}' inside an anonymous method, lambda expression, query expression, or local function</value>
  </data>
  <data name="ERR_IllegalInnerUnsafe" xml:space="preserve">
    <value>Unsafe code may not appear in iterators</value>
  </data>
  <data name="ERR_BadYieldInCatch" xml:space="preserve">
    <value>Cannot yield a value in the body of a catch clause</value>
  </data>
  <data name="ERR_BadDelegateLeave" xml:space="preserve">
    <value>Control cannot leave the body of an anonymous method or lambda expression</value>
  </data>
  <data name="WRN_IllegalPragma" xml:space="preserve">
    <value>Unrecognized #pragma directive</value>
  </data>
  <data name="WRN_IllegalPragma_Title" xml:space="preserve">
    <value>Unrecognized #pragma directive</value>
  </data>
  <data name="WRN_IllegalPPWarning" xml:space="preserve">
    <value>Expected disable or restore</value>
  </data>
  <data name="WRN_IllegalPPWarning_Title" xml:space="preserve">
    <value>Expected disable or restore after #pragma warning</value>
  </data>
  <data name="WRN_BadRestoreNumber" xml:space="preserve">
    <value>Cannot restore warning 'CS{0}' because it was disabled globally</value>
  </data>
  <data name="WRN_BadRestoreNumber_Title" xml:space="preserve">
    <value>Cannot restore warning because it was disabled globally</value>
  </data>
  <data name="ERR_VarargsIterator" xml:space="preserve">
    <value>__arglist is not allowed in the parameter list of iterators</value>
  </data>
  <data name="ERR_UnsafeIteratorArgType" xml:space="preserve">
    <value>Iterators cannot have unsafe parameters or yield types</value>
  </data>
  <data name="ERR_BadCoClassSig" xml:space="preserve">
    <value>The managed coclass wrapper class signature '{0}' for interface '{1}' is not a valid class name signature</value>
  </data>
  <data name="ERR_MultipleIEnumOfT" xml:space="preserve">
    <value>foreach statement cannot operate on variables of type '{0}' because it implements multiple instantiations of '{1}'; try casting to a specific interface instantiation</value>
  </data>
  <data name="ERR_FixedDimsRequired" xml:space="preserve">
    <value>A fixed size buffer field must have the array size specifier after the field name</value>
  </data>
  <data name="ERR_FixedNotInStruct" xml:space="preserve">
    <value>Fixed size buffer fields may only be members of structs</value>
  </data>
  <data name="ERR_AnonymousReturnExpected" xml:space="preserve">
    <value>Not all code paths return a value in {0} of type '{1}'</value>
  </data>
  <data name="WRN_NonECMAFeature" xml:space="preserve">
    <value>Feature '{0}' is not part of the standardized ISO C# language specification, and may not be accepted by other compilers</value>
  </data>
  <data name="WRN_NonECMAFeature_Title" xml:space="preserve">
    <value>Feature is not part of the standardized ISO C# language specification, and may not be accepted by other compilers</value>
  </data>
  <data name="ERR_ExpectedVerbatimLiteral" xml:space="preserve">
    <value>Keyword, identifier, or string expected after verbatim specifier: @</value>
  </data>
  <data name="ERR_RefReadonly" xml:space="preserve">
    <value>A readonly field cannot be used as a ref or out value (except in a constructor)</value>
  </data>
  <data name="ERR_RefReadonly2" xml:space="preserve">
    <value>Members of readonly field '{0}' cannot be used as a ref or out value (except in a constructor)</value>
  </data>
  <data name="ERR_AssgReadonly" xml:space="preserve">
    <value>A readonly field cannot be assigned to (except in a constructor or a variable initializer)</value>
  </data>
  <data name="ERR_AssgReadonly2" xml:space="preserve">
    <value>Members of readonly field '{0}' cannot be modified (except in a constructor or a variable initializer)</value>
  </data>
  <data name="ERR_RefReadonlyNotField" xml:space="preserve">
    <value>Cannot use {0} '{1}' as a ref or out value because it is a readonly variable</value>
  </data>
  <data name="ERR_RefReadonlyNotField2" xml:space="preserve">
    <value>Members of {0} '{1}' cannot be used as a ref or out value because it is a readonly variable</value>
  </data>
  <data name="ERR_AssignReadonlyNotField" xml:space="preserve">
    <value>Cannot assign to {0} '{1}' because it is a readonly variable</value>
  </data>
  <data name="ERR_AssignReadonlyNotField2" xml:space="preserve">
    <value>Cannot assign to a member of {0} '{1}' because it is a readonly variable</value>
  </data>
  <data name="ERR_RefReturnReadonlyNotField" xml:space="preserve">
    <value>Cannot return {0} '{1}' by writable reference because it is a readonly variable</value>
  </data>
  <data name="ERR_RefReturnReadonlyNotField2" xml:space="preserve">
    <value>Members of {0} '{1}' cannot be returned by writable reference because it is a readonly variable</value>
  </data>
  <data name="ERR_AssgReadonlyStatic2" xml:space="preserve">
    <value>Fields of static readonly field '{0}' cannot be assigned to (except in a static constructor or a variable initializer)</value>
  </data>
  <data name="ERR_RefReadonlyStatic2" xml:space="preserve">
    <value>Fields of static readonly field '{0}' cannot be used as a ref or out value (except in a static constructor)</value>
  </data>
  <data name="ERR_AssgReadonlyLocal2Cause" xml:space="preserve">
    <value>Cannot modify members of '{0}' because it is a '{1}'</value>
  </data>
  <data name="ERR_RefReadonlyLocal2Cause" xml:space="preserve">
    <value>Cannot use fields of '{0}' as a ref or out value because it is a '{1}'</value>
  </data>
  <data name="ERR_AssgReadonlyLocalCause" xml:space="preserve">
    <value>Cannot assign to '{0}' because it is a '{1}'</value>
  </data>
  <data name="ERR_RefReadonlyLocalCause" xml:space="preserve">
    <value>Cannot use '{0}' as a ref or out value because it is a '{1}'</value>
  </data>
  <data name="WRN_ErrorOverride" xml:space="preserve">
    <value>{0}. See also error CS{1}.</value>
  </data>
  <data name="WRN_ErrorOverride_Title" xml:space="preserve">
    <value>Warning is overriding an error</value>
  </data>
  <data name="WRN_ErrorOverride_Description" xml:space="preserve">
    <value>The compiler emits this warning when it overrides an error with a warning. For information about the problem, search for the error code mentioned.</value>
  </data>
  <data name="ERR_AnonMethToNonDel" xml:space="preserve">
    <value>Cannot convert {0} to type '{1}' because it is not a delegate type</value>
  </data>
  <data name="ERR_CantConvAnonMethParams" xml:space="preserve">
    <value>Cannot convert {0} to type '{1}' because the parameter types do not match the delegate parameter types</value>
  </data>
  <data name="ERR_CantConvAnonMethReturns" xml:space="preserve">
    <value>Cannot convert {0} to intended delegate type because some of the return types in the block are not implicitly convertible to the delegate return type</value>
  </data>
  <data name="ERR_BadAsyncReturnExpression" xml:space="preserve">
    <value>Since this is an async method, the return expression must be of type '{0}' rather than 'Task&lt;{0}&gt;'</value>
  </data>
  <data name="ERR_CantConvAsyncAnonFuncReturns" xml:space="preserve">
    <value>Cannot convert async {0} to delegate type '{1}'. An async {0} may return void, Task or Task&lt;T&gt;, none of which are convertible to '{1}'.</value>
  </data>
  <data name="ERR_IllegalFixedType" xml:space="preserve">
    <value>Fixed size buffer type must be one of the following: bool, byte, short, int, long, char, sbyte, ushort, uint, ulong, float or double</value>
  </data>
  <data name="ERR_FixedOverflow" xml:space="preserve">
    <value>Fixed size buffer of length {0} and type '{1}' is too big</value>
  </data>
  <data name="ERR_InvalidFixedArraySize" xml:space="preserve">
    <value>Fixed size buffers must have a length greater than zero</value>
  </data>
  <data name="ERR_FixedBufferNotFixed" xml:space="preserve">
    <value>You cannot use fixed size buffers contained in unfixed expressions. Try using the fixed statement.</value>
  </data>
  <data name="ERR_AttributeNotOnAccessor" xml:space="preserve">
    <value>Attribute '{0}' is not valid on property or event accessors. It is only valid on '{1}' declarations.</value>
  </data>
  <data name="WRN_InvalidSearchPathDir" xml:space="preserve">
    <value>Invalid search path '{0}' specified in '{1}' -- '{2}'</value>
  </data>
  <data name="WRN_InvalidSearchPathDir_Title" xml:space="preserve">
    <value>Invalid search path specified</value>
  </data>
  <data name="ERR_IllegalVarArgs" xml:space="preserve">
    <value>__arglist is not valid in this context</value>
  </data>
  <data name="ERR_IllegalParams" xml:space="preserve">
    <value>params is not valid in this context</value>
  </data>
  <data name="ERR_BadModifiersOnNamespace" xml:space="preserve">
    <value>A namespace declaration cannot have modifiers or attributes</value>
  </data>
  <data name="ERR_BadPlatformType" xml:space="preserve">
    <value>Invalid option '{0}' for /platform; must be anycpu, x86, Itanium, arm, arm64 or x64</value>
  </data>
  <data name="ERR_ThisStructNotInAnonMeth" xml:space="preserve">
    <value>Anonymous methods, lambda expressions, and query expressions inside structs cannot access instance members of 'this'. Consider copying 'this' to a local variable outside the anonymous method, lambda expression or query expression and using the local instead.</value>
  </data>
  <data name="ERR_NoConvToIDisp" xml:space="preserve">
    <value>'{0}': type used in a using statement must be implicitly convertible to 'System.IDisposable'</value>
  </data>
  <data name="ERR_BadParamRef" xml:space="preserve">
    <value>Parameter {0} must be declared with the '{1}' keyword</value>
  </data>
  <data name="ERR_BadParamExtraRef" xml:space="preserve">
    <value>Parameter {0} should not be declared with the '{1}' keyword</value>
  </data>
  <data name="ERR_BadParamType" xml:space="preserve">
    <value>Parameter {0} is declared as type '{1}{2}' but should be '{3}{4}'</value>
  </data>
  <data name="ERR_BadExternIdentifier" xml:space="preserve">
    <value>Invalid extern alias for '/reference'; '{0}' is not a valid identifier</value>
  </data>
  <data name="ERR_AliasMissingFile" xml:space="preserve">
    <value>Invalid reference alias option: '{0}=' -- missing filename</value>
  </data>
  <data name="ERR_GlobalExternAlias" xml:space="preserve">
    <value>You cannot redefine the global extern alias</value>
  </data>
  <data name="ERR_MissingTypeInSource" xml:space="preserve">
    <value>Reference to type '{0}' claims it is defined in this assembly, but it is not defined in source or any added modules</value>
  </data>
  <data name="ERR_MissingTypeInAssembly" xml:space="preserve">
    <value>Reference to type '{0}' claims it is defined in '{1}', but it could not be found</value>
  </data>
  <data name="WRN_MultiplePredefTypes" xml:space="preserve">
    <value>The predefined type '{0}' is defined in multiple assemblies in the global alias; using definition from '{1}'</value>
  </data>
  <data name="WRN_MultiplePredefTypes_Title" xml:space="preserve">
    <value>Predefined type is defined in multiple assemblies in the global alias</value>
  </data>
  <data name="WRN_MultiplePredefTypes_Description" xml:space="preserve">
    <value>This error occurs when a predefined system type such as System.Int32 is found in two assemblies. One way this can happen is if you are referencing mscorlib or System.Runtime.dll from two different places, such as trying to run two versions of the .NET Framework side-by-side.</value>
  </data>
  <data name="ERR_LocalCantBeFixedAndHoisted" xml:space="preserve">
    <value>Local '{0}' or its members cannot have their address taken and be used inside an anonymous method or lambda expression</value>
  </data>
  <data name="WRN_TooManyLinesForDebugger" xml:space="preserve">
    <value>Source file has exceeded the limit of 16,707,565 lines representable in the PDB; debug information will be incorrect</value>
  </data>
  <data name="WRN_TooManyLinesForDebugger_Title" xml:space="preserve">
    <value>Source file has exceeded the limit of 16,707,565 lines representable in the PDB; debug information will be incorrect</value>
  </data>
  <data name="ERR_CantConvAnonMethNoParams" xml:space="preserve">
    <value>Cannot convert anonymous method block without a parameter list to delegate type '{0}' because it has one or more out parameters</value>
  </data>
  <data name="ERR_ConditionalOnNonAttributeClass" xml:space="preserve">
    <value>Attribute '{0}' is only valid on methods or attribute classes</value>
  </data>
  <data name="WRN_CallOnNonAgileField" xml:space="preserve">
    <value>Accessing a member on '{0}' may cause a runtime exception because it is a field of a marshal-by-reference class</value>
  </data>
  <data name="WRN_CallOnNonAgileField_Title" xml:space="preserve">
    <value>Accessing a member on a field of a marshal-by-reference class may cause a runtime exception</value>
  </data>
  <data name="WRN_CallOnNonAgileField_Description" xml:space="preserve">
    <value>This warning occurs when you try to call a method, property, or indexer on a member of a class that derives from MarshalByRefObject, and the member is a value type. Objects that inherit from MarshalByRefObject are typically intended to be marshaled by reference across an application domain. If any code ever attempts to directly access the value-type member of such an object across an application domain, a runtime exception will occur. To resolve the warning, first copy the member into a local variable and call the method on that variable.</value>
  </data>
  <data name="WRN_BadWarningNumber" xml:space="preserve">
    <value>'{0}' is not a valid warning number</value>
  </data>
  <data name="WRN_BadWarningNumber_Title" xml:space="preserve">
    <value>Not a valid warning number</value>
  </data>
  <data name="WRN_BadWarningNumber_Description" xml:space="preserve">
    <value>A number that was passed to the #pragma warning preprocessor directive was not a valid warning number. Verify that the number represents a warning, not an error.</value>
  </data>
  <data name="WRN_InvalidNumber" xml:space="preserve">
    <value>Invalid number</value>
  </data>
  <data name="WRN_InvalidNumber_Title" xml:space="preserve">
    <value>Invalid number</value>
  </data>
  <data name="WRN_FileNameTooLong" xml:space="preserve">
    <value>Invalid filename specified for preprocessor directive. Filename is too long or not a valid filename.</value>
  </data>
  <data name="WRN_FileNameTooLong_Title" xml:space="preserve">
    <value>Invalid filename specified for preprocessor directive</value>
  </data>
  <data name="WRN_IllegalPPChecksum" xml:space="preserve">
    <value>Invalid #pragma checksum syntax; should be #pragma checksum "filename" "{XXXXXXXX-XXXX-XXXX-XXXX-XXXXXXXXXXXX}" "XXXX..."</value>
  </data>
  <data name="WRN_IllegalPPChecksum_Title" xml:space="preserve">
    <value>Invalid #pragma checksum syntax</value>
  </data>
  <data name="WRN_EndOfPPLineExpected" xml:space="preserve">
    <value>Single-line comment or end-of-line expected</value>
  </data>
  <data name="WRN_EndOfPPLineExpected_Title" xml:space="preserve">
    <value>Single-line comment or end-of-line expected after #pragma directive</value>
  </data>
  <data name="WRN_ConflictingChecksum" xml:space="preserve">
    <value>Different checksum values given for '{0}'</value>
  </data>
  <data name="WRN_ConflictingChecksum_Title" xml:space="preserve">
    <value>Different #pragma checksum values given</value>
  </data>
  <data name="WRN_InvalidAssemblyName" xml:space="preserve">
    <value>Assembly reference '{0}' is invalid and cannot be resolved</value>
  </data>
  <data name="WRN_InvalidAssemblyName_Title" xml:space="preserve">
    <value>Assembly reference is invalid and cannot be resolved</value>
  </data>
  <data name="WRN_InvalidAssemblyName_Description" xml:space="preserve">
    <value>This warning indicates that an attribute, such as InternalsVisibleToAttribute, was not specified correctly.</value>
  </data>
  <data name="WRN_UnifyReferenceMajMin" xml:space="preserve">
    <value>Assuming assembly reference '{0}' used by '{1}' matches identity '{2}' of '{3}', you may need to supply runtime policy</value>
  </data>
  <data name="WRN_UnifyReferenceMajMin_Title" xml:space="preserve">
    <value>Assuming assembly reference matches identity</value>
  </data>
  <data name="WRN_UnifyReferenceMajMin_Description" xml:space="preserve">
    <value>The two assemblies differ in release and/or version number. For unification to occur, you must specify directives in the application's .config file, and you must provide the correct strong name of an assembly.</value>
  </data>
  <data name="WRN_UnifyReferenceBldRev" xml:space="preserve">
    <value>Assuming assembly reference '{0}' used by '{1}' matches identity '{2}' of '{3}', you may need to supply runtime policy</value>
  </data>
  <data name="WRN_UnifyReferenceBldRev_Title" xml:space="preserve">
    <value>Assuming assembly reference matches identity</value>
  </data>
  <data name="WRN_UnifyReferenceBldRev_Description" xml:space="preserve">
    <value>The two assemblies differ in release and/or version number. For unification to occur, you must specify directives in the application's .config file, and you must provide the correct strong name of an assembly.</value>
  </data>
  <data name="ERR_DuplicateImport" xml:space="preserve">
    <value>Multiple assemblies with equivalent identity have been imported: '{0}' and '{1}'. Remove one of the duplicate references.</value>
  </data>
  <data name="ERR_DuplicateImportSimple" xml:space="preserve">
    <value>An assembly with the same simple name '{0}' has already been imported. Try removing one of the references (e.g. '{1}') or sign them to enable side-by-side.</value>
  </data>
  <data name="ERR_AssemblyMatchBadVersion" xml:space="preserve">
    <value>Assembly '{0}' with identity '{1}' uses '{2}' which has a higher version than referenced assembly '{3}' with identity '{4}'</value>
  </data>
  <data name="ERR_FixedNeedsLvalue" xml:space="preserve">
    <value>Fixed size buffers can only be accessed through locals or fields</value>
  </data>
  <data name="WRN_DuplicateTypeParamTag" xml:space="preserve">
    <value>XML comment has a duplicate typeparam tag for '{0}'</value>
  </data>
  <data name="WRN_DuplicateTypeParamTag_Title" xml:space="preserve">
    <value>XML comment has a duplicate typeparam tag</value>
  </data>
  <data name="WRN_UnmatchedTypeParamTag" xml:space="preserve">
    <value>XML comment has a typeparam tag for '{0}', but there is no type parameter by that name</value>
  </data>
  <data name="WRN_UnmatchedTypeParamTag_Title" xml:space="preserve">
    <value>XML comment has a typeparam tag, but there is no type parameter by that name</value>
  </data>
  <data name="WRN_UnmatchedTypeParamRefTag" xml:space="preserve">
    <value>XML comment on '{1}' has a typeparamref tag for '{0}', but there is no type parameter by that name</value>
  </data>
  <data name="WRN_UnmatchedTypeParamRefTag_Title" xml:space="preserve">
    <value>XML comment has a typeparamref tag, but there is no type parameter by that name</value>
  </data>
  <data name="WRN_MissingTypeParamTag" xml:space="preserve">
    <value>Type parameter '{0}' has no matching typeparam tag in the XML comment on '{1}' (but other type parameters do)</value>
  </data>
  <data name="WRN_MissingTypeParamTag_Title" xml:space="preserve">
    <value>Type parameter has no matching typeparam tag in the XML comment (but other type parameters do)</value>
  </data>
  <data name="ERR_CantChangeTypeOnOverride" xml:space="preserve">
    <value>'{0}': type must be '{2}' to match overridden member '{1}'</value>
  </data>
  <data name="ERR_DoNotUseFixedBufferAttr" xml:space="preserve">
    <value>Do not use 'System.Runtime.CompilerServices.FixedBuffer' attribute. Use the 'fixed' field modifier instead.</value>
  </data>
  <data name="ERR_DoNotUseFixedBufferAttrOnProperty" xml:space="preserve">
    <value>Do not use 'System.Runtime.CompilerServices.FixedBuffer' attribute on a property</value>
  </data>
  <data name="WRN_AssignmentToSelf" xml:space="preserve">
    <value>Assignment made to same variable; did you mean to assign something else?</value>
  </data>
  <data name="WRN_AssignmentToSelf_Title" xml:space="preserve">
    <value>Assignment made to same variable</value>
  </data>
  <data name="WRN_ComparisonToSelf" xml:space="preserve">
    <value>Comparison made to same variable; did you mean to compare something else?</value>
  </data>
  <data name="WRN_ComparisonToSelf_Title" xml:space="preserve">
    <value>Comparison made to same variable</value>
  </data>
  <data name="ERR_CantOpenWin32Res" xml:space="preserve">
    <value>Error opening Win32 resource file '{0}' -- '{1}'</value>
  </data>
  <data name="WRN_DotOnDefault" xml:space="preserve">
    <value>Expression will always cause a System.NullReferenceException because the default value of '{0}' is null</value>
  </data>
  <data name="WRN_DotOnDefault_Title" xml:space="preserve">
    <value>Expression will always cause a System.NullReferenceException because the type's default value is null</value>
  </data>
  <data name="ERR_NoMultipleInheritance" xml:space="preserve">
    <value>Class '{0}' cannot have multiple base classes: '{1}' and '{2}'</value>
  </data>
  <data name="ERR_BaseClassMustBeFirst" xml:space="preserve">
    <value>Base class '{0}' must come before any interfaces</value>
  </data>
  <data name="WRN_BadXMLRefTypeVar" xml:space="preserve">
    <value>XML comment has cref attribute '{0}' that refers to a type parameter</value>
  </data>
  <data name="WRN_BadXMLRefTypeVar_Title" xml:space="preserve">
    <value>XML comment has cref attribute that refers to a type parameter</value>
  </data>
  <data name="ERR_FriendAssemblyBadArgs" xml:space="preserve">
    <value>Friend assembly reference '{0}' is invalid. InternalsVisibleTo declarations cannot have a version, culture, public key token, or processor architecture specified.</value>
  </data>
  <data name="ERR_FriendAssemblySNReq" xml:space="preserve">
    <value>Friend assembly reference '{0}' is invalid. Strong-name signed assemblies must specify a public key in their InternalsVisibleTo declarations.</value>
  </data>
  <data name="ERR_DelegateOnNullable" xml:space="preserve">
    <value>Cannot bind delegate to '{0}' because it is a member of 'System.Nullable&lt;T&gt;'</value>
  </data>
  <data name="ERR_BadCtorArgCount" xml:space="preserve">
    <value>'{0}' does not contain a constructor that takes {1} arguments</value>
  </data>
  <data name="ERR_GlobalAttributesNotFirst" xml:space="preserve">
    <value>Assembly and module attributes must precede all other elements defined in a file except using clauses and extern alias declarations</value>
  </data>
  <data name="ERR_ExpressionExpected" xml:space="preserve">
    <value>Expected expression</value>
  </data>
  <data name="ERR_InvalidSubsystemVersion" xml:space="preserve">
    <value>Invalid version {0} for /subsystemversion. The version must be 6.02 or greater for ARM or AppContainerExe, and 4.00 or greater otherwise</value>
  </data>
  <data name="ERR_InteropMethodWithBody" xml:space="preserve">
    <value>Embedded interop method '{0}' contains a body.</value>
  </data>
  <data name="ERR_BadWarningLevel" xml:space="preserve">
    <value>Warning level must be in the range 0-4</value>
  </data>
  <data name="ERR_BadDebugType" xml:space="preserve">
    <value>Invalid option '{0}' for /debug; must be 'portable', 'embedded', 'full' or 'pdbonly'</value>
  </data>
  <data name="ERR_BadResourceVis" xml:space="preserve">
    <value>Invalid option '{0}'; Resource visibility must be either 'public' or 'private'</value>
  </data>
  <data name="ERR_DefaultValueTypeMustMatch" xml:space="preserve">
    <value>The type of the argument to the DefaultParameterValue attribute must match the parameter type</value>
  </data>
  <data name="ERR_DefaultValueBadValueType" xml:space="preserve">
    <value>Argument of type '{0}' is not applicable for the DefaultParameterValue attribute</value>
  </data>
  <data name="ERR_MemberAlreadyInitialized" xml:space="preserve">
    <value>Duplicate initialization of member '{0}'</value>
  </data>
  <data name="ERR_MemberCannotBeInitialized" xml:space="preserve">
    <value>Member '{0}' cannot be initialized. It is not a field or property.</value>
  </data>
  <data name="ERR_StaticMemberInObjectInitializer" xml:space="preserve">
    <value>Static field or property '{0}' cannot be assigned in an object initializer</value>
  </data>
  <data name="ERR_ReadonlyValueTypeInObjectInitializer" xml:space="preserve">
    <value>Members of readonly field '{0}' of type '{1}' cannot be assigned with an object initializer because it is of a value type</value>
  </data>
  <data name="ERR_ValueTypePropertyInObjectInitializer" xml:space="preserve">
    <value>Members of property '{0}' of type '{1}' cannot be assigned with an object initializer because it is of a value type</value>
  </data>
  <data name="ERR_UnsafeTypeInObjectCreation" xml:space="preserve">
    <value>Unsafe type '{0}' cannot be used in object creation</value>
  </data>
  <data name="ERR_EmptyElementInitializer" xml:space="preserve">
    <value>Element initializer cannot be empty</value>
  </data>
  <data name="ERR_InitializerAddHasWrongSignature" xml:space="preserve">
    <value>The best overloaded method match for '{0}' has wrong signature for the initializer element. The initializable Add must be an accessible instance method.</value>
  </data>
  <data name="ERR_CollectionInitRequiresIEnumerable" xml:space="preserve">
    <value>Cannot initialize type '{0}' with a collection initializer because it does not implement 'System.Collections.IEnumerable'</value>
  </data>
  <data name="ERR_CantSetWin32Manifest" xml:space="preserve">
    <value>Error reading Win32 manifest file '{0}' -- '{1}'</value>
  </data>
  <data name="WRN_CantHaveManifestForModule" xml:space="preserve">
    <value>Ignoring /win32manifest for module because it only applies to assemblies</value>
  </data>
  <data name="WRN_CantHaveManifestForModule_Title" xml:space="preserve">
    <value>Ignoring /win32manifest for module because it only applies to assemblies</value>
  </data>
  <data name="ERR_BadInstanceArgType" xml:space="preserve">
    <value>'{0}' does not contain a definition for '{1}' and the best extension method overload '{2}' requires a receiver of type '{3}'</value>
  </data>
  <data name="ERR_QueryDuplicateRangeVariable" xml:space="preserve">
    <value>The range variable '{0}' has already been declared</value>
  </data>
  <data name="ERR_QueryRangeVariableOverrides" xml:space="preserve">
    <value>The range variable '{0}' conflicts with a previous declaration of '{0}'</value>
  </data>
  <data name="ERR_QueryRangeVariableAssignedBadValue" xml:space="preserve">
    <value>Cannot assign {0} to a range variable</value>
  </data>
  <data name="ERR_QueryNoProviderCastable" xml:space="preserve">
    <value>Could not find an implementation of the query pattern for source type '{0}'.  '{1}' not found.  Consider explicitly specifying the type of the range variable '{2}'.</value>
  </data>
  <data name="ERR_QueryNoProviderStandard" xml:space="preserve">
    <value>Could not find an implementation of the query pattern for source type '{0}'.  '{1}' not found.  Are you missing a reference to 'System.Core.dll' or a using directive for 'System.Linq'?</value>
  </data>
  <data name="ERR_QueryNoProvider" xml:space="preserve">
    <value>Could not find an implementation of the query pattern for source type '{0}'.  '{1}' not found.</value>
  </data>
  <data name="ERR_QueryOuterKey" xml:space="preserve">
    <value>The name '{0}' is not in scope on the left side of 'equals'.  Consider swapping the expressions on either side of 'equals'.</value>
  </data>
  <data name="ERR_QueryInnerKey" xml:space="preserve">
    <value>The name '{0}' is not in scope on the right side of 'equals'.  Consider swapping the expressions on either side of 'equals'.</value>
  </data>
  <data name="ERR_QueryOutRefRangeVariable" xml:space="preserve">
    <value>Cannot pass the range variable '{0}' as an out or ref parameter</value>
  </data>
  <data name="ERR_QueryMultipleProviders" xml:space="preserve">
    <value>Multiple implementations of the query pattern were found for source type '{0}'.  Ambiguous call to '{1}'.</value>
  </data>
  <data name="ERR_QueryTypeInferenceFailedMulti" xml:space="preserve">
    <value>The type of one of the expressions in the {0} clause is incorrect.  Type inference failed in the call to '{1}'.</value>
  </data>
  <data name="ERR_QueryTypeInferenceFailed" xml:space="preserve">
    <value>The type of the expression in the {0} clause is incorrect.  Type inference failed in the call to '{1}'.</value>
  </data>
  <data name="ERR_QueryTypeInferenceFailedSelectMany" xml:space="preserve">
    <value>An expression of type '{0}' is not allowed in a subsequent from clause in a query expression with source type '{1}'.  Type inference failed in the call to '{2}'.</value>
  </data>
  <data name="ERR_ExpressionTreeContainsPointerOp" xml:space="preserve">
    <value>An expression tree may not contain an unsafe pointer operation</value>
  </data>
  <data name="ERR_ExpressionTreeContainsAnonymousMethod" xml:space="preserve">
    <value>An expression tree may not contain an anonymous method expression</value>
  </data>
  <data name="ERR_AnonymousMethodToExpressionTree" xml:space="preserve">
    <value>An anonymous method expression cannot be converted to an expression tree</value>
  </data>
  <data name="ERR_QueryRangeVariableReadOnly" xml:space="preserve">
    <value>Range variable '{0}' cannot be assigned to -- it is read only</value>
  </data>
  <data name="ERR_QueryRangeVariableSameAsTypeParam" xml:space="preserve">
    <value>The range variable '{0}' cannot have the same name as a method type parameter</value>
  </data>
  <data name="ERR_TypeVarNotFoundRangeVariable" xml:space="preserve">
    <value>The contextual keyword 'var' cannot be used in a range variable declaration</value>
  </data>
  <data name="ERR_BadArgTypesForCollectionAdd" xml:space="preserve">
    <value>The best overloaded Add method '{0}' for the collection initializer has some invalid arguments</value>
  </data>
  <data name="ERR_ByRefParameterInExpressionTree" xml:space="preserve">
    <value>An expression tree lambda may not contain a ref, in or out parameter</value>
  </data>
  <data name="ERR_VarArgsInExpressionTree" xml:space="preserve">
    <value>An expression tree lambda may not contain a method with variable arguments</value>
  </data>
  <data name="ERR_MemGroupInExpressionTree" xml:space="preserve">
    <value>An expression tree lambda may not contain a method group</value>
  </data>
  <data name="ERR_InitializerAddHasParamModifiers" xml:space="preserve">
    <value>The best overloaded method match '{0}' for the collection initializer element cannot be used. Collection initializer 'Add' methods cannot have ref or out parameters.</value>
  </data>
  <data name="ERR_NonInvocableMemberCalled" xml:space="preserve">
    <value>Non-invocable member '{0}' cannot be used like a method.</value>
  </data>
  <data name="WRN_MultipleRuntimeImplementationMatches" xml:space="preserve">
    <value>Member '{0}' implements interface member '{1}' in type '{2}'. There are multiple matches for the interface member at run-time. It is implementation dependent which method will be called.</value>
  </data>
  <data name="WRN_MultipleRuntimeImplementationMatches_Title" xml:space="preserve">
    <value>Member implements interface member with multiple matches at run-time</value>
  </data>
  <data name="WRN_MultipleRuntimeImplementationMatches_Description" xml:space="preserve">
    <value>This warning can be generated when two interface methods are differentiated only by whether a particular parameter is marked with ref or with out. It is best to change your code to avoid this warning because it is not obvious or guaranteed which method is called at runtime.

Although C# distinguishes between out and ref, the CLR sees them as the same. When deciding which method implements the interface, the CLR just picks one.

Give the compiler some way to differentiate the methods. For example, you can give them different names or provide an additional parameter on one of them.</value>
  </data>
  <data name="WRN_MultipleRuntimeOverrideMatches" xml:space="preserve">
    <value>Member '{1}' overrides '{0}'. There are multiple override candidates at run-time. It is implementation dependent which method will be called.</value>
  </data>
  <data name="WRN_MultipleRuntimeOverrideMatches_Title" xml:space="preserve">
    <value>Member overrides base member with multiple override candidates at run-time</value>
  </data>
  <data name="ERR_ObjectOrCollectionInitializerWithDelegateCreation" xml:space="preserve">
    <value>Object and collection initializer expressions may not be applied to a delegate creation expression</value>
  </data>
  <data name="ERR_InvalidConstantDeclarationType" xml:space="preserve">
    <value>'{0}' is of type '{1}'. The type specified in a constant declaration must be sbyte, byte, short, ushort, int, uint, long, ulong, char, float, double, decimal, bool, string, an enum-type, or a reference-type.</value>
  </data>
  <data name="ERR_FileNotFound" xml:space="preserve">
    <value>Source file '{0}' could not be found.</value>
  </data>
  <data name="WRN_FileAlreadyIncluded" xml:space="preserve">
    <value>Source file '{0}' specified multiple times</value>
  </data>
  <data name="WRN_FileAlreadyIncluded_Title" xml:space="preserve">
    <value>Source file specified multiple times</value>
  </data>
  <data name="ERR_NoFileSpec" xml:space="preserve">
    <value>Missing file specification for '{0}' option</value>
  </data>
  <data name="ERR_SwitchNeedsString" xml:space="preserve">
    <value>Command-line syntax error: Missing '{0}' for '{1}' option</value>
  </data>
  <data name="ERR_BadSwitch" xml:space="preserve">
    <value>Unrecognized option: '{0}'</value>
  </data>
  <data name="WRN_NoSources" xml:space="preserve">
    <value>No source files specified.</value>
  </data>
  <data name="WRN_NoSources_Title" xml:space="preserve">
    <value>No source files specified</value>
  </data>
  <data name="ERR_ExpectedSingleScript" xml:space="preserve">
    <value>Expected a script (.csx file) but none specified</value>
  </data>
  <data name="ERR_OpenResponseFile" xml:space="preserve">
    <value>Error opening response file '{0}'</value>
  </data>
  <data name="ERR_CantOpenFileWrite" xml:space="preserve">
    <value>Cannot open '{0}' for writing -- '{1}'</value>
  </data>
  <data name="ERR_BadBaseNumber" xml:space="preserve">
    <value>Invalid image base number '{0}'</value>
  </data>
  <data name="ERR_BinaryFile" xml:space="preserve">
    <value>'{0}' is a binary file instead of a text file</value>
  </data>
  <data name="FTL_BadCodepage" xml:space="preserve">
    <value>Code page '{0}' is invalid or not installed</value>
  </data>
  <data name="FTL_BadChecksumAlgorithm" xml:space="preserve">
    <value>Algorithm '{0}' is not supported</value>
  </data>
  <data name="ERR_NoMainOnDLL" xml:space="preserve">
    <value>Cannot specify /main if building a module or library</value>
  </data>
  <data name="FTL_InvalidTarget" xml:space="preserve">
    <value>Invalid target type for /target: must specify 'exe', 'winexe', 'library', or 'module'</value>
  </data>
  <data name="FTL_InvalidInputFileName" xml:space="preserve">
    <value>File name '{0}' is empty, contains invalid characters, has a drive specification without an absolute path, or is too long</value>
  </data>
  <data name="WRN_NoConfigNotOnCommandLine" xml:space="preserve">
    <value>Ignoring /noconfig option because it was specified in a response file</value>
  </data>
  <data name="WRN_NoConfigNotOnCommandLine_Title" xml:space="preserve">
    <value>Ignoring /noconfig option because it was specified in a response file</value>
  </data>
  <data name="ERR_InvalidFileAlignment" xml:space="preserve">
    <value>Invalid file section alignment '{0}'</value>
  </data>
  <data name="ERR_InvalidOutputName" xml:space="preserve">
    <value>Invalid output name: {0}</value>
  </data>
  <data name="ERR_InvalidDebugInformationFormat" xml:space="preserve">
    <value>Invalid debug information format: {0}</value>
  </data>
  <data name="ERR_LegacyObjectIdSyntax" xml:space="preserve">
    <value>'id#' syntax is no longer supported. Use '$id' instead.</value>
  </data>
  <data name="WRN_DefineIdentifierRequired" xml:space="preserve">
    <value>Invalid name for a preprocessing symbol; '{0}' is not a valid identifier</value>
  </data>
  <data name="WRN_DefineIdentifierRequired_Title" xml:space="preserve">
    <value>Invalid name for a preprocessing symbol; not a valid identifier</value>
  </data>
  <data name="FTL_OutputFileExists" xml:space="preserve">
    <value>Cannot create short filename '{0}' when a long filename with the same short filename already exists</value>
  </data>
  <data name="ERR_OneAliasPerReference" xml:space="preserve">
    <value>A /reference option that declares an extern alias can only have one filename. To specify multiple aliases or filenames, use multiple /reference options.</value>
  </data>
  <data name="ERR_SwitchNeedsNumber" xml:space="preserve">
    <value>Command-line syntax error: Missing ':&lt;number&gt;' for '{0}' option</value>
  </data>
  <data name="ERR_MissingDebugSwitch" xml:space="preserve">
    <value>The /pdb option requires that the /debug option also be used</value>
  </data>
  <data name="ERR_ComRefCallInExpressionTree" xml:space="preserve">
    <value>An expression tree lambda may not contain a COM call with ref omitted on arguments</value>
  </data>
  <data name="ERR_InvalidFormatForGuidForOption" xml:space="preserve">
    <value>Command-line syntax error: Invalid Guid format '{0}' for option '{1}'</value>
  </data>
  <data name="ERR_MissingGuidForOption" xml:space="preserve">
    <value>Command-line syntax error: Missing Guid for option '{1}'</value>
  </data>
  <data name="WRN_CLS_NoVarArgs" xml:space="preserve">
    <value>Methods with variable arguments are not CLS-compliant</value>
  </data>
  <data name="WRN_CLS_NoVarArgs_Title" xml:space="preserve">
    <value>Methods with variable arguments are not CLS-compliant</value>
  </data>
  <data name="WRN_CLS_BadArgType" xml:space="preserve">
    <value>Argument type '{0}' is not CLS-compliant</value>
  </data>
  <data name="WRN_CLS_BadArgType_Title" xml:space="preserve">
    <value>Argument type is not CLS-compliant</value>
  </data>
  <data name="WRN_CLS_BadReturnType" xml:space="preserve">
    <value>Return type of '{0}' is not CLS-compliant</value>
  </data>
  <data name="WRN_CLS_BadReturnType_Title" xml:space="preserve">
    <value>Return type is not CLS-compliant</value>
  </data>
  <data name="WRN_CLS_BadFieldPropType" xml:space="preserve">
    <value>Type of '{0}' is not CLS-compliant</value>
  </data>
  <data name="WRN_CLS_BadFieldPropType_Title" xml:space="preserve">
    <value>Type is not CLS-compliant</value>
  </data>
  <data name="WRN_CLS_BadFieldPropType_Description" xml:space="preserve">
    <value>A public, protected, or protected internal variable must be of a type that is compliant with the Common Language Specification (CLS).</value>
  </data>
  <data name="WRN_CLS_BadIdentifierCase" xml:space="preserve">
    <value>Identifier '{0}' differing only in case is not CLS-compliant</value>
  </data>
  <data name="WRN_CLS_BadIdentifierCase_Title" xml:space="preserve">
    <value>Identifier differing only in case is not CLS-compliant</value>
  </data>
  <data name="WRN_CLS_OverloadRefOut" xml:space="preserve">
    <value>Overloaded method '{0}' differing only in ref or out, or in array rank, is not CLS-compliant</value>
  </data>
  <data name="WRN_CLS_OverloadRefOut_Title" xml:space="preserve">
    <value>Overloaded method differing only in ref or out, or in array rank, is not CLS-compliant</value>
  </data>
  <data name="WRN_CLS_OverloadUnnamed" xml:space="preserve">
    <value>Overloaded method '{0}' differing only by unnamed array types is not CLS-compliant</value>
  </data>
  <data name="WRN_CLS_OverloadUnnamed_Title" xml:space="preserve">
    <value>Overloaded method differing only by unnamed array types is not CLS-compliant</value>
  </data>
  <data name="WRN_CLS_OverloadUnnamed_Description" xml:space="preserve">
    <value>This error occurs if you have an overloaded method that takes a jagged array and the only difference between the method signatures is the element type of the array. To avoid this error, consider using a rectangular array rather than a jagged array; use an additional parameter to disambiguate the function call; rename one or more of the overloaded methods; or, if CLS Compliance is not needed, remove the CLSCompliantAttribute attribute.</value>
  </data>
  <data name="WRN_CLS_BadIdentifier" xml:space="preserve">
    <value>Identifier '{0}' is not CLS-compliant</value>
  </data>
  <data name="WRN_CLS_BadIdentifier_Title" xml:space="preserve">
    <value>Identifier is not CLS-compliant</value>
  </data>
  <data name="WRN_CLS_BadBase" xml:space="preserve">
    <value>'{0}': base type '{1}' is not CLS-compliant</value>
  </data>
  <data name="WRN_CLS_BadBase_Title" xml:space="preserve">
    <value>Base type is not CLS-compliant</value>
  </data>
  <data name="WRN_CLS_BadBase_Description" xml:space="preserve">
    <value>A base type was marked as not having to be compliant with the Common Language Specification (CLS) in an assembly that was marked as being CLS compliant. Either remove the attribute that specifies the assembly is CLS compliant or remove the attribute that indicates the type is not CLS compliant.</value>
  </data>
  <data name="WRN_CLS_BadInterfaceMember" xml:space="preserve">
    <value>'{0}': CLS-compliant interfaces must have only CLS-compliant members</value>
  </data>
  <data name="WRN_CLS_BadInterfaceMember_Title" xml:space="preserve">
    <value>CLS-compliant interfaces must have only CLS-compliant members</value>
  </data>
  <data name="WRN_CLS_NoAbstractMembers" xml:space="preserve">
    <value>'{0}': only CLS-compliant members can be abstract</value>
  </data>
  <data name="WRN_CLS_NoAbstractMembers_Title" xml:space="preserve">
    <value>Only CLS-compliant members can be abstract</value>
  </data>
  <data name="WRN_CLS_NotOnModules" xml:space="preserve">
    <value>You must specify the CLSCompliant attribute on the assembly, not the module, to enable CLS compliance checking</value>
  </data>
  <data name="WRN_CLS_NotOnModules_Title" xml:space="preserve">
    <value>You must specify the CLSCompliant attribute on the assembly, not the module, to enable CLS compliance checking</value>
  </data>
  <data name="WRN_CLS_ModuleMissingCLS" xml:space="preserve">
    <value>Added modules must be marked with the CLSCompliant attribute to match the assembly</value>
  </data>
  <data name="WRN_CLS_ModuleMissingCLS_Title" xml:space="preserve">
    <value>Added modules must be marked with the CLSCompliant attribute to match the assembly</value>
  </data>
  <data name="WRN_CLS_AssemblyNotCLS" xml:space="preserve">
    <value>'{0}' cannot be marked as CLS-compliant because the assembly does not have a CLSCompliant attribute</value>
  </data>
  <data name="WRN_CLS_AssemblyNotCLS_Title" xml:space="preserve">
    <value>Type or member cannot be marked as CLS-compliant because the assembly does not have a CLSCompliant attribute</value>
  </data>
  <data name="WRN_CLS_BadAttributeType" xml:space="preserve">
    <value>'{0}' has no accessible constructors which use only CLS-compliant types</value>
  </data>
  <data name="WRN_CLS_BadAttributeType_Title" xml:space="preserve">
    <value>Type has no accessible constructors which use only CLS-compliant types</value>
  </data>
  <data name="WRN_CLS_ArrayArgumentToAttribute" xml:space="preserve">
    <value>Arrays as attribute arguments is not CLS-compliant</value>
  </data>
  <data name="WRN_CLS_ArrayArgumentToAttribute_Title" xml:space="preserve">
    <value>Arrays as attribute arguments is not CLS-compliant</value>
  </data>
  <data name="WRN_CLS_NotOnModules2" xml:space="preserve">
    <value>You cannot specify the CLSCompliant attribute on a module that differs from the CLSCompliant attribute on the assembly</value>
  </data>
  <data name="WRN_CLS_NotOnModules2_Title" xml:space="preserve">
    <value>You cannot specify the CLSCompliant attribute on a module that differs from the CLSCompliant attribute on the assembly</value>
  </data>
  <data name="WRN_CLS_IllegalTrueInFalse" xml:space="preserve">
    <value>'{0}' cannot be marked as CLS-compliant because it is a member of non-CLS-compliant type '{1}'</value>
  </data>
  <data name="WRN_CLS_IllegalTrueInFalse_Title" xml:space="preserve">
    <value>Type cannot be marked as CLS-compliant because it is a member of non-CLS-compliant type</value>
  </data>
  <data name="WRN_CLS_MeaninglessOnPrivateType" xml:space="preserve">
    <value>CLS compliance checking will not be performed on '{0}' because it is not visible from outside this assembly</value>
  </data>
  <data name="WRN_CLS_MeaninglessOnPrivateType_Title" xml:space="preserve">
    <value>CLS compliance checking will not be performed because it is not visible from outside this assembly</value>
  </data>
  <data name="WRN_CLS_AssemblyNotCLS2" xml:space="preserve">
    <value>'{0}' does not need a CLSCompliant attribute because the assembly does not have a CLSCompliant attribute</value>
  </data>
  <data name="WRN_CLS_AssemblyNotCLS2_Title" xml:space="preserve">
    <value>Type or member does not need a CLSCompliant attribute because the assembly does not have a CLSCompliant attribute</value>
  </data>
  <data name="WRN_CLS_MeaninglessOnParam" xml:space="preserve">
    <value>CLSCompliant attribute has no meaning when applied to parameters. Try putting it on the method instead.</value>
  </data>
  <data name="WRN_CLS_MeaninglessOnParam_Title" xml:space="preserve">
    <value>CLSCompliant attribute has no meaning when applied to parameters</value>
  </data>
  <data name="WRN_CLS_MeaninglessOnReturn" xml:space="preserve">
    <value>CLSCompliant attribute has no meaning when applied to return types. Try putting it on the method instead.</value>
  </data>
  <data name="WRN_CLS_MeaninglessOnReturn_Title" xml:space="preserve">
    <value>CLSCompliant attribute has no meaning when applied to return types</value>
  </data>
  <data name="WRN_CLS_BadTypeVar" xml:space="preserve">
    <value>Constraint type '{0}' is not CLS-compliant</value>
  </data>
  <data name="WRN_CLS_BadTypeVar_Title" xml:space="preserve">
    <value>Constraint type is not CLS-compliant</value>
  </data>
  <data name="WRN_CLS_VolatileField" xml:space="preserve">
    <value>CLS-compliant field '{0}' cannot be volatile</value>
  </data>
  <data name="WRN_CLS_VolatileField_Title" xml:space="preserve">
    <value>CLS-compliant field cannot be volatile</value>
  </data>
  <data name="WRN_CLS_BadInterface" xml:space="preserve">
    <value>'{0}' is not CLS-compliant because base interface '{1}' is not CLS-compliant</value>
  </data>
  <data name="WRN_CLS_BadInterface_Title" xml:space="preserve">
    <value>Type is not CLS-compliant because base interface is not CLS-compliant</value>
  </data>
  <data name="ERR_BadAwaitArg" xml:space="preserve">
    <value>'await' requires that the type {0} have a suitable GetAwaiter method</value>
  </data>
  <data name="ERR_BadAwaitArgIntrinsic" xml:space="preserve">
    <value>Cannot await '{0}'</value>
  </data>
  <data name="ERR_BadAwaiterPattern" xml:space="preserve">
    <value>'await' requires that the return type '{0}' of '{1}.GetAwaiter()' have suitable IsCompleted, OnCompleted, and GetResult members, and implement INotifyCompletion or ICriticalNotifyCompletion</value>
  </data>
  <data name="ERR_BadAwaitArg_NeedSystem" xml:space="preserve">
    <value>'await' requires that the type '{0}' have a suitable GetAwaiter method. Are you missing a using directive for 'System'?</value>
  </data>
  <data name="ERR_BadAwaitArgVoidCall" xml:space="preserve">
    <value>Cannot await 'void'</value>
  </data>
  <data name="ERR_BadAwaitAsIdentifier" xml:space="preserve">
    <value>'await' cannot be used as an identifier within an async method or lambda expression</value>
  </data>
  <data name="ERR_DoesntImplementAwaitInterface" xml:space="preserve">
    <value>'{0}' does not implement '{1}'</value>
  </data>
  <data name="ERR_TaskRetNoObjectRequired" xml:space="preserve">
    <value>Since '{0}' is an async method that returns 'Task', a return keyword must not be followed by an object expression. Did you intend to return 'Task&lt;T&gt;'?</value>
  </data>
  <data name="ERR_BadAsyncReturn" xml:space="preserve">
    <value>The return type of an async method must be void, Task or Task&lt;T&gt;</value>
  </data>
  <data name="ERR_CantReturnVoid" xml:space="preserve">
    <value>Cannot return an expression of type 'void'</value>
  </data>
  <data name="ERR_VarargsAsync" xml:space="preserve">
    <value>__arglist is not allowed in the parameter list of async methods</value>
  </data>
  <data name="ERR_ByRefTypeAndAwait" xml:space="preserve">
    <value>'await' cannot be used in an expression containing the type '{0}'</value>
  </data>
  <data name="ERR_UnsafeAsyncArgType" xml:space="preserve">
    <value>Async methods cannot have unsafe parameters or return types</value>
  </data>
  <data name="ERR_BadAsyncArgType" xml:space="preserve">
    <value>Async methods cannot have ref, in or out parameters</value>
  </data>
  <data name="ERR_BadAwaitWithoutAsync" xml:space="preserve">
    <value>The 'await' operator can only be used when contained within a method or lambda expression marked with the 'async' modifier</value>
  </data>
  <data name="ERR_BadAwaitWithoutAsyncLambda" xml:space="preserve">
    <value>The 'await' operator can only be used within an async {0}. Consider marking this {0} with the 'async' modifier.</value>
  </data>
  <data name="ERR_BadAwaitWithoutAsyncMethod" xml:space="preserve">
    <value>The 'await' operator can only be used within an async method. Consider marking this method with the 'async' modifier and changing its return type to 'Task&lt;{0}&gt;'.</value>
  </data>
  <data name="ERR_BadAwaitWithoutVoidAsyncMethod" xml:space="preserve">
    <value>The 'await' operator can only be used within an async method. Consider marking this method with the 'async' modifier and changing its return type to 'Task'.</value>
  </data>
  <data name="ERR_BadAwaitInFinally" xml:space="preserve">
    <value>Cannot await in the body of a finally clause</value>
  </data>
  <data name="ERR_BadAwaitInCatch" xml:space="preserve">
    <value>Cannot await in a catch clause</value>
  </data>
  <data name="ERR_BadAwaitInCatchFilter" xml:space="preserve">
    <value>Cannot await in the filter expression of a catch clause</value>
  </data>
  <data name="ERR_BadAwaitInLock" xml:space="preserve">
    <value>Cannot await in the body of a lock statement</value>
  </data>
  <data name="ERR_BadAwaitInStaticVariableInitializer" xml:space="preserve">
    <value>The 'await' operator cannot be used in a static script variable initializer.</value>
  </data>
  <data name="ERR_AwaitInUnsafeContext" xml:space="preserve">
    <value>Cannot await in an unsafe context</value>
  </data>
  <data name="ERR_BadAsyncLacksBody" xml:space="preserve">
    <value>The 'async' modifier can only be used in methods that have a body.</value>
  </data>
  <data name="ERR_BadSpecialByRefLocal" xml:space="preserve">
    <value>Parameters or locals of type '{0}' cannot be declared in async methods or lambda expressions.</value>
  </data>
  <data name="ERR_BadSpecialByRefIterator" xml:space="preserve">
    <value>foreach statement cannot operate on enumerators of type '{0}' in async or iterator methods because '{0}' is a ref struct.</value>
  </data>
  <data name="ERR_SecurityCriticalOrSecuritySafeCriticalOnAsync" xml:space="preserve">
    <value>Security attribute '{0}' cannot be applied to an Async method.</value>
  </data>
  <data name="ERR_SecurityCriticalOrSecuritySafeCriticalOnAsyncInClassOrStruct" xml:space="preserve">
    <value>Async methods are not allowed in an Interface, Class, or Structure which has the 'SecurityCritical' or 'SecuritySafeCritical' attribute.</value>
  </data>
  <data name="ERR_BadAwaitInQuery" xml:space="preserve">
    <value>The 'await' operator may only be used in a query expression within the first collection expression of the initial 'from' clause or within the collection expression of a 'join' clause</value>
  </data>
  <data name="WRN_AsyncLacksAwaits" xml:space="preserve">
    <value>This async method lacks 'await' operators and will run synchronously. Consider using the 'await' operator to await non-blocking API calls, or 'await Task.Run(...)' to do CPU-bound work on a background thread.</value>
  </data>
  <data name="WRN_AsyncLacksAwaits_Title" xml:space="preserve">
    <value>Async method lacks 'await' operators and will run synchronously</value>
  </data>
  <data name="WRN_UnobservedAwaitableExpression" xml:space="preserve">
    <value>Because this call is not awaited, execution of the current method continues before the call is completed. Consider applying the 'await' operator to the result of the call.</value>
  </data>
  <data name="WRN_UnobservedAwaitableExpression_Title" xml:space="preserve">
    <value>Because this call is not awaited, execution of the current method continues before the call is completed</value>
  </data>
  <data name="WRN_UnobservedAwaitableExpression_Description" xml:space="preserve">
    <value>The current method calls an async method that returns a Task or a Task&lt;TResult&gt; and doesn't apply the await operator to the result. The call to the async method starts an asynchronous task. However, because no await operator is applied, the program continues without waiting for the task to complete. In most cases, that behavior isn't what you expect. Usually other aspects of the calling method depend on the results of the call or, minimally, the called method is expected to complete before you return from the method that contains the call.

An equally important issue is what happens to exceptions that are raised in the called async method. An exception that's raised in a method that returns a Task or Task&lt;TResult&gt; is stored in the returned task. If you don't await the task or explicitly check for exceptions, the exception is lost. If you await the task, its exception is rethrown.

As a best practice, you should always await the call.

You should consider suppressing the warning only if you're sure that you don't want to wait for the asynchronous call to complete and that the called method won't raise any exceptions. In that case, you can suppress the warning by assigning the task result of the call to a variable.</value>
  </data>
  <data name="ERR_SynchronizedAsyncMethod" xml:space="preserve">
    <value>'MethodImplOptions.Synchronized' cannot be applied to an async method</value>
  </data>
  <data name="ERR_NoConversionForCallerLineNumberParam" xml:space="preserve">
    <value>CallerLineNumberAttribute cannot be applied because there are no standard conversions from type '{0}' to type '{1}'</value>
  </data>
  <data name="ERR_NoConversionForCallerFilePathParam" xml:space="preserve">
    <value>CallerFilePathAttribute cannot be applied because there are no standard conversions from type '{0}' to type '{1}'</value>
  </data>
  <data name="ERR_NoConversionForCallerMemberNameParam" xml:space="preserve">
    <value>CallerMemberNameAttribute cannot be applied because there are no standard conversions from type '{0}' to type '{1}'</value>
  </data>
  <data name="ERR_BadCallerLineNumberParamWithoutDefaultValue" xml:space="preserve">
    <value>The CallerLineNumberAttribute may only be applied to parameters with default values</value>
  </data>
  <data name="ERR_BadCallerFilePathParamWithoutDefaultValue" xml:space="preserve">
    <value>The CallerFilePathAttribute may only be applied to parameters with default values</value>
  </data>
  <data name="ERR_BadCallerMemberNameParamWithoutDefaultValue" xml:space="preserve">
    <value>The CallerMemberNameAttribute may only be applied to parameters with default values</value>
  </data>
  <data name="WRN_CallerLineNumberParamForUnconsumedLocation" xml:space="preserve">
    <value>The CallerLineNumberAttribute applied to parameter '{0}' will have no effect because it applies to a member that is used in contexts that do not allow optional arguments</value>
  </data>
  <data name="WRN_CallerLineNumberParamForUnconsumedLocation_Title" xml:space="preserve">
    <value>The CallerLineNumberAttribute will have no effect because it applies to a member that is used in contexts that do not allow optional arguments</value>
  </data>
  <data name="WRN_CallerFilePathParamForUnconsumedLocation" xml:space="preserve">
    <value>The CallerFilePathAttribute applied to parameter '{0}' will have no effect because it applies to a member that is used in contexts that do not allow optional arguments</value>
  </data>
  <data name="WRN_CallerFilePathParamForUnconsumedLocation_Title" xml:space="preserve">
    <value>The CallerFilePathAttribute will have no effect because it applies to a member that is used in contexts that do not allow optional arguments</value>
  </data>
  <data name="WRN_CallerMemberNameParamForUnconsumedLocation" xml:space="preserve">
    <value>The CallerMemberNameAttribute applied to parameter '{0}' will have no effect because it applies to a member that is used in contexts that do not allow optional arguments</value>
  </data>
  <data name="WRN_CallerMemberNameParamForUnconsumedLocation_Title" xml:space="preserve">
    <value>The CallerMemberNameAttribute will have no effect because it applies to a member that is used in contexts that do not allow optional arguments</value>
  </data>
  <data name="ERR_NoEntryPoint" xml:space="preserve">
    <value>Program does not contain a static 'Main' method suitable for an entry point</value>
  </data>
  <data name="ERR_ArrayInitializerIncorrectLength" xml:space="preserve">
    <value>An array initializer of length '{0}' is expected</value>
  </data>
  <data name="ERR_ArrayInitializerExpected" xml:space="preserve">
    <value>A nested array initializer is expected</value>
  </data>
  <data name="ERR_IllegalVarianceSyntax" xml:space="preserve">
    <value>Invalid variance modifier. Only interface and delegate type parameters can be specified as variant.</value>
  </data>
  <data name="ERR_UnexpectedAliasedName" xml:space="preserve">
    <value>Unexpected use of an aliased name</value>
  </data>
  <data name="ERR_UnexpectedGenericName" xml:space="preserve">
    <value>Unexpected use of a generic name</value>
  </data>
  <data name="ERR_UnexpectedUnboundGenericName" xml:space="preserve">
    <value>Unexpected use of an unbound generic name</value>
  </data>
  <data name="ERR_GlobalStatement" xml:space="preserve">
    <value>Expressions and statements can only occur in a method body</value>
  </data>
  <data name="ERR_NamedArgumentForArray" xml:space="preserve">
    <value>An array access may not have a named argument specifier</value>
  </data>
  <data name="ERR_NotYetImplementedInRoslyn" xml:space="preserve">
    <value>This language feature ('{0}') is not yet implemented.</value>
  </data>
  <data name="ERR_DefaultValueNotAllowed" xml:space="preserve">
    <value>Default values are not valid in this context.</value>
  </data>
  <data name="ERR_CantOpenIcon" xml:space="preserve">
    <value>Error opening icon file {0} -- {1}</value>
  </data>
  <data name="ERR_CantOpenWin32Manifest" xml:space="preserve">
    <value>Error opening Win32 manifest file {0} -- {1}</value>
  </data>
  <data name="ERR_ErrorBuildingWin32Resources" xml:space="preserve">
    <value>Error building Win32 resources -- {0}</value>
  </data>
  <data name="ERR_DefaultValueBeforeRequiredValue" xml:space="preserve">
    <value>Optional parameters must appear after all required parameters</value>
  </data>
  <data name="ERR_ExplicitImplCollisionOnRefOut" xml:space="preserve">
    <value>Cannot inherit interface '{0}' with the specified type parameters because it causes method '{1}' to contain overloads which differ only on ref and out</value>
  </data>
  <data name="ERR_PartialWrongTypeParamsVariance" xml:space="preserve">
    <value>Partial declarations of '{0}' must have the same type parameter names and variance modifiers in the same order</value>
  </data>
  <data name="ERR_UnexpectedVariance" xml:space="preserve">
    <value>Invalid variance: The type parameter '{1}' must be {3} valid on '{0}'. '{1}' is {2}.</value>
  </data>
  <data name="ERR_DeriveFromDynamic" xml:space="preserve">
    <value>'{0}': cannot derive from the dynamic type</value>
  </data>
  <data name="ERR_DeriveFromConstructedDynamic" xml:space="preserve">
    <value>'{0}': cannot implement a dynamic interface '{1}'</value>
  </data>
  <data name="ERR_DynamicTypeAsBound" xml:space="preserve">
    <value>Constraint cannot be the dynamic type</value>
  </data>
  <data name="ERR_ConstructedDynamicTypeAsBound" xml:space="preserve">
    <value>Constraint cannot be a dynamic type '{0}'</value>
  </data>
  <data name="ERR_DynamicRequiredTypesMissing" xml:space="preserve">
    <value>One or more types required to compile a dynamic expression cannot be found. Are you missing a reference?</value>
  </data>
  <data name="ERR_MetadataNameTooLong" xml:space="preserve">
    <value>Name '{0}' exceeds the maximum length allowed in metadata.</value>
  </data>
  <data name="ERR_AttributesNotAllowed" xml:space="preserve">
    <value>Attributes are not valid in this context.</value>
  </data>
  <data name="ERR_ExternAliasNotAllowed" xml:space="preserve">
    <value>'extern alias' is not valid in this context</value>
  </data>
  <data name="WRN_IsDynamicIsConfusing" xml:space="preserve">
    <value>Using '{0}' to test compatibility with '{1}' is essentially identical to testing compatibility with '{2}' and will succeed for all non-null values</value>
  </data>
  <data name="WRN_IsDynamicIsConfusing_Title" xml:space="preserve">
    <value>Using 'is' to test compatibility with 'dynamic' is essentially identical to testing compatibility with 'Object'</value>
  </data>
  <data name="ERR_YieldNotAllowedInScript" xml:space="preserve">
    <value>Cannot use 'yield' in top-level script code</value>
  </data>
  <data name="ERR_NamespaceNotAllowedInScript" xml:space="preserve">
    <value>Cannot declare namespace in script code</value>
  </data>
  <data name="ERR_GlobalAttributesNotAllowed" xml:space="preserve">
    <value>Assembly and module attributes are not allowed in this context</value>
  </data>
  <data name="ERR_InvalidDelegateType" xml:space="preserve">
    <value>Delegate '{0}' has no invoke method or an invoke method with a return type or parameter types that are not supported.</value>
  </data>
  <data name="WRN_MainIgnored" xml:space="preserve">
    <value>The entry point of the program is global script code; ignoring '{0}' entry point.</value>
  </data>
  <data name="WRN_MainIgnored_Title" xml:space="preserve">
    <value>The entry point of the program is global script code; ignoring entry point</value>
  </data>
  <data name="ERR_StaticInAsOrIs" xml:space="preserve">
    <value>The second operand of an 'is' or 'as' operator may not be static type '{0}'</value>
  </data>
  <data name="ERR_BadVisEventType" xml:space="preserve">
    <value>Inconsistent accessibility: event type '{1}' is less accessible than event '{0}'</value>
  </data>
  <data name="ERR_NamedArgumentSpecificationBeforeFixedArgument" xml:space="preserve">
    <value>Named argument specifications must appear after all fixed arguments have been specified. Please use language version {0} or greater to allow non-trailing named arguments.</value>
  </data>
  <data name="ERR_NamedArgumentSpecificationBeforeFixedArgumentInDynamicInvocation" xml:space="preserve">
    <value>Named argument specifications must appear after all fixed arguments have been specified in a dynamic invocation.</value>
  </data>
  <data name="ERR_BadNamedArgument" xml:space="preserve">
    <value>The best overload for '{0}' does not have a parameter named '{1}'</value>
  </data>
  <data name="ERR_BadNamedArgumentForDelegateInvoke" xml:space="preserve">
    <value>The delegate '{0}' does not have a parameter named '{1}'</value>
  </data>
  <data name="ERR_DuplicateNamedArgument" xml:space="preserve">
    <value>Named argument '{0}' cannot be specified multiple times</value>
  </data>
  <data name="ERR_NamedArgumentUsedInPositional" xml:space="preserve">
    <value>Named argument '{0}' specifies a parameter for which a positional argument has already been given</value>
  </data>
  <data name="ERR_BadNonTrailingNamedArgument" xml:space="preserve">
    <value>Named argument '{0}' is used out-of-position but is followed by an unnamed argument</value>
  </data>
  <data name="ERR_DefaultValueUsedWithAttributes" xml:space="preserve">
    <value>Cannot specify default parameter value in conjunction with DefaultParameterAttribute or OptionalAttribute</value>
  </data>
  <data name="ERR_DefaultValueMustBeConstant" xml:space="preserve">
    <value>Default parameter value for '{0}' must be a compile-time constant</value>
  </data>
  <data name="ERR_RefOutDefaultValue" xml:space="preserve">
    <value>A ref or out parameter cannot have a default value</value>
  </data>
  <data name="ERR_DefaultValueForExtensionParameter" xml:space="preserve">
    <value>Cannot specify a default value for the 'this' parameter</value>
  </data>
  <data name="ERR_DefaultValueForParamsParameter" xml:space="preserve">
    <value>Cannot specify a default value for a parameter array</value>
  </data>
  <data name="ERR_NoConversionForDefaultParam" xml:space="preserve">
    <value>A value of type '{0}' cannot be used as a default parameter because there are no standard conversions to type '{1}'</value>
  </data>
  <data name="ERR_NoConversionForNubDefaultParam" xml:space="preserve">
    <value>A value of type '{0}' cannot be used as default parameter for nullable parameter '{1}' because '{0}' is not a simple type</value>
  </data>
  <data name="ERR_NotNullRefDefaultParameter" xml:space="preserve">
    <value>'{0}' is of type '{1}'. A default parameter value of a reference type other than string can only be initialized with null</value>
  </data>
  <data name="WRN_DefaultValueForUnconsumedLocation" xml:space="preserve">
    <value>The default value specified for parameter '{0}' will have no effect because it applies to a member that is used in contexts that do not allow optional arguments</value>
  </data>
  <data name="WRN_DefaultValueForUnconsumedLocation_Title" xml:space="preserve">
    <value>The default value specified will have no effect because it applies to a member that is used in contexts that do not allow optional arguments</value>
  </data>
  <data name="ERR_PublicKeyFileFailure" xml:space="preserve">
    <value>Error signing output with public key from file '{0}' -- {1}</value>
  </data>
  <data name="ERR_PublicKeyContainerFailure" xml:space="preserve">
    <value>Error signing output with public key from container '{0}' -- {1}</value>
  </data>
  <data name="ERR_BadDynamicTypeof" xml:space="preserve">
    <value>The typeof operator cannot be used on the dynamic type</value>
  </data>
  <data name="ERR_ExpressionTreeContainsDynamicOperation" xml:space="preserve">
    <value>An expression tree may not contain a dynamic operation</value>
  </data>
  <data name="ERR_BadAsyncExpressionTree" xml:space="preserve">
    <value>Async lambda expressions cannot be converted to expression trees</value>
  </data>
  <data name="ERR_DynamicAttributeMissing" xml:space="preserve">
    <value>Cannot define a class or member that utilizes 'dynamic' because the compiler required type '{0}' cannot be found. Are you missing a reference?</value>
  </data>
  <data name="ERR_CannotPassNullForFriendAssembly" xml:space="preserve">
    <value>Cannot pass null for friend assembly name</value>
  </data>
  <data name="ERR_SignButNoPrivateKey" xml:space="preserve">
    <value>Key file '{0}' is missing the private key needed for signing</value>
  </data>
  <data name="ERR_PublicSignButNoKey" xml:space="preserve">
    <value>Public signing was specified and requires a public key, but no public key was specified.</value>
  </data>
  <data name="ERR_PublicSignNetModule" xml:space="preserve">
    <value>Public signing is not supported for netmodules.</value>
  </data>
  <data name="WRN_DelaySignButNoKey" xml:space="preserve">
    <value>Delay signing was specified and requires a public key, but no public key was specified</value>
  </data>
  <data name="WRN_DelaySignButNoKey_Title" xml:space="preserve">
    <value>Delay signing was specified and requires a public key, but no public key was specified</value>
  </data>
  <data name="ERR_InvalidVersionFormat" xml:space="preserve">
    <value>The specified version string does not conform to the required format - major[.minor[.build[.revision]]]</value>
  </data>
  <data name="ERR_InvalidVersionFormatDeterministic" xml:space="preserve">
    <value>The specified version string contains wildcards, which are not compatible with determinism. Either remove wildcards from the version string, or disable determinism for this compilation</value>
  </data>
  <data name="ERR_InvalidVersionFormat2" xml:space="preserve">
    <value>The specified version string does not conform to the required format - major.minor.build.revision (without wildcards)</value>
  </data>
  <data name="WRN_InvalidVersionFormat" xml:space="preserve">
    <value>The specified version string does not conform to the recommended format - major.minor.build.revision</value>
  </data>
  <data name="WRN_InvalidVersionFormat_Title" xml:space="preserve">
    <value>The specified version string does not conform to the recommended format - major.minor.build.revision</value>
  </data>
  <data name="ERR_InvalidAssemblyCultureForExe" xml:space="preserve">
    <value>Executables cannot be satellite assemblies; culture should always be empty</value>
  </data>
  <data name="ERR_NoCorrespondingArgument" xml:space="preserve">
    <value>There is no argument given that corresponds to the required formal parameter '{0}' of '{1}'</value>
  </data>
  <data name="WRN_UnimplementedCommandLineSwitch" xml:space="preserve">
    <value>The command line switch '{0}' is not yet implemented and was ignored.</value>
  </data>
  <data name="WRN_UnimplementedCommandLineSwitch_Title" xml:space="preserve">
    <value>Command line switch is not yet implemented</value>
  </data>
  <data name="ERR_ModuleEmitFailure" xml:space="preserve">
    <value>Failed to emit module '{0}'.</value>
  </data>
  <data name="ERR_FixedLocalInLambda" xml:space="preserve">
    <value>Cannot use fixed local '{0}' inside an anonymous method, lambda expression, or query expression</value>
  </data>
  <data name="ERR_ExpressionTreeContainsNamedArgument" xml:space="preserve">
    <value>An expression tree may not contain a named argument specification</value>
  </data>
  <data name="ERR_ExpressionTreeContainsOptionalArgument" xml:space="preserve">
    <value>An expression tree may not contain a call or invocation that uses optional arguments</value>
  </data>
  <data name="ERR_ExpressionTreeContainsIndexedProperty" xml:space="preserve">
    <value>An expression tree may not contain an indexed property</value>
  </data>
  <data name="ERR_IndexedPropertyRequiresParams" xml:space="preserve">
    <value>Indexed property '{0}' has non-optional arguments which must be provided</value>
  </data>
  <data name="ERR_IndexedPropertyMustHaveAllOptionalParams" xml:space="preserve">
    <value>Indexed property '{0}' must have all arguments optional</value>
  </data>
  <data name="ERR_SpecialByRefInLambda" xml:space="preserve">
    <value>Instance of type '{0}' cannot be used inside a nested function, query expression, iterator block or async method</value>
  </data>
  <data name="ERR_SecurityAttributeMissingAction" xml:space="preserve">
    <value>First argument to a security attribute must be a valid SecurityAction</value>
  </data>
  <data name="ERR_SecurityAttributeInvalidAction" xml:space="preserve">
    <value>Security attribute '{0}' has an invalid SecurityAction value '{1}'</value>
  </data>
  <data name="ERR_SecurityAttributeInvalidActionAssembly" xml:space="preserve">
    <value>SecurityAction value '{0}' is invalid for security attributes applied to an assembly</value>
  </data>
  <data name="ERR_SecurityAttributeInvalidActionTypeOrMethod" xml:space="preserve">
    <value>SecurityAction value '{0}' is invalid for security attributes applied to a type or a method</value>
  </data>
  <data name="ERR_PrincipalPermissionInvalidAction" xml:space="preserve">
    <value>SecurityAction value '{0}' is invalid for PrincipalPermission attribute</value>
  </data>
  <data name="ERR_FeatureNotValidInExpressionTree" xml:space="preserve">
    <value>An expression tree may not contain '{0}'</value>
  </data>
  <data name="ERR_PermissionSetAttributeInvalidFile" xml:space="preserve">
    <value>Unable to resolve file path '{0}' specified for the named argument '{1}' for PermissionSet attribute</value>
  </data>
  <data name="ERR_PermissionSetAttributeFileReadError" xml:space="preserve">
    <value>Error reading file '{0}' specified for the named argument '{1}' for PermissionSet attribute: '{2}'</value>
  </data>
  <data name="ERR_GlobalSingleTypeNameNotFoundFwd" xml:space="preserve">
    <value>The type name '{0}' could not be found in the global namespace. This type has been forwarded to assembly '{1}' Consider adding a reference to that assembly.</value>
  </data>
  <data name="ERR_DottedTypeNameNotFoundInNSFwd" xml:space="preserve">
    <value>The type name '{0}' could not be found in the namespace '{1}'. This type has been forwarded to assembly '{2}' Consider adding a reference to that assembly.</value>
  </data>
  <data name="ERR_SingleTypeNameNotFoundFwd" xml:space="preserve">
    <value>The type name '{0}' could not be found. This type has been forwarded to assembly '{1}'. Consider adding a reference to that assembly.</value>
  </data>
  <data name="ERR_AssemblySpecifiedForLinkAndRef" xml:space="preserve">
    <value>Assemblies '{0}' and '{1}' refer to the same metadata but only one is a linked reference (specified using /link option); consider removing one of the references.</value>
  </data>
  <data name="WRN_DeprecatedCollectionInitAdd" xml:space="preserve">
    <value>The best overloaded Add method '{0}' for the collection initializer element is obsolete.</value>
  </data>
  <data name="WRN_DeprecatedCollectionInitAdd_Title" xml:space="preserve">
    <value>The best overloaded Add method for the collection initializer element is obsolete</value>
  </data>
  <data name="WRN_DeprecatedCollectionInitAddStr" xml:space="preserve">
    <value>The best overloaded Add method '{0}' for the collection initializer element is obsolete. {1}</value>
  </data>
  <data name="WRN_DeprecatedCollectionInitAddStr_Title" xml:space="preserve">
    <value>The best overloaded Add method for the collection initializer element is obsolete</value>
  </data>
  <data name="ERR_DeprecatedCollectionInitAddStr" xml:space="preserve">
    <value>The best overloaded Add method '{0}' for the collection initializer element is obsolete. {1}</value>
  </data>
  <data name="ERR_IteratorInInteractive" xml:space="preserve">
    <value>Yield statements may not appear at the top level in interactive code.</value>
  </data>
  <data name="ERR_SecurityAttributeInvalidTarget" xml:space="preserve">
    <value>Security attribute '{0}' is not valid on this declaration type. Security attributes are only valid on assembly, type and method declarations.</value>
  </data>
  <data name="ERR_BadDynamicMethodArg" xml:space="preserve">
    <value>Cannot use an expression of type '{0}' as an argument to a dynamically dispatched operation.</value>
  </data>
  <data name="ERR_BadDynamicMethodArgLambda" xml:space="preserve">
    <value>Cannot use a lambda expression as an argument to a dynamically dispatched operation without first casting it to a delegate or expression tree type.</value>
  </data>
  <data name="ERR_BadDynamicMethodArgMemgrp" xml:space="preserve">
    <value>Cannot use a method group as an argument to a dynamically dispatched operation. Did you intend to invoke the method?</value>
  </data>
  <data name="ERR_NoDynamicPhantomOnBase" xml:space="preserve">
    <value>The call to method '{0}' needs to be dynamically dispatched, but cannot be because it is part of a base access expression. Consider casting the dynamic arguments or eliminating the base access.</value>
  </data>
  <data name="ERR_BadDynamicQuery" xml:space="preserve">
    <value>Query expressions over source type 'dynamic' or with a join sequence of type 'dynamic' are not allowed</value>
  </data>
  <data name="ERR_NoDynamicPhantomOnBaseIndexer" xml:space="preserve">
    <value>The indexer access needs to be dynamically dispatched, but cannot be because it is part of a base access expression. Consider casting the dynamic arguments or eliminating the base access.</value>
  </data>
  <data name="WRN_DynamicDispatchToConditionalMethod" xml:space="preserve">
    <value>The dynamically dispatched call to method '{0}' may fail at runtime because one or more applicable overloads are conditional methods.</value>
  </data>
  <data name="WRN_DynamicDispatchToConditionalMethod_Title" xml:space="preserve">
    <value>Dynamically dispatched call may fail at runtime because one or more applicable overloads are conditional methods</value>
  </data>
  <data name="ERR_BadArgTypeDynamicExtension" xml:space="preserve">
    <value>'{0}' has no applicable method named '{1}' but appears to have an extension method by that name. Extension methods cannot be dynamically dispatched. Consider casting the dynamic arguments or calling the extension method without the extension method syntax.</value>
  </data>
  <data name="WRN_CallerFilePathPreferredOverCallerMemberName" xml:space="preserve">
    <value>The CallerMemberNameAttribute applied to parameter '{0}' will have no effect. It is overridden by the CallerFilePathAttribute.</value>
  </data>
  <data name="WRN_CallerFilePathPreferredOverCallerMemberName_Title" xml:space="preserve">
    <value>The CallerMemberNameAttribute will have no effect; it is overridden by the CallerFilePathAttribute</value>
  </data>
  <data name="WRN_CallerLineNumberPreferredOverCallerMemberName" xml:space="preserve">
    <value>The CallerMemberNameAttribute applied to parameter '{0}' will have no effect. It is overridden by the CallerLineNumberAttribute.</value>
  </data>
  <data name="WRN_CallerLineNumberPreferredOverCallerMemberName_Title" xml:space="preserve">
    <value>The CallerMemberNameAttribute will have no effect; it is overridden by the CallerLineNumberAttribute</value>
  </data>
  <data name="WRN_CallerLineNumberPreferredOverCallerFilePath" xml:space="preserve">
    <value>The CallerFilePathAttribute applied to parameter '{0}' will have no effect. It is overridden by the CallerLineNumberAttribute.</value>
  </data>
  <data name="WRN_CallerLineNumberPreferredOverCallerFilePath_Title" xml:space="preserve">
    <value>The CallerFilePathAttribute will have no effect; it is overridden by the CallerLineNumberAttribute</value>
  </data>
  <data name="ERR_InvalidDynamicCondition" xml:space="preserve">
    <value>Expression must be implicitly convertible to Boolean or its type '{0}' must define operator '{1}'.</value>
  </data>
  <data name="ERR_MixingWinRTEventWithRegular" xml:space="preserve">
    <value>'{0}' cannot implement '{1}' because '{2}' is a Windows Runtime event and '{3}' is a regular .NET event.</value>
  </data>
  <data name="WRN_CA2000_DisposeObjectsBeforeLosingScope1" xml:space="preserve">
    <value>Call System.IDisposable.Dispose() on allocated instance of {0} before all references to it are out of scope.</value>
  </data>
  <data name="WRN_CA2000_DisposeObjectsBeforeLosingScope1_Title" xml:space="preserve">
    <value>Call System.IDisposable.Dispose() on allocated instance before all references to it are out of scope</value>
  </data>
  <data name="WRN_CA2000_DisposeObjectsBeforeLosingScope2" xml:space="preserve">
    <value>Allocated instance of {0} is not disposed along all exception paths.  Call System.IDisposable.Dispose() before all references to it are out of scope.</value>
  </data>
  <data name="WRN_CA2000_DisposeObjectsBeforeLosingScope2_Title" xml:space="preserve">
    <value>Allocated instance is not disposed along all exception paths</value>
  </data>
  <data name="WRN_CA2202_DoNotDisposeObjectsMultipleTimes" xml:space="preserve">
    <value>Object '{0}' can be disposed more than once.</value>
  </data>
  <data name="WRN_CA2202_DoNotDisposeObjectsMultipleTimes_Title" xml:space="preserve">
    <value>Object can be disposed more than once</value>
  </data>
  <data name="ERR_NewCoClassOnLink" xml:space="preserve">
    <value>Interop type '{0}' cannot be embedded. Use the applicable interface instead.</value>
  </data>
  <data name="ERR_NoPIANestedType" xml:space="preserve">
    <value>Type '{0}' cannot be embedded because it is a nested type. Consider setting the 'Embed Interop Types' property to false.</value>
  </data>
  <data name="ERR_GenericsUsedInNoPIAType" xml:space="preserve">
    <value>Type '{0}' cannot be embedded because it has a generic argument. Consider setting the 'Embed Interop Types' property to false.</value>
  </data>
  <data name="ERR_InteropStructContainsMethods" xml:space="preserve">
    <value>Embedded interop struct '{0}' can contain only public instance fields.</value>
  </data>
  <data name="ERR_WinRtEventPassedByRef" xml:space="preserve">
    <value>A Windows Runtime event may not be passed as an out or ref parameter.</value>
  </data>
  <data name="ERR_MissingMethodOnSourceInterface" xml:space="preserve">
    <value>Source interface '{0}' is missing method '{1}' which is required to embed event '{2}'.</value>
  </data>
  <data name="ERR_MissingSourceInterface" xml:space="preserve">
    <value>Interface '{0}' has an invalid source interface which is required to embed event '{1}'.</value>
  </data>
  <data name="ERR_InteropTypeMissingAttribute" xml:space="preserve">
    <value>Interop type '{0}' cannot be embedded because it is missing the required '{1}' attribute.</value>
  </data>
  <data name="ERR_NoPIAAssemblyMissingAttribute" xml:space="preserve">
    <value>Cannot embed interop types from assembly '{0}' because it is missing the '{1}' attribute.</value>
  </data>
  <data name="ERR_NoPIAAssemblyMissingAttributes" xml:space="preserve">
    <value>Cannot embed interop types from assembly '{0}' because it is missing either the '{1}' attribute or the '{2}' attribute.</value>
  </data>
  <data name="ERR_InteropTypesWithSameNameAndGuid" xml:space="preserve">
    <value>Cannot embed interop type '{0}' found in both assembly '{1}' and '{2}'. Consider setting the 'Embed Interop Types' property to false.</value>
  </data>
  <data name="ERR_LocalTypeNameClash" xml:space="preserve">
    <value>Embedding the interop type '{0}' from assembly '{1}' causes a name clash in the current assembly. Consider setting the 'Embed Interop Types' property to false.</value>
  </data>
  <data name="WRN_ReferencedAssemblyReferencesLinkedPIA" xml:space="preserve">
    <value>A reference was created to embedded interop assembly '{0}' because of an indirect reference to that assembly created by assembly '{1}'. Consider changing the 'Embed Interop Types' property on either assembly.</value>
  </data>
  <data name="WRN_ReferencedAssemblyReferencesLinkedPIA_Title" xml:space="preserve">
    <value>A reference was created to embedded interop assembly because of an indirect assembly reference</value>
  </data>
  <data name="WRN_ReferencedAssemblyReferencesLinkedPIA_Description" xml:space="preserve">
    <value>You have added a reference to an assembly using /link (Embed Interop Types property set to True). This instructs the compiler to embed interop type information from that assembly. However, the compiler cannot embed interop type information from that assembly because another assembly that you have referenced also references that assembly using /reference (Embed Interop Types property set to False).

To embed interop type information for both assemblies, use /link for references to each assembly (set the Embed Interop Types property to True).

To remove the warning, you can use /reference instead (set the Embed Interop Types property to False). In this case, a primary interop assembly (PIA) provides interop type information.</value>
  </data>
  <data name="ERR_GenericsUsedAcrossAssemblies" xml:space="preserve">
    <value>Type '{0}' from assembly '{1}' cannot be used across assembly boundaries because it has a generic type argument that is an embedded interop type.</value>
  </data>
  <data name="ERR_NoCanonicalView" xml:space="preserve">
    <value>Cannot find the interop type that matches the embedded interop type '{0}'. Are you missing an assembly reference?</value>
  </data>
  <data name="ERR_ByRefReturnUnsupported" xml:space="preserve">
    <value>By-reference return type 'ref {0}' is not supported.</value>
  </data>
  <data name="ERR_NetModuleNameMismatch" xml:space="preserve">
    <value>Module name '{0}' stored in '{1}' must match its filename.</value>
  </data>
  <data name="ERR_BadModuleName" xml:space="preserve">
    <value>Invalid module name: {0}</value>
  </data>
  <data name="ERR_BadCompilationOptionValue" xml:space="preserve">
    <value>Invalid '{0}' value: '{1}'.</value>
  </data>
  <data name="ERR_BadAppConfigPath" xml:space="preserve">
    <value>AppConfigPath must be absolute.</value>
  </data>
  <data name="WRN_AssemblyAttributeFromModuleIsOverridden" xml:space="preserve">
    <value>Attribute '{0}' from module '{1}' will be ignored in favor of the instance appearing in source</value>
  </data>
  <data name="WRN_AssemblyAttributeFromModuleIsOverridden_Title" xml:space="preserve">
    <value>Attribute will be ignored in favor of the instance appearing in source</value>
  </data>
  <data name="ERR_CmdOptionConflictsSource" xml:space="preserve">
    <value>Attribute '{0}' given in a source file conflicts with option '{1}'.</value>
  </data>
  <data name="ERR_FixedBufferTooManyDimensions" xml:space="preserve">
    <value>A fixed buffer may only have one dimension.</value>
  </data>
  <data name="WRN_ReferencedAssemblyDoesNotHaveStrongName" xml:space="preserve">
    <value>Referenced assembly '{0}' does not have a strong name.</value>
  </data>
  <data name="WRN_ReferencedAssemblyDoesNotHaveStrongName_Title" xml:space="preserve">
    <value>Referenced assembly does not have a strong name</value>
  </data>
  <data name="ERR_InvalidSignaturePublicKey" xml:space="preserve">
    <value>Invalid signature public key specified in AssemblySignatureKeyAttribute.</value>
  </data>
  <data name="ERR_ExportedTypeConflictsWithDeclaration" xml:space="preserve">
    <value>Type '{0}' exported from module '{1}' conflicts with type declared in primary module of this assembly.</value>
  </data>
  <data name="ERR_ExportedTypesConflict" xml:space="preserve">
    <value>Type '{0}' exported from module '{1}' conflicts with type '{2}' exported from module '{3}'.</value>
  </data>
  <data name="ERR_ForwardedTypeConflictsWithDeclaration" xml:space="preserve">
    <value>Forwarded type '{0}' conflicts with type declared in primary module of this assembly.</value>
  </data>
  <data name="ERR_ForwardedTypesConflict" xml:space="preserve">
    <value>Type '{0}' forwarded to assembly '{1}' conflicts with type '{2}' forwarded to assembly '{3}'.</value>
  </data>
  <data name="ERR_ForwardedTypeConflictsWithExportedType" xml:space="preserve">
    <value>Type '{0}' forwarded to assembly '{1}' conflicts with type '{2}' exported from module '{3}'.</value>
  </data>
  <data name="WRN_RefCultureMismatch" xml:space="preserve">
    <value>Referenced assembly '{0}' has different culture setting of '{1}'.</value>
  </data>
  <data name="WRN_RefCultureMismatch_Title" xml:space="preserve">
    <value>Referenced assembly has different culture setting</value>
  </data>
  <data name="ERR_AgnosticToMachineModule" xml:space="preserve">
    <value>Agnostic assembly cannot have a processor specific module '{0}'.</value>
  </data>
  <data name="ERR_ConflictingMachineModule" xml:space="preserve">
    <value>Assembly and module '{0}' cannot target different processors.</value>
  </data>
  <data name="WRN_ConflictingMachineAssembly" xml:space="preserve">
    <value>Referenced assembly '{0}' targets a different processor.</value>
  </data>
  <data name="WRN_ConflictingMachineAssembly_Title" xml:space="preserve">
    <value>Referenced assembly targets a different processor</value>
  </data>
  <data name="ERR_CryptoHashFailed" xml:space="preserve">
    <value>Cryptographic failure while creating hashes.</value>
  </data>
  <data name="ERR_MissingNetModuleReference" xml:space="preserve">
    <value>Reference to '{0}' netmodule missing.</value>
  </data>
  <data name="ERR_NetModuleNameMustBeUnique" xml:space="preserve">
    <value>Module '{0}' is already defined in this assembly. Each module must have a unique filename.</value>
  </data>
  <data name="ERR_CantReadConfigFile" xml:space="preserve">
    <value>Cannot read config file '{0}' -- '{1}'</value>
  </data>
  <data name="ERR_EncNoPIAReference" xml:space="preserve">
    <value>Cannot continue since the edit includes a reference to an embedded type: '{0}'.</value>
  </data>
  <data name="ERR_EncReferenceToAddedMember" xml:space="preserve">
    <value>Member '{0}' added during the current debug session can only be accessed from within its declaring assembly '{1}'.</value>
  </data>
  <data name="ERR_MutuallyExclusiveOptions" xml:space="preserve">
    <value>Compilation options '{0}' and '{1}' can't both be specified at the same time.</value>
  </data>
  <data name="ERR_LinkedNetmoduleMetadataMustProvideFullPEImage" xml:space="preserve">
    <value>Linked netmodule metadata must provide a full PE image: '{0}'.</value>
  </data>
  <data name="ERR_BadPrefer32OnLib" xml:space="preserve">
    <value>/platform:anycpu32bitpreferred can only be used with /t:exe, /t:winexe and /t:appcontainerexe</value>
  </data>
  <data name="IDS_PathList" xml:space="preserve">
    <value>&lt;path list&gt;</value>
  </data>
  <data name="IDS_Text" xml:space="preserve">
    <value>&lt;text&gt;</value>
  </data>
  <data name="IDS_InjectedDeclaration" xml:space="preserve">
    <value>injected declaration</value>
  </data>
  <data name="IDS_FeatureNullPropagatingOperator" xml:space="preserve">
    <value>null propagating operator</value>
  </data>
  <data name="IDS_FeatureExpressionBodiedMethod" xml:space="preserve">
    <value>expression-bodied method</value>
  </data>
  <data name="IDS_FeatureExpressionBodiedProperty" xml:space="preserve">
    <value>expression-bodied property</value>
  </data>
  <data name="IDS_FeatureExpressionBodiedIndexer" xml:space="preserve">
    <value>expression-bodied indexer</value>
  </data>
  <data name="IDS_FeatureAutoPropertyInitializer" xml:space="preserve">
    <value>auto property initializer</value>
  </data>
  <data name="IDS_Namespace1" xml:space="preserve">
    <value>&lt;namespace&gt;</value>
  </data>
  <data name="IDS_FeatureRefLocalsReturns" xml:space="preserve">
    <value>byref locals and returns</value>
  </data>
  <data name="IDS_FeatureReadOnlyReferences" xml:space="preserve">
    <value>readonly references</value>
  </data>
  <data name="IDS_FeatureRefStructs" xml:space="preserve">
    <value>ref structs</value>
  </data>
  <data name="IDS_FeatureRefConditional" xml:space="preserve">
    <value>ref conditional expression</value>
  </data>
  <data name="IDS_FeatureRefReassignment" xml:space="preserve">
    <value>ref reassignment</value>
  </data>
  <data name="IDS_FeatureRefFor" xml:space="preserve">
    <value>ref for-loop variables</value>
  </data>
  <data name="IDS_FeatureRefForEach" xml:space="preserve">
    <value>ref foreach iteration variables</value>
  </data>
  <data name="IDS_FeatureExtensibleFixedStatement" xml:space="preserve">
    <value>extensible fixed statement</value>
  </data>
  <data name="CompilationC" xml:space="preserve">
    <value>Compilation (C#): </value>
  </data>
  <data name="SyntaxNodeIsNotWithinSynt" xml:space="preserve">
    <value>Syntax node is not within syntax tree</value>
  </data>
  <data name="LocationMustBeProvided" xml:space="preserve">
    <value>Location must be provided in order to provide minimal type qualification.</value>
  </data>
  <data name="SyntaxTreeSemanticModelMust" xml:space="preserve">
    <value>SyntaxTreeSemanticModel must be provided in order to provide minimal type qualification.</value>
  </data>
  <data name="CantReferenceCompilationOf" xml:space="preserve">
    <value>Can't reference compilation of type '{0}' from {1} compilation.</value>
  </data>
  <data name="SyntaxTreeAlreadyPresent" xml:space="preserve">
    <value>Syntax tree already present</value>
  </data>
  <data name="SubmissionCanOnlyInclude" xml:space="preserve">
    <value>Submission can only include script code.</value>
  </data>
  <data name="SubmissionCanHaveAtMostOne" xml:space="preserve">
    <value>Submission can have at most one syntax tree.</value>
  </data>
  <data name="SyntaxTreeNotFoundToRemove" xml:space="preserve">
    <value>SyntaxTree is not part of the compilation, so it cannot be removed</value>
  </data>
  <data name="TreeMustHaveARootNodeWith" xml:space="preserve">
    <value>tree must have a root node with SyntaxKind.CompilationUnit</value>
  </data>
  <data name="TypeArgumentCannotBeNull" xml:space="preserve">
    <value>Type argument cannot be null</value>
  </data>
  <data name="WrongNumberOfTypeArguments" xml:space="preserve">
    <value>Wrong number of type arguments</value>
  </data>
  <data name="NameConflictForName" xml:space="preserve">
    <value>Name conflict for name {0}</value>
  </data>
  <data name="LookupOptionsHasInvalidCombo" xml:space="preserve">
    <value>LookupOptions has an invalid combination of options</value>
  </data>
  <data name="ItemsMustBeNonEmpty" xml:space="preserve">
    <value>items: must be non-empty</value>
  </data>
  <data name="UseVerbatimIdentifier" xml:space="preserve">
    <value>Use Microsoft.CodeAnalysis.CSharp.SyntaxFactory.Identifier or Microsoft.CodeAnalysis.CSharp.SyntaxFactory.VerbatimIdentifier to create identifier tokens.</value>
  </data>
  <data name="UseLiteralForTokens" xml:space="preserve">
    <value>Use Microsoft.CodeAnalysis.CSharp.SyntaxFactory.Literal to create character literal tokens.</value>
  </data>
  <data name="UseLiteralForNumeric" xml:space="preserve">
    <value>Use Microsoft.CodeAnalysis.CSharp.SyntaxFactory.Literal to create numeric literal tokens.</value>
  </data>
  <data name="ThisMethodCanOnlyBeUsedToCreateTokens" xml:space="preserve">
    <value>This method can only be used to create tokens - {0} is not a token kind.</value>
  </data>
  <data name="GenericParameterDefinition" xml:space="preserve">
    <value>Generic parameter is definition when expected to be reference {0}</value>
  </data>
  <data name="InvalidGetDeclarationNameMultipleDeclarators" xml:space="preserve">
    <value>Called GetDeclarationName for a declaration node that can possibly contain multiple variable declarators.</value>
  </data>
  <data name="TreeNotPartOfCompilation" xml:space="preserve">
    <value>tree not part of compilation</value>
  </data>
  <data name="PositionIsNotWithinSyntax" xml:space="preserve">
    <value>Position is not within syntax tree with full span {0}</value>
  </data>
  <data name="WRN_BadUILang" xml:space="preserve">
    <value>The language name '{0}' is invalid.</value>
  </data>
  <data name="WRN_BadUILang_Title" xml:space="preserve">
    <value>The language name is invalid</value>
  </data>
  <data name="ERR_UnsupportedTransparentIdentifierAccess" xml:space="preserve">
    <value>Transparent identifier member access failed for field '{0}' of '{1}'.  Does the data being queried implement the query pattern?</value>
  </data>
  <data name="ERR_ParamDefaultValueDiffersFromAttribute" xml:space="preserve">
    <value>The parameter has multiple distinct default values.</value>
  </data>
  <data name="ERR_FieldHasMultipleDistinctConstantValues" xml:space="preserve">
    <value>The field has multiple distinct constant values.</value>
  </data>
  <data name="WRN_UnqualifiedNestedTypeInCref" xml:space="preserve">
    <value>Within cref attributes, nested types of generic types should be qualified.</value>
  </data>
  <data name="WRN_UnqualifiedNestedTypeInCref_Title" xml:space="preserve">
    <value>Within cref attributes, nested types of generic types should be qualified</value>
  </data>
  <data name="NotACSharpSymbol" xml:space="preserve">
    <value>Not a C# symbol.</value>
  </data>
  <data name="HDN_UnusedUsingDirective" xml:space="preserve">
    <value>Unnecessary using directive.</value>
  </data>
  <data name="HDN_UnusedExternAlias" xml:space="preserve">
    <value>Unused extern alias.</value>
  </data>
  <data name="ElementsCannotBeNull" xml:space="preserve">
    <value>Elements cannot be null.</value>
  </data>
  <data name="IDS_LIB_ENV" xml:space="preserve">
    <value>LIB environment variable</value>
  </data>
  <data name="IDS_LIB_OPTION" xml:space="preserve">
    <value>/LIB option</value>
  </data>
  <data name="IDS_REFERENCEPATH_OPTION" xml:space="preserve">
    <value>/REFERENCEPATH option</value>
  </data>
  <data name="IDS_DirectoryDoesNotExist" xml:space="preserve">
    <value>directory does not exist</value>
  </data>
  <data name="IDS_DirectoryHasInvalidPath" xml:space="preserve">
    <value>path is too long or invalid</value>
  </data>
  <data name="WRN_NoRuntimeMetadataVersion" xml:space="preserve">
    <value>No value for RuntimeMetadataVersion found. No assembly containing System.Object was found nor was a value for RuntimeMetadataVersion specified through options.</value>
  </data>
  <data name="WRN_NoRuntimeMetadataVersion_Title" xml:space="preserve">
    <value>No value for RuntimeMetadataVersion found</value>
  </data>
  <data name="WrongSemanticModelType" xml:space="preserve">
    <value>Expected a {0} SemanticModel.</value>
  </data>
  <data name="IDS_FeatureLambda" xml:space="preserve">
    <value>lambda expression</value>
  </data>
  <data name="ERR_FeatureNotAvailableInVersion1" xml:space="preserve">
    <value>Feature '{0}' is not available in C# 1. Please use language version {1} or greater.</value>
  </data>
  <data name="ERR_FeatureNotAvailableInVersion2" xml:space="preserve">
    <value>Feature '{0}' is not available in C# 2. Please use language version {1} or greater.</value>
  </data>
  <data name="ERR_FeatureNotAvailableInVersion3" xml:space="preserve">
    <value>Feature '{0}' is not available in C# 3. Please use language version {1} or greater.</value>
  </data>
  <data name="ERR_FeatureNotAvailableInVersion4" xml:space="preserve">
    <value>Feature '{0}' is not available in C# 4. Please use language version {1} or greater.</value>
  </data>
  <data name="ERR_FeatureNotAvailableInVersion5" xml:space="preserve">
    <value>Feature '{0}' is not available in C# 5. Please use language version {1} or greater.</value>
  </data>
  <data name="ERR_FeatureNotAvailableInVersion6" xml:space="preserve">
    <value>Feature '{0}' is not available in C# 6. Please use language version {1} or greater.</value>
  </data>
  <data name="ERR_FeatureNotAvailableInVersion7" xml:space="preserve">
    <value>Feature '{0}' is not available in C# 7.0. Please use language version {1} or greater.</value>
  </data>
<<<<<<< HEAD
  <data name="ERR_FeatureNotAvailableInVersion8" xml:space="preserve">
    <value>Feature '{0}' is not available in C# 8. Please use language version {1} or greater.</value>
=======
  <data name="ERR_FeatureIsExperimental" xml:space="preserve">
    <value>Feature '{0}' is experimental and unsupported; use '/features:{1}' to enable.</value>
>>>>>>> 4c065fae
  </data>
  <data name="ERR_FeatureIsUnimplemented" xml:space="preserve">
    <value>Feature '{0}' is not implemented in this compiler.</value>
  </data>
  <data name="IDS_VersionExperimental" xml:space="preserve">
    <value>'experimental'</value>
  </data>
  <data name="PositionNotWithinTree" xml:space="preserve">
    <value>Position must be within span of the syntax tree.</value>
  </data>
  <data name="SpeculatedSyntaxNodeCannotBelongToCurrentCompilation" xml:space="preserve">
    <value>Syntax node to be speculated cannot belong to a syntax tree from the current compilation.</value>
  </data>
  <data name="ChainingSpeculativeModelIsNotSupported" xml:space="preserve">
    <value>Chaining speculative semantic model is not supported. You should create a speculative model from the non-speculative ParentModel.</value>
  </data>
  <data name="IDS_ToolName" xml:space="preserve">
    <value>Microsoft (R) Visual C# Compiler</value>
  </data>
  <data name="IDS_LogoLine1" xml:space="preserve">
    <value>{0} version {1}</value>
  </data>
  <data name="IDS_LogoLine2" xml:space="preserve">
    <value>Copyright (C) Microsoft Corporation. All rights reserved.</value>
  </data>
  <data name="IDS_LangVersions" xml:space="preserve">
    <value>Supported language versions:</value>
  </data>
  <data name="IDS_CSCHelp" xml:space="preserve">
    <value>
                             Visual C# Compiler Options

                       - OUTPUT FILES -
-out:&lt;file&gt;                   Specify output file name (default: base name of
                              file with main class or first file)
-target:exe                   Build a console executable (default) (Short
                              form: -t:exe)
-target:winexe                Build a Windows executable (Short form:
                              -t:winexe)
-target:library               Build a library (Short form: -t:library)
-target:module                Build a module that can be added to another
                              assembly (Short form: -t:module)
-target:appcontainerexe       Build an Appcontainer executable (Short form:
                              -t:appcontainerexe)
-target:winmdobj              Build a Windows Runtime intermediate file that
                              is consumed by WinMDExp (Short form: -t:winmdobj)
-doc:&lt;file&gt;                   XML Documentation file to generate
-refout:&lt;file&gt;                Reference assembly output to generate
-platform:&lt;string&gt;            Limit which platforms this code can run on: x86,
                              Itanium, x64, arm, arm64, anycpu32bitpreferred, or
                              anycpu. The default is anycpu.

                       - INPUT FILES -
-recurse:&lt;wildcard&gt;           Include all files in the current directory and
                              subdirectories according to the wildcard
                              specifications
-reference:&lt;alias&gt;=&lt;file&gt;     Reference metadata from the specified assembly
                              file using the given alias (Short form: -r)
-reference:&lt;file list&gt;        Reference metadata from the specified assembly
                              files (Short form: -r)
-addmodule:&lt;file list&gt;        Link the specified modules into this assembly
-link:&lt;file list&gt;             Embed metadata from the specified interop
                              assembly files (Short form: -l)
-analyzer:&lt;file list&gt;         Run the analyzers from this assembly
                              (Short form: -a)
-additionalfile:&lt;file list&gt;   Additional files that don't directly affect code
                              generation but may be used by analyzers for producing
                              errors or warnings.
-embed                        Embed all source files in the PDB.
-embed:&lt;file list&gt;            Embed specific files in the PDB

                       - RESOURCES -
-win32res:&lt;file&gt;              Specify a Win32 resource file (.res)
-win32icon:&lt;file&gt;             Use this icon for the output
-win32manifest:&lt;file&gt;         Specify a Win32 manifest file (.xml)
-nowin32manifest              Do not include the default Win32 manifest
-resource:&lt;resinfo&gt;           Embed the specified resource (Short form: -res)
-linkresource:&lt;resinfo&gt;       Link the specified resource to this assembly
                              (Short form: -linkres) Where the resinfo format
                              is &lt;file&gt;[,&lt;string name&gt;[,public|private]]

                       - CODE GENERATION -
-debug[+|-]                   Emit debugging information
-debug:{full|pdbonly|portable|embedded}
                              Specify debugging type ('full' is default,
                              'portable' is a cross-platform format,
                              'embedded' is a cross-platform format embedded into
                              the target .dll or .exe)
-optimize[+|-]                Enable optimizations (Short form: -o)
-deterministic                Produce a deterministic assembly
                              (including module version GUID and timestamp)
-refonly                      Produce a reference assembly in place of the main output
-instrument:TestCoverage      Produce an assembly instrumented to collect
                              coverage information
-sourcelink:&lt;file&gt;            Source link info to embed into PDB.

                       - ERRORS AND WARNINGS -
-warnaserror[+|-]             Report all warnings as errors
-warnaserror[+|-]:&lt;warn list&gt; Report specific warnings as errors
-warn:&lt;n&gt;                     Set warning level (0-4) (Short form: -w)
-nowarn:&lt;warn list&gt;           Disable specific warning messages
-ruleset:&lt;file&gt;               Specify a ruleset file that disables specific
                              diagnostics.
-errorlog:&lt;file&gt;              Specify a file to log all compiler and analyzer
                              diagnostics.
-reportanalyzer               Report additional analyzer information, such as
                              execution time.

                       - LANGUAGE -
-checked[+|-]                 Generate overflow checks
-unsafe[+|-]                  Allow 'unsafe' code
-define:&lt;symbol list&gt;         Define conditional compilation symbol(s) (Short
                              form: -d)
-langversion:?                Display the allowed values for language version
-langversion:&lt;string&gt;         Specify language version such as
                              `default` (latest major version), or
                              `latest` (latest version, including minor versions),
                              or specific versions like `6` or `7.1`

                       - SECURITY -
-delaysign[+|-]               Delay-sign the assembly using only the public
                              portion of the strong name key
-publicsign[+|-]              Public-sign the assembly using only the public
                              portion of the strong name key
-keyfile:&lt;file&gt;               Specify a strong name key file
-keycontainer:&lt;string&gt;        Specify a strong name key container
-highentropyva[+|-]           Enable high-entropy ASLR

                       - MISCELLANEOUS -
@&lt;file&gt;                       Read response file for more options
-help                         Display this usage message (Short form: -?)
-nologo                       Suppress compiler copyright message
-noconfig                     Do not auto include CSC.RSP file
-parallel[+|-]                Concurrent build.
-version                      Display the compiler version number and exit.

                       - ADVANCED -
-baseaddress:&lt;address&gt;        Base address for the library to be built
-checksumalgorithm:&lt;alg&gt;      Specify algorithm for calculating source file
                              checksum stored in PDB. Supported values are:
                              SHA1 (default) or SHA256.
-codepage:&lt;n&gt;                 Specify the codepage to use when opening source
                              files
-utf8output                   Output compiler messages in UTF-8 encoding
-main:&lt;type&gt;                  Specify the type that contains the entry point
                              (ignore all other possible entry points) (Short
                              form: -m)
-fullpaths                    Compiler generates fully qualified paths
-filealign:&lt;n&gt;                Specify the alignment used for output file
                              sections
-pathmap:&lt;K1&gt;=&lt;V1&gt;,&lt;K2&gt;=&lt;V2&gt;,...
                              Specify a mapping for source path names output by
                              the compiler.
-pdb:&lt;file&gt;                   Specify debug information file name (default:
                              output file name with .pdb extension)
-errorendlocation             Output line and column of the end location of
                              each error
-preferreduilang              Specify the preferred output language name.
-nostdlib[+|-]                Do not reference standard library (mscorlib.dll)
-subsystemversion:&lt;string&gt;    Specify subsystem version of this assembly
-lib:&lt;file list&gt;              Specify additional directories to search in for
                              references
-errorreport:&lt;string&gt;         Specify how to handle internal compiler errors:
                              prompt, send, queue, or none. The default is
                              queue.
-appconfig:&lt;file&gt;             Specify an application configuration file
                              containing assembly binding settings
-moduleassemblyname:&lt;string&gt;  Name of the assembly which this module will be
                              a part of
-modulename:&lt;string&gt;          Specify the name of the source module
</value>
    <comment>Visual C# Compiler Options</comment>
  </data>
  <data name="ERR_ComImportWithInitializers" xml:space="preserve">
    <value>'{0}': a class with the ComImport attribute cannot specify field initializers.</value>
  </data>
  <data name="WRN_PdbLocalNameTooLong" xml:space="preserve">
    <value>Local name '{0}' is too long for PDB.  Consider shortening or compiling without /debug.</value>
  </data>
  <data name="WRN_PdbLocalNameTooLong_Title" xml:space="preserve">
    <value>Local name is too long for PDB</value>
  </data>
  <data name="ERR_RetNoObjectRequiredLambda" xml:space="preserve">
    <value>Anonymous function converted to a void returning delegate cannot return a value</value>
  </data>
  <data name="ERR_TaskRetNoObjectRequiredLambda" xml:space="preserve">
    <value>Async lambda expression converted to a 'Task' returning delegate cannot return a value. Did you intend to return 'Task&lt;T&gt;'?</value>
  </data>
  <data name="WRN_AnalyzerCannotBeCreated" xml:space="preserve">
    <value>An instance of analyzer {0} cannot be created from {1} : {2}.</value>
  </data>
  <data name="WRN_AnalyzerCannotBeCreated_Title" xml:space="preserve">
    <value>An analyzer instance cannot be created</value>
  </data>
  <data name="WRN_NoAnalyzerInAssembly" xml:space="preserve">
    <value>The assembly {0} does not contain any analyzers.</value>
  </data>
  <data name="WRN_NoAnalyzerInAssembly_Title" xml:space="preserve">
    <value>Assembly does not contain any analyzers</value>
  </data>
  <data name="WRN_UnableToLoadAnalyzer" xml:space="preserve">
    <value>Unable to load Analyzer assembly {0} : {1}</value>
  </data>
  <data name="WRN_UnableToLoadAnalyzer_Title" xml:space="preserve">
    <value>Unable to load Analyzer assembly</value>
  </data>
  <data name="INF_UnableToLoadSomeTypesInAnalyzer" xml:space="preserve">
    <value>Skipping some types in analyzer assembly {0} due to a ReflectionTypeLoadException : {1}.</value>
  </data>
  <data name="ERR_CantReadRulesetFile" xml:space="preserve">
    <value>Error reading ruleset file {0} - {1}</value>
  </data>
  <data name="ERR_BadPdbData" xml:space="preserve">
    <value>Error reading debug information for '{0}'</value>
  </data>
  <data name="IDS_OperationCausedStackOverflow" xml:space="preserve">
    <value>Operation caused a stack overflow.</value>
  </data>
  <data name="WRN_IdentifierOrNumericLiteralExpected" xml:space="preserve">
    <value>Expected identifier or numeric literal.</value>
  </data>
  <data name="WRN_IdentifierOrNumericLiteralExpected_Title" xml:space="preserve">
    <value>Expected identifier or numeric literal</value>
  </data>
  <data name="ERR_InitializerOnNonAutoProperty" xml:space="preserve">
    <value>Only auto-implemented properties can have initializers.</value>
  </data>
  <data name="ERR_AutoPropertyMustHaveGetAccessor" xml:space="preserve">
    <value>Auto-implemented properties must have get accessors.</value>
  </data>
  <data name="ERR_AutoPropertyMustOverrideSet" xml:space="preserve">
    <value>Auto-implemented properties must override all accessors of the overridden property.</value>
  </data>
  <data name="ERR_AutoPropertyInitializerInInterface" xml:space="preserve">
    <value>Auto-implemented properties inside interfaces cannot have initializers.</value>
  </data>
  <data name="ERR_InitializerInStructWithoutExplicitConstructor" xml:space="preserve">
    <value>Structs without explicit constructors cannot contain members with initializers.</value>
  </data>
  <data name="ERR_EncodinglessSyntaxTree" xml:space="preserve">
    <value>Cannot emit debug information for a source text without encoding.</value>
  </data>
  <data name="ERR_BlockBodyAndExpressionBody" xml:space="preserve">
    <value>Block bodies and expression bodies cannot both be provided.</value>
  </data>
  <data name="ERR_SwitchFallOut" xml:space="preserve">
    <value>Control cannot fall out of switch from final case label ('{0}')</value>
  </data>
  <data name="ERR_UnexpectedBoundGenericName" xml:space="preserve">
    <value>Type arguments are not allowed in the nameof operator.</value>
  </data>
  <data name="ERR_NullPropagatingOpInExpressionTree" xml:space="preserve">
    <value>An expression tree lambda may not contain a null propagating operator.</value>
  </data>
  <data name="ERR_DictionaryInitializerInExpressionTree" xml:space="preserve">
    <value>An expression tree lambda may not contain a dictionary initializer.</value>
  </data>
  <data name="ERR_ExtensionCollectionElementInitializerInExpressionTree" xml:space="preserve">
    <value>An extension Add method is not supported for a collection initializer in an expression lambda.</value>
  </data>
  <data name="IDS_FeatureNameof" xml:space="preserve">
    <value>nameof operator</value>
  </data>
  <data name="IDS_FeatureDictionaryInitializer" xml:space="preserve">
    <value>dictionary initializer</value>
  </data>
  <data name="ERR_UnclosedExpressionHole" xml:space="preserve">
    <value>Missing close delimiter '}' for interpolated expression started with '{'.</value>
  </data>
  <data name="ERR_SingleLineCommentInExpressionHole" xml:space="preserve">
    <value>A single-line comment may not be used in an interpolated string.</value>
  </data>
  <data name="ERR_InsufficientStack" xml:space="preserve">
    <value>An expression is too long or complex to compile</value>
  </data>
  <data name="ERR_ExpressionHasNoName" xml:space="preserve">
    <value>Expression does not have a name.</value>
  </data>
  <data name="ERR_SubexpressionNotInNameof" xml:space="preserve">
    <value>Sub-expression cannot be used in an argument to nameof.</value>
  </data>
  <data name="ERR_AliasQualifiedNameNotAnExpression" xml:space="preserve">
    <value>An alias-qualified name is not an expression.</value>
  </data>
  <data name="ERR_NameofMethodGroupWithTypeParameters" xml:space="preserve">
    <value>Type parameters are not allowed on a method group as an argument to 'nameof'.</value>
  </data>
  <data name="NoNoneSearchCriteria" xml:space="preserve">
    <value>SearchCriteria is expected.</value>
  </data>
  <data name="ERR_InvalidAssemblyCulture" xml:space="preserve">
    <value>Assembly culture strings may not contain embedded NUL characters.</value>
  </data>
  <data name="IDS_FeatureUsingStatic" xml:space="preserve">
    <value>using static</value>
  </data>
  <data name="IDS_FeatureInterpolatedStrings" xml:space="preserve">
    <value>interpolated strings</value>
  </data>
  <data name="IDS_FeatureAltInterpolatedVerbatimStrings" xml:space="preserve">
    <value>alternative interpolated verbatim strings</value>
  </data>
  <data name="IDS_AwaitInCatchAndFinally" xml:space="preserve">
    <value>await in catch blocks and finally blocks</value>
  </data>
  <data name="IDS_FeatureBinaryLiteral" xml:space="preserve">
    <value>binary literals</value>
  </data>
  <data name="IDS_FeatureDigitSeparator" xml:space="preserve">
    <value>digit separators</value>
  </data>
  <data name="IDS_FeatureLocalFunctions" xml:space="preserve">
    <value>local functions</value>
  </data>
  <data name="ERR_UnescapedCurly" xml:space="preserve">
    <value>A '{0}' character must be escaped (by doubling) in an interpolated string.</value>
  </data>
  <data name="ERR_EscapedCurly" xml:space="preserve">
    <value>A '{0}' character may only be escaped by doubling '{0}{0}' in an interpolated string.</value>
  </data>
  <data name="ERR_TrailingWhitespaceInFormatSpecifier" xml:space="preserve">
    <value>A format specifier may not contain trailing whitespace.</value>
  </data>
  <data name="ERR_EmptyFormatSpecifier" xml:space="preserve">
    <value>Empty format specifier.</value>
  </data>
  <data name="ERR_ErrorInReferencedAssembly" xml:space="preserve">
    <value>There is an error in a referenced assembly '{0}'.</value>
  </data>
  <data name="ERR_ExpressionOrDeclarationExpected" xml:space="preserve">
    <value>Expression or declaration statement expected.</value>
  </data>
  <data name="ERR_NameofExtensionMethod" xml:space="preserve">
    <value>Extension method groups are not allowed as an argument to 'nameof'.</value>
  </data>
  <data name="WRN_AlignmentMagnitude" xml:space="preserve">
    <value>Alignment value {0} has a magnitude greater than {1} and may result in a large formatted string.</value>
  </data>
  <data name="HDN_UnusedExternAlias_Title" xml:space="preserve">
    <value>Unused extern alias</value>
  </data>
  <data name="HDN_UnusedUsingDirective_Title" xml:space="preserve">
    <value>Unnecessary using directive</value>
  </data>
  <data name="INF_UnableToLoadSomeTypesInAnalyzer_Title" xml:space="preserve">
    <value>Skip loading types in analyzer assembly that fail due to a ReflectionTypeLoadException</value>
  </data>
  <data name="WRN_AlignmentMagnitude_Title" xml:space="preserve">
    <value>Alignment value has a magnitude that may result in a large formatted string</value>
  </data>
  <data name="ERR_ConstantStringTooLong" xml:space="preserve">
    <value>Length of String constant exceeds current memory limit.  Try splitting the string into multiple constants.</value>
  </data>
  <data name="ERR_TupleTooFewElements" xml:space="preserve">
    <value>Tuple must contain at least two elements.</value>
  </data>
  <data name="ERR_DebugEntryPointNotSourceMethodDefinition" xml:space="preserve">
    <value>Debug entry point must be a definition of a method declared in the current compilation.</value>
  </data>
  <data name="ERR_LoadDirectiveOnlyAllowedInScripts" xml:space="preserve">
    <value>#load is only allowed in scripts</value>
  </data>
  <data name="ERR_PPLoadFollowsToken" xml:space="preserve">
    <value>Cannot use #load after first token in file</value>
  </data>
  <data name="CouldNotFindFile" xml:space="preserve">
    <value>Could not find file.</value>
    <comment>File path referenced in source (#load) could not be resolved.</comment>
  </data>
  <data name="SyntaxTreeFromLoadNoRemoveReplace" xml:space="preserve">
    <value>SyntaxTree resulted from a #load directive and cannot be removed or replaced directly.</value>
  </data>
  <data name="ERR_SourceFileReferencesNotSupported" xml:space="preserve">
    <value>Source file references are not supported.</value>
  </data>
  <data name="ERR_InvalidPathMap" xml:space="preserve">
    <value>The pathmap option was incorrectly formatted.</value>
  </data>
  <data name="ERR_InvalidReal" xml:space="preserve">
    <value>Invalid real literal.</value>
  </data>
  <data name="ERR_AutoPropertyCannotBeRefReturning" xml:space="preserve">
    <value>Auto-implemented properties cannot return by reference</value>
  </data>
  <data name="ERR_RefPropertyMustHaveGetAccessor" xml:space="preserve">
    <value>Properties which return by reference must have a get accessor</value>
  </data>
  <data name="ERR_RefPropertyCannotHaveSetAccessor" xml:space="preserve">
    <value>Properties which return by reference cannot have set accessors</value>
  </data>
  <data name="ERR_CantChangeRefReturnOnOverride" xml:space="preserve">
    <value>'{0}' must match by reference return of overridden member '{1}'</value>
  </data>
  <data name="ERR_MustNotHaveRefReturn" xml:space="preserve">
    <value>By-reference returns may only be used in methods that return by reference</value>
  </data>
  <data name="ERR_MustHaveRefReturn" xml:space="preserve">
    <value>By-value returns may only be used in methods that return by value</value>
  </data>
  <data name="ERR_RefReturnMustHaveIdentityConversion" xml:space="preserve">
    <value>The return expression must be of type '{0}' because this method returns by reference</value>
  </data>
  <data name="ERR_CloseUnimplementedInterfaceMemberWrongRefReturn" xml:space="preserve">
    <value>'{0}' does not implement interface member '{1}'. '{2}' cannot implement '{1}' because it does not have matching return by reference.</value>
  </data>
  <data name="ERR_BadIteratorReturnRef" xml:space="preserve">
    <value>The body of '{0}' cannot be an iterator block because '{0}' returns by reference</value>
  </data>
  <data name="ERR_BadRefReturnExpressionTree" xml:space="preserve">
    <value>Lambda expressions that return by reference cannot be converted to expression trees</value>
  </data>
  <data name="ERR_RefReturningCallInExpressionTree" xml:space="preserve">
    <value>An expression tree lambda may not contain a call to a method, property, or indexer that returns by reference</value>
  </data>
  <data name="ERR_RefReturnLvalueExpected" xml:space="preserve">
    <value>An expression cannot be used in this context because it may not be passed or returned by reference</value>
  </data>
  <data name="ERR_RefReturnNonreturnableLocal" xml:space="preserve">
    <value>Cannot return '{0}' by reference because it was initialized to a value that cannot be returned by reference</value>
  </data>
  <data name="ERR_RefReturnNonreturnableLocal2" xml:space="preserve">
    <value>Cannot return by reference a member of '{0}' because it was initialized to a value that cannot be returned by reference</value>
  </data>
  <data name="ERR_RefReturnReadonlyLocal" xml:space="preserve">
    <value>Cannot return '{0}' by reference because it is read-only</value>
  </data>
  <data name="ERR_RefReturnRangeVariable" xml:space="preserve">
    <value>Cannot return the range variable '{0}' by reference</value>
  </data>
  <data name="ERR_RefReturnReadonlyLocalCause" xml:space="preserve">
    <value>Cannot return '{0}' by reference because it is a '{1}'</value>
  </data>
  <data name="ERR_RefReturnReadonlyLocal2Cause" xml:space="preserve">
    <value>Cannot return fields of '{0}' by reference because it is a '{1}'</value>
  </data>
  <data name="ERR_RefReturnReadonly" xml:space="preserve">
    <value>A readonly field cannot be returned by writable reference</value>
  </data>
  <data name="ERR_RefReturnReadonlyStatic" xml:space="preserve">
    <value>A static readonly field cannot be returned by writable reference</value>
  </data>
  <data name="ERR_RefReturnReadonly2" xml:space="preserve">
    <value>Members of readonly field '{0}' cannot be returned by writable reference</value>
  </data>
  <data name="ERR_RefReturnReadonlyStatic2" xml:space="preserve">
    <value>Fields of static readonly field '{0}' cannot be returned by writable reference</value>
  </data>
  <data name="ERR_RefReturnParameter" xml:space="preserve">
    <value>Cannot return a parameter by reference '{0}' because it is not a ref or out parameter</value>
  </data>
  <data name="ERR_RefReturnParameter2" xml:space="preserve">
    <value>Cannot return by reference a member of parameter '{0}' because it is not a ref or out parameter</value>
  </data>
  <data name="ERR_RefReturnLocal" xml:space="preserve">
    <value>Cannot return local '{0}' by reference because it is not a ref local</value>
  </data>
  <data name="ERR_RefReturnLocal2" xml:space="preserve">
    <value>Cannot return a member of local '{0}' by reference because it is not a ref local</value>
  </data>
  <data name="ERR_RefReturnStructThis" xml:space="preserve">
    <value>Struct members cannot return 'this' or other instance members by reference</value>
  </data>
  <data name="ERR_EscapeOther" xml:space="preserve">
    <value>Expression cannot be used in this context because it may indirectly expose variables outside of their declaration scope</value>
  </data>
  <data name="ERR_EscapeLocal" xml:space="preserve">
    <value>Cannot use local '{0}' in this context because it may expose referenced variables outside of their declaration scope</value>
  </data>
  <data name="ERR_EscapeCall" xml:space="preserve">
    <value>Cannot use a result of '{0}' in this context because it may expose variables referenced by parameter '{1}' outside of their declaration scope</value>
  </data>
  <data name="ERR_EscapeCall2" xml:space="preserve">
    <value>Cannot use a member of result of '{0}' in this context because it may expose variables referenced by parameter '{1}' outside of their declaration scope</value>
  </data>
  <data name="ERR_CallArgMixing" xml:space="preserve">
    <value>This combination of arguments to '{0}' is disallowed because it may expose variables referenced by parameter '{1}' outside of their declaration scope</value>
  </data>
  <data name="ERR_MismatchedRefEscapeInTernary" xml:space="preserve">
    <value>Branches of a ref ternary operator cannot refer to variables with incompatible declaration scopes</value>
  </data>
  <data name="ERR_EscapeStackAlloc" xml:space="preserve">
    <value>A result of a stackalloc expression of type '{0}' cannot be used in this context because it may be exposed outside of the containing method</value>
  </data>
  <data name="ERR_InitializeByValueVariableWithReference" xml:space="preserve">
    <value>Cannot initialize a by-value variable with a reference</value>
  </data>
  <data name="ERR_InitializeByReferenceVariableWithValue" xml:space="preserve">
    <value>Cannot initialize a by-reference variable with a value</value>
  </data>
  <data name="ERR_RefAssignmentMustHaveIdentityConversion" xml:space="preserve">
    <value>The expression must be of type '{0}' because it is being assigned by reference</value>
  </data>
  <data name="ERR_ByReferenceVariableMustBeInitialized" xml:space="preserve">
    <value>A declaration of a by-reference variable must have an initializer</value>
  </data>
  <data name="ERR_AnonDelegateCantUseLocal" xml:space="preserve">
    <value>Cannot use ref local '{0}' inside an anonymous method, lambda expression, or query expression</value>
  </data>
  <data name="ERR_BadIteratorLocalType" xml:space="preserve">
    <value>Iterators cannot have by-reference locals</value>
  </data>
  <data name="ERR_BadAsyncLocalType" xml:space="preserve">
    <value>Async methods cannot have by-reference locals</value>
  </data>
  <data name="ERR_RefReturningCallAndAwait" xml:space="preserve">
    <value>'await' cannot be used in an expression containing a call to '{0}' because it returns by reference</value>
  </data>
  <data name="ERR_RefConditionalAndAwait" xml:space="preserve">
    <value>'await' cannot be used in an expression containing a ref conditional operator</value>
  </data>
  <data name="ERR_RefConditionalNeedsTwoRefs" xml:space="preserve">
    <value>Both conditional operator values must be ref values or neither may be a ref value</value>
  </data>
  <data name="ERR_RefConditionalDifferentTypes" xml:space="preserve">
    <value>The expression must be of type '{0}' to match the alternative ref value</value>
  </data>
  <data name="ERR_ExpressionTreeContainsLocalFunction" xml:space="preserve">
    <value>An expression tree may not contain a reference to a local function</value>
  </data>
  <data name="ERR_DynamicLocalFunctionParamsParameter" xml:space="preserve">
    <value>Cannot pass argument with dynamic type to params parameter '{0}' of local function '{1}'.</value>
  </data>
  <data name="SyntaxTreeIsNotASubmission" xml:space="preserve">
    <value>Syntax tree should be created from a submission.</value>
  </data>
  <data name="ERR_TooManyUserStrings" xml:space="preserve">
    <value>Combined length of user strings used by the program exceeds allowed limit. Try to decrease use of string literals.</value>
  </data>
  <data name="ERR_PatternNullableType" xml:space="preserve">
    <value>It is not legal to use nullable type '{0}' in a pattern; use the underlying type '{1}' instead.</value>
  </data>
  <data name="ERR_BadIsPatternExpression" xml:space="preserve">
    <value>Invalid operand for pattern match; value required, but found '{0}'.</value>
  </data>
  <data name="ERR_PeWritingFailure" xml:space="preserve">
    <value>An error occurred while writing the output file: {0}.</value>
  </data>
  <data name="ERR_TupleDuplicateElementName" xml:space="preserve">
    <value>Tuple element names must be unique.</value>
  </data>
  <data name="ERR_TupleReservedElementName" xml:space="preserve">
    <value>Tuple element name '{0}' is only allowed at position {1}.</value>
  </data>
  <data name="ERR_TupleReservedElementNameAnyPosition" xml:space="preserve">
    <value>Tuple element name '{0}' is disallowed at any position.</value>
  </data>
  <data name="ERR_PredefinedTypeMemberNotFoundInAssembly" xml:space="preserve">
    <value>Member '{0}' was not found on type '{1}' from assembly '{2}'.</value>
  </data>
  <data name="IDS_FeatureTuples" xml:space="preserve">
    <value>tuples</value>
  </data>
  <data name="ERR_MissingDeconstruct" xml:space="preserve">
    <value>No suitable Deconstruct instance or extension method was found for type '{0}', with {1} out parameters and a void return type.</value>
  </data>
  <data name="ERR_DeconstructRequiresExpression" xml:space="preserve">
    <value>Deconstruct assignment requires an expression with a type on the right-hand-side.</value>
  </data>
  <data name="ERR_SwitchExpressionValueExpected" xml:space="preserve">
    <value>The switch expression must be a value; found '{0}'.</value>
  </data>
  <data name="ERR_PatternIsSubsumed" xml:space="preserve">
    <value>The switch case has already been handled by a previous case.</value>
  </data>
  <data name="ERR_PatternWrongType" xml:space="preserve">
    <value>An expression of type '{0}' cannot be handled by a pattern of type '{1}'.</value>
  </data>
  <data name="WRN_AttributeIgnoredWhenPublicSigning" xml:space="preserve">
    <value>Attribute '{0}' is ignored when public signing is specified.</value>
  </data>
  <data name="WRN_AttributeIgnoredWhenPublicSigning_Title" xml:space="preserve">
    <value>Attribute is ignored when public signing is specified.</value>
  </data>
  <data name="ERR_OptionMustBeAbsolutePath" xml:space="preserve">
    <value>Option '{0}' must be an absolute path.</value>
  </data>
  <data name="ERR_ConversionNotTupleCompatible" xml:space="preserve">
    <value>Tuple with {0} elements cannot be converted to type '{1}'.</value>
  </data>
  <data name="IDS_FeatureOutVar" xml:space="preserve">
    <value>out variable declaration</value>
  </data>
  <data name="ERR_ImplicitlyTypedOutVariableUsedInTheSameArgumentList" xml:space="preserve">
    <value>Reference to an implicitly-typed out variable '{0}' is not permitted in the same argument list.</value>
  </data>
  <data name="ERR_TypeInferenceFailedForImplicitlyTypedOutVariable" xml:space="preserve">
    <value>Cannot infer the type of implicitly-typed out variable '{0}'.</value>
  </data>
  <data name="ERR_TypeInferenceFailedForImplicitlyTypedDeconstructionVariable" xml:space="preserve">
    <value>Cannot infer the type of implicitly-typed deconstruction variable '{0}'.</value>
  </data>
  <data name="ERR_DiscardTypeInferenceFailed" xml:space="preserve">
    <value>Cannot infer the type of implicitly-typed discard.</value>
  </data>
  <data name="ERR_DeconstructWrongCardinality" xml:space="preserve">
    <value>Cannot deconstruct a tuple of '{0}' elements into '{1}' variables.</value>
  </data>
  <data name="ERR_CannotDeconstructDynamic" xml:space="preserve">
    <value>Cannot deconstruct dynamic objects.</value>
  </data>
  <data name="ERR_DeconstructTooFewElements" xml:space="preserve">
    <value>Deconstruction must contain at least two variables.</value>
  </data>
  <data name="TypeMustBeVar" xml:space="preserve">
    <value>The type must be 'var'.</value>
  </data>
  <data name="WRN_TupleLiteralNameMismatch" xml:space="preserve">
    <value>The tuple element name '{0}' is ignored because a different name or no name is specified by the target type '{1}'.</value>
  </data>
  <data name="WRN_TupleLiteralNameMismatch_Title" xml:space="preserve">
    <value>The tuple element name is ignored because a different name or no name is specified by the assignment target.</value>
  </data>
  <data name="WRN_TupleBinopLiteralNameMismatch" xml:space="preserve">
    <value>The tuple element name '{0}' is ignored because a different name or no name is specified on the other side of the tuple == or != operator.</value>
  </data>
  <data name="WRN_TupleBinopLiteralNameMismatch_Title" xml:space="preserve">
    <value>The tuple element name is ignored because a different name or no name is specified on the other side of the tuple == or != operator.</value>
  </data>
  <data name="ERR_PredefinedValueTupleTypeMustBeStruct" xml:space="preserve">
    <value>Predefined type '{0}' must be a struct.</value>
  </data>
  <data name="ERR_NewWithTupleTypeSyntax" xml:space="preserve">
    <value>'new' cannot be used with tuple type. Use a tuple literal expression instead.</value>
  </data>
  <data name="ERR_DeconstructionVarFormDisallowsSpecificType" xml:space="preserve">
    <value>Deconstruction 'var (...)' form disallows a specific type for 'var'.</value>
  </data>
  <data name="ERR_TupleElementNamesAttributeMissing" xml:space="preserve">
    <value>Cannot define a class or member that utilizes tuples because the compiler required type '{0}' cannot be found. Are you missing a reference?</value>
  </data>
  <data name="ERR_ExplicitTupleElementNamesAttribute" xml:space="preserve">
    <value>Cannot reference 'System.Runtime.CompilerServices.TupleElementNamesAttribute' explicitly. Use the tuple syntax to define tuple names.</value>
  </data>
  <data name="ERR_ExpressionTreeContainsOutVariable" xml:space="preserve">
    <value>An expression tree may not contain an out argument variable declaration.</value>
  </data>
  <data name="ERR_ExpressionTreeContainsDiscard" xml:space="preserve">
    <value>An expression tree may not contain a discard.</value>
  </data>
  <data name="ERR_ExpressionTreeContainsIsMatch" xml:space="preserve">
    <value>An expression tree may not contain an 'is' pattern-matching operator.</value>
  </data>
  <data name="ERR_ExpressionTreeContainsTupleLiteral" xml:space="preserve">
    <value>An expression tree may not contain a tuple literal.</value>
  </data>
  <data name="ERR_ExpressionTreeContainsTupleConversion" xml:space="preserve">
    <value>An expression tree may not contain a tuple conversion.</value>
  </data>
  <data name="ERR_SourceLinkRequiresPdb" xml:space="preserve">
    <value>/sourcelink switch is only supported when emitting PDB.</value>
  </data>
  <data name="ERR_CannotEmbedWithoutPdb" xml:space="preserve">
    <value>/embed switch is only supported when emitting a PDB.</value>
  </data>
  <data name="ERR_InvalidInstrumentationKind" xml:space="preserve">
    <value>Invalid instrumentation kind: {0}</value>
  </data>
  <data name="ERR_InvalidHashAlgorithmName" xml:space="preserve">
    <value>Invalid hash algorithm name: '{0}'</value>
  </data>
  <data name="ERR_VarInvocationLvalueReserved" xml:space="preserve">
    <value>The syntax 'var (...)' as an lvalue is reserved.</value>
  </data>
  <data name="ERR_SemiOrLBraceOrArrowExpected" xml:space="preserve">
    <value>{ or ; or =&gt; expected</value>
  </data>
  <data name="ERR_ThrowMisplaced" xml:space="preserve">
    <value>A throw expression is not allowed in this context.</value>
  </data>
  <data name="ERR_MixedDeconstructionUnsupported" xml:space="preserve">
    <value>A deconstruction cannot mix declarations and expressions on the left-hand-side.</value>
  </data>
  <data name="ERR_DeclarationExpressionNotPermitted" xml:space="preserve">
    <value>A declaration is not allowed in this context.</value>
  </data>
  <data name="ERR_MustDeclareForeachIteration" xml:space="preserve">
    <value>A foreach loop must declare its iteration variables.</value>
  </data>
  <data name="ERR_TupleElementNamesInDeconstruction" xml:space="preserve">
    <value>Tuple element names are not permitted on the left of a deconstruction.</value>
  </data>
  <data name="ERR_PossibleBadNegCast" xml:space="preserve">
    <value>To cast a negative value, you must enclose the value in parentheses.</value>
  </data>
  <data name="ERR_ExpressionTreeContainsThrowExpression" xml:space="preserve">
    <value>An expression tree may not contain a throw-expression.</value>
  </data>
  <data name="ERR_BadAssemblyName" xml:space="preserve">
    <value>Invalid assembly name: {0}</value>
  </data>
  <data name="ERR_BadAsyncMethodBuilderTaskProperty" xml:space="preserve">
    <value>For type '{0}' to be used as an AsyncMethodBuilder for type '{1}', its Task property should return type '{1}' instead of type '{2}'.</value>
  </data>
  <data name="ERR_AttributesInLocalFuncDecl" xml:space="preserve">
    <value>Attributes are not allowed on local function parameters or type parameters</value>
  </data>
  <data name="ERR_TypeForwardedToMultipleAssemblies" xml:space="preserve">
    <value>Module '{0}' in assembly '{1}' is forwarding the type '{2}' to multiple assemblies: '{3}' and '{4}'.</value>
  </data>
  <data name="ERR_PatternDynamicType" xml:space="preserve">
    <value>It is not legal to use the type 'dynamic' in a pattern.</value>
  </data>
  <data name="ERR_BadDynamicMethodArgDefaultLiteral" xml:space="preserve">
    <value>Cannot use a default literal as an argument to a dynamically dispatched operation.</value>
  </data>
  <data name="ERR_BadDocumentationMode" xml:space="preserve">
    <value>Provided documentation mode is unsupported or invalid: '{0}'.</value>
  </data>
  <data name="ERR_BadSourceCodeKind" xml:space="preserve">
    <value>Provided source code kind is unsupported or invalid: '{0}'</value>
  </data>
  <data name="ERR_BadLanguageVersion" xml:space="preserve">
    <value>Provided language version is unsupported or invalid: '{0}'.</value>
  </data>
  <data name="ERR_InvalidPreprocessingSymbol" xml:space="preserve">
    <value>Invalid name for a preprocessing symbol; '{0}' is not a valid identifier</value>
  </data>
  <data name="ERR_FeatureNotAvailableInVersion7_1" xml:space="preserve">
    <value>Feature '{0}' is not available in C# 7.1. Please use language version {1} or greater.</value>
  </data>
  <data name="ERR_FeatureNotAvailableInVersion7_2" xml:space="preserve">
    <value>Feature '{0}' is not available in C# 7.2. Please use language version {1} or greater.</value>
  </data>
  <data name="ERR_FeatureNotAvailableInVersion7_3" xml:space="preserve">
    <value>Feature '{0}' is not available in C# 7.3. Please use language version {1} or greater.</value>
  </data>
  <data name="ERR_FeatureNotAvailableInVersion8" xml:space="preserve">
    <value>Feature '{0}' is not available in C# 8.0. Please use language version {1} or greater.</value>
  </data>
  <data name="ERR_LanguageVersionCannotHaveLeadingZeroes" xml:space="preserve">
    <value>Specified language version '{0}' cannot have leading zeroes</value>
  </data>
  <data name="ERR_VoidAssignment" xml:space="preserve">
    <value>A value of type 'void' may not be assigned.</value>
  </data>
  <data name="WRN_Experimental" xml:space="preserve">
    <value>'{0}' is for evaluation purposes only and is subject to change or removal in future updates.</value>
  </data>
  <data name="WRN_Experimental_Title" xml:space="preserve">
    <value>Type is for evaluation purposes only and is subject to change or removal in future updates.</value>
  </data>
  <data name="ERR_CompilerAndLanguageVersion" xml:space="preserve">
    <value>Compiler version: '{0}'. Language version: {1}.</value>
  </data>
  <data name="IDS_FeatureAsyncMain" xml:space="preserve">
    <value>async main</value>
  </data>
  <data name="ERR_TupleInferredNamesNotAvailable" xml:space="preserve">
    <value>Tuple element name '{0}' is inferred. Please use language version {1} or greater to access an element by its inferred name.</value>
  </data>
  <data name="ERR_AltInterpolatedVerbatimStringsNotAvailable" xml:space="preserve">
    <value>To use '@$' instead of '$@' for an interpolated verbatim string, please use language version {0} or greater.</value>
  </data>
  <data name="WRN_AttributesOnBackingFieldsNotAvailable" xml:space="preserve">
    <value>Field-targeted attributes on auto-properties are not supported in language version {0}. Please use language version {1} or greater.</value>
  </data>
  <data name="WRN_AttributesOnBackingFieldsNotAvailable_Title" xml:space="preserve">
    <value>Field-targeted attributes on auto-properties are not supported in this version of the language.</value>
  </data>
  <data name="ERR_DefaultInSwitch" xml:space="preserve">
    <value>A default literal 'default' is not valid as a case constant. Use another literal (e.g. '0' or 'null') as appropriate. If you intended to write the default label, use 'default:' without 'case'.</value>
  </data>
  <data name="ERR_VoidInTuple" xml:space="preserve">
    <value>A tuple may not contain a value of type 'void'.</value>
  </data>
  <data name="IDS_FeatureStaticNullChecking" xml:space="preserve">
    <value>static null checking</value>
  </data>
  <data name="WRN_ConvertingNullableToNonNullable" xml:space="preserve">
    <value>Converting null literal or possible null value to non-nullable type.</value>
  </data>
  <data name="WRN_ConvertingNullableToNonNullable_Title" xml:space="preserve">
    <value>Converting null literal or possible null value to non-nullable type.</value>
  </data>
  <data name="WRN_NullReferenceAssignment" xml:space="preserve">
    <value>Possible null reference assignment.</value>
  </data>
  <data name="WRN_NullReferenceAssignment_Title" xml:space="preserve">
    <value>Possible null reference assignment.</value>
  </data>
  <data name="WRN_NullReferenceReceiver" xml:space="preserve">
    <value>Possible dereference of a null reference.</value>
  </data>
  <data name="WRN_NullReferenceReceiver_Title" xml:space="preserve">
    <value>Possible dereference of a null reference.</value>
  </data>
  <data name="WRN_NullReferenceReturn" xml:space="preserve">
    <value>Possible null reference return.</value>
  </data>
  <data name="WRN_NullReferenceReturn_Title" xml:space="preserve">
    <value>Possible null reference return.</value>
  </data>
  <data name="WRN_NullReferenceArgument" xml:space="preserve">
    <value>Possible null reference argument for parameter '{0}' in '{1}'.</value>
  </data>
  <data name="WRN_NullReferenceArgument_Title" xml:space="preserve">
    <value>Possible null reference argument.</value>
  </data>
  <data name="HDN_NullCheckIsProbablyAlwaysTrue" xml:space="preserve">
    <value>Result of the comparison is possibly always true.</value>
  </data>
  <data name="HDN_NullCheckIsProbablyAlwaysTrue_Title" xml:space="preserve">
    <value>Result of the comparison is possibly always true.</value>
  </data>
  <data name="HDN_NullCheckIsProbablyAlwaysFalse" xml:space="preserve">
    <value>Result of the comparison is possibly always false.</value>
  </data>
  <data name="HDN_NullCheckIsProbablyAlwaysFalse_Title" xml:space="preserve">
    <value>Result of the comparison is possibly always false.</value>
  </data>
  <data name="HDN_ExpressionIsProbablyNeverNull" xml:space="preserve">
    <value>Expression is probably never null.</value>
  </data>
  <data name="HDN_ExpressionIsProbablyNeverNull_Title" xml:space="preserve">
    <value>Expression is probably never null.</value>
  </data>
  <data name="WRN_NullabilityMismatchInTypeOnOverride" xml:space="preserve">
    <value>Nullability of reference types in type doesn't match overridden member.</value>
  </data>
  <data name="WRN_NullabilityMismatchInTypeOnOverride_Title" xml:space="preserve">
    <value>Nullability of reference types in type doesn't match overridden member.</value>
  </data>
  <data name="WRN_NullabilityMismatchInReturnTypeOnOverride" xml:space="preserve">
    <value>Nullability of reference types in return type doesn't match overridden member.</value>
  </data>
  <data name="WRN_NullabilityMismatchInReturnTypeOnOverride_Title" xml:space="preserve">
    <value>Nullability of reference types in return type doesn't match overridden member.</value>
  </data>
  <data name="WRN_NullabilityMismatchInParameterTypeOnOverride" xml:space="preserve">
    <value>Nullability of reference types in type of parameter '{0}' doesn't match overridden member.</value>
  </data>
  <data name="WRN_NullabilityMismatchInParameterTypeOnOverride_Title" xml:space="preserve">
    <value>Nullability of reference types in type of parameter doesn't match overridden member.</value>
  </data>
  <data name="WRN_NullabilityMismatchInParameterTypeOnPartial" xml:space="preserve">
    <value>Nullability of reference types in type of parameter '{0}' doesn't match partial method declaration.</value>
  </data>
  <data name="WRN_NullabilityMismatchInParameterTypeOnPartial_Title" xml:space="preserve">
    <value>Nullability of reference types in type of parameter doesn't match partial method declaration.</value>
  </data>
  <data name="WRN_NullabilityMismatchInTypeOnImplicitImplementation" xml:space="preserve">
    <value>Nullability of reference types in type doesn't match implicitly implemented member '{0}'.</value>
  </data>
  <data name="WRN_NullabilityMismatchInTypeOnImplicitImplementation_Title" xml:space="preserve">
    <value>Nullability of reference types in type doesn't match implicitly implemented member.</value>
  </data>
  <data name="WRN_NullabilityMismatchInReturnTypeOnImplicitImplementation" xml:space="preserve">
    <value>Nullability of reference types in return type doesn't match implicitly implemented member '{0}'.</value>
  </data>
  <data name="WRN_NullabilityMismatchInReturnTypeOnImplicitImplementation_Title" xml:space="preserve">
    <value>Nullability of reference types in return type doesn't match implicitly implemented member.</value>
  </data>
  <data name="WRN_NullabilityMismatchInParameterTypeOnImplicitImplementation" xml:space="preserve">
    <value>Nullability of reference types in type of parameter '{0}' doesn't match implicitly implemented member '{1}'.</value>
  </data>
  <data name="WRN_NullabilityMismatchInParameterTypeOnImplicitImplementation_Title" xml:space="preserve">
    <value>Nullability of reference types in type of parameter doesn't match implicitly implemented member.</value>
  </data>
  <data name="WRN_NullabilityMismatchInTypeOnExplicitImplementation" xml:space="preserve">
    <value>Nullability of reference types in type doesn't match implemented member '{0}'.</value>
  </data>
  <data name="WRN_NullabilityMismatchInTypeOnExplicitImplementation_Title" xml:space="preserve">
    <value>Nullability of reference types in type doesn't match implemented member.</value>
  </data>
  <data name="WRN_NullabilityMismatchInReturnTypeOnExplicitImplementation" xml:space="preserve">
    <value>Nullability of reference types in return type doesn't match implemented member '{0}'.</value>
  </data>
  <data name="WRN_NullabilityMismatchInReturnTypeOnExplicitImplementation_Title" xml:space="preserve">
    <value>Nullability of reference types in return type doesn't match implemented member.</value>
  </data>
  <data name="WRN_NullabilityMismatchInParameterTypeOnExplicitImplementation" xml:space="preserve">
    <value>Nullability of reference types in type of parameter '{0}' doesn't match implemented member '{1}'.</value>
  </data>
  <data name="WRN_NullabilityMismatchInParameterTypeOnExplicitImplementation_Title" xml:space="preserve">
    <value>Nullability of reference types in type of parameter doesn't match implemented member.</value>
  </data>
  <data name="WRN_UninitializedNonNullableField" xml:space="preserve">
    <value>Non-nullable {0} '{1}' is uninitialized.</value>
  </data>
  <data name="WRN_UninitializedNonNullableField_Title" xml:space="preserve">
    <value>Non-nullable field is uninitialized.</value>
  </data>
  <data name="WRN_NullabilityMismatchInAssignment" xml:space="preserve">
    <value>Nullability of reference types in value of type '{0}' doesn't match target type '{1}'.</value>
  </data>
  <data name="WRN_NullabilityMismatchInAssignment_Title" xml:space="preserve">
    <value>Nullability of reference types in value doesn't match target type.</value>
  </data>
  <data name="WRN_NullabilityMismatchInArgument" xml:space="preserve">
    <value>Nullability of reference types in argument of type '{0}' doesn't match target type '{1}' for parameter '{2}' in '{3}'.</value>
  </data>
  <data name="WRN_NullabilityMismatchInArgument_Title" xml:space="preserve">
    <value>Nullability of reference types in argument doesn't match target type.</value>
  </data>
  <data name="WRN_NullabilityMismatchInReturnTypeOfTargetDelegate" xml:space="preserve">
    <value>Nullability of reference types in return type of '{0}' doesn't match the target delegate '{1}'.</value>
  </data>
  <data name="WRN_NullabilityMismatchInReturnTypeOfTargetDelegate_Title" xml:space="preserve">
    <value>Nullability of reference types in return type doesn't match the target delegate.</value>
  </data>
  <data name="WRN_NullabilityMismatchInParameterTypeOfTargetDelegate" xml:space="preserve">
    <value>Nullability of reference types in type of parameter '{0}' of '{1}' doesn't match the target delegate '{2}'.</value>
  </data>
  <data name="WRN_NullabilityMismatchInParameterTypeOfTargetDelegate_Title" xml:space="preserve">
    <value>Nullability of reference types in type of parameter doesn't match the target delegate.</value>
  </data>
  <data name="WRN_NullAsNonNullable" xml:space="preserve">
    <value>Cannot convert null literal to non-nullable reference or unconstrained type parameter.</value>
  </data>
  <data name="WRN_NullAsNonNullable_Title" xml:space="preserve">
    <value>Cannot convert null literal to non-nullable reference or unconstrained type parameter.</value>
  </data>
  <data name="WRN_NoBestNullabilityConditionalExpression" xml:space="preserve">
    <value>No best nullability for operands of conditional expression '{0}' and '{1}'.</value>
  </data>
  <data name="WRN_NoBestNullabilityConditionalExpression_Title" xml:space="preserve">
    <value>No best nullability for operands of conditional expression.</value>
  </data>
  <data name="ERR_AnnotationDisallowedInObjectCreation" xml:space="preserve">
    <value>Cannot use a nullable reference type in object creation.</value>
  </data>
  <data name="WRN_NullabilityMismatchInTypeParameterConstraint" xml:space="preserve">
    <value>The type '{3}' cannot be used as type parameter '{2}' in the generic type or method '{0}'. Nullability of type argument '{3}' doesn't match constraint type '{1}'.</value>
  </data>
  <data name="WRN_NullabilityMismatchInTypeParameterConstraint_Title" xml:space="preserve">
    <value>The type cannot be used as type parameter in the generic type or method. Nullability of type argument doesn't match constraint type.</value>
  </data>
  <data name="WRN_MissingNonNullTypesContextForAnnotation" xml:space="preserve">
    <value>The annotation for nullable reference types should only be used in code within a '[NonNullTypes(true)]' context.</value>
  </data>
  <data name="WRN_MissingNonNullTypesContextForAnnotation_Title" xml:space="preserve">
    <value>The annotation for nullable reference types should only be used in code within a '[NonNullTypes(true)]' context.</value>
  </data>
  <data name="ERR_ExplicitNullableAttribute" xml:space="preserve">
    <value>Explicit application of 'System.Runtime.CompilerServices.NullableAttribute' is not allowed.</value>
  </data>
  <data name="ERR_NullableUnconstrainedTypeParameter" xml:space="preserve">
    <value>A nullable type parameter must be known to be a value type or non-nullable reference type. Consider adding a 'class', 'struct', or type constraint.</value>
  </data>
  <data name="WRN_SuppressionOperatorNotReferenceType" xml:space="preserve">
    <value>The suppression operator (!) can only be applied to reference types.</value>
  </data>
  <data name="WRN_SuppressionOperatorNotReferenceType_Title" xml:space="preserve">
    <value>The suppression operator (!) can only be applied to reference types.</value>
  </data>
  <data name="ERR_NonNullTypesNotAvailable" xml:space="preserve">
    <value>Please use language version {0} or greater to use the NonNullTypes attribute.</value>
  </data>
  <data name="WRN_MissingNonNullTypesContext" xml:space="preserve">
    <value>The suppression operator (!) should be used in code with a '[NonNullTypes(true/false)]' context.</value>
  </data>
  <data name="WRN_MissingNonNullTypesContext_Title" xml:space="preserve">
    <value>The suppression operator (!) should be used in code with a '[NonNullTypes(true/false)]' context.</value>
  </data>
  <data name="ERR_NonTaskMainCantBeAsync" xml:space="preserve">
    <value>A void or int returning entry point cannot be async</value>
  </data>
  <data name="ERR_PatternWrongGenericTypeInVersion" xml:space="preserve">
    <value>An expression of type '{0}' cannot be handled by a pattern of type '{1}' in C# {2}. Please use language version {3} or greater.</value>
  </data>
  <data name="WRN_UnreferencedLocalFunction" xml:space="preserve">
    <value>The local function '{0}' is declared but never used</value>
  </data>
  <data name="WRN_UnreferencedLocalFunction_Title" xml:space="preserve">
    <value>Local function is declared but never used</value>
  </data>
  <data name="ERR_LocalFunctionMissingBody" xml:space="preserve">
    <value>'{0}' is a local function and must therefore always have a body.</value>
  </data>
  <data name="ERR_InvalidDebugInfo" xml:space="preserve">
    <value>Unable to read debug information of method '{0}' (token 0x{1:X8}) from assembly '{2}'</value>
  </data>
  <data name="IConversionExpressionIsNotCSharpConversion" xml:space="preserve">
    <value>{0} is not a valid C# conversion expression</value>
  </data>
  <data name="ERR_DynamicLocalFunctionTypeParameter" xml:space="preserve">
    <value>Cannot pass argument with dynamic type to generic local function '{0}' with inferred type arguments.</value>
  </data>
  <data name="IDS_FeatureLeadingDigitSeparator" xml:space="preserve">
    <value>leading digit separator</value>
  </data>
  <data name="ERR_ExplicitReservedAttr" xml:space="preserve">
    <value>Do not use '{0}'. This is reserved for compiler usage.</value>
  </data>
  <data name="ERR_TypeReserved" xml:space="preserve">
    <value>The type name '{0}' is reserved to be used by the compiler.</value>
  </data>
  <data name="ERR_InExtensionMustBeValueType" xml:space="preserve">
    <value>The first parameter of an 'in' extension method '{0}' must be a value type.</value>
  </data>
  <data name="ERR_FieldsInRoStruct" xml:space="preserve">
    <value>Instance fields of readonly structs must be readonly.</value>
  </data>
  <data name="ERR_AutoPropsInRoStruct" xml:space="preserve">
    <value>Auto-implemented instance properties in readonly structs must be readonly.</value>
  </data>
  <data name="ERR_FieldlikeEventsInRoStruct" xml:space="preserve">
    <value>Field-like events are not allowed in readonly structs.</value>
  </data>
  <data name="IDS_FeatureRefExtensionMethods" xml:space="preserve">
    <value>ref extension methods</value>
  </data>
  <data name="ERR_StackAllocConversionNotPossible" xml:space="preserve">
    <value>Conversion of a stackalloc expression of type '{0}' to type '{1}' is not possible.</value>
  </data>
  <data name="ERR_RefExtensionMustBeValueTypeOrConstrainedToOne" xml:space="preserve">
    <value>The first parameter of a 'ref' extension method '{0}' must be a value type or a generic type constrained to struct.</value>
  </data>
  <data name="ERR_OutAttrOnInParam" xml:space="preserve">
    <value>An in parameter cannot have the Out attribute.</value>
  </data>
  <data name="ICompoundAssignmentOperationIsNotCSharpCompoundAssignment" xml:space="preserve">
    <value>{0} is not a valid C# compound assignment operation</value>
  </data>
  <data name="WRN_FilterIsConstantFalse" xml:space="preserve">
    <value>Filter expression is a constant 'false', consider removing the catch clause</value>
  </data>
  <data name="WRN_FilterIsConstantFalse_Title" xml:space="preserve">
    <value>Filter expression is a constant 'false'</value>
  </data>
  <data name="WRN_FilterIsConstantFalseRedundantTryCatch" xml:space="preserve">
    <value>Filter expression is a constant 'false', consider removing the try-catch block</value>
  </data>
  <data name="WRN_FilterIsConstantFalseRedundantTryCatch_Title" xml:space="preserve">
    <value>Filter expression is a constant 'false'. </value>
  </data>
  <data name="ERR_ConditionalInInterpolation" xml:space="preserve">
    <value>A conditional expression cannot be used directly in a string interpolation because the ':' ends the interpolation. Parenthesize the conditional expression.</value>
  </data>
  <data name="ERR_DefaultInPattern" xml:space="preserve">
    <value>A default literal 'default' is not valid as a pattern. Use another literal (e.g. '0' or 'null') as appropriate. To match everything, use a discard pattern 'var _'.</value>
  </data>
  <data name="ERR_InDynamicMethodArg" xml:space="preserve">
    <value>Arguments with 'in' modifier cannot be used in dynamically dispatched expessions.</value>
  </data>
  <data name="ERR_TupleSizesMismatchForBinOps" xml:space="preserve">
    <value>Tuple types used as operands of an == or != operator must have matching cardinalities. But this operator has tuple types of cardinality {0} on the left and {1} on the right.</value>
  </data>
  <data name="ERR_RefLocalOrParamExpected" xml:space="preserve">
    <value>The left-hand side of a ref assignment must be a ref local or parameter.</value>
  </data>
  <data name="ERR_RefAssignNarrower" xml:space="preserve">
    <value>Cannot ref-assign '{1}' to '{0}' because '{1}' has a narrower escape scope than '{0}'.</value>
  </data>
  <data name="IDS_FeatureEnumGenericTypeConstraint" xml:space="preserve">
    <value>enum generic type constraints</value>
  </data>
  <data name="IDS_FeatureDelegateGenericTypeConstraint" xml:space="preserve">
    <value>delegate generic type constraints</value>
  </data>
  <data name="IDS_FeatureUnmanagedGenericTypeConstraint" xml:space="preserve">
    <value>unmanaged generic type constraints</value>
  </data>
  <data name="ERR_NewBoundWithUnmanaged" xml:space="preserve">
    <value>The 'new()' constraint cannot be used with the 'unmanaged' constraint</value>
  </data>
  <data name="ERR_UnmanagedConstraintMustBeFirst" xml:space="preserve">
    <value>The 'unmanaged' constraint must come before any other constraints</value>
  </data>
  <data name="ERR_UnmanagedConstraintNotSatisfied" xml:space="preserve">
    <value>The type '{2}' must be a non-nullable value type, along with all fields at any level of nesting, in order to use it as parameter '{1}' in the generic type or method '{0}'</value>
  </data>
  <data name="ERR_ConWithUnmanagedCon" xml:space="preserve">
    <value>Type parameter '{1}' has the 'unmanaged' constraint so '{1}' cannot be used as a constraint for '{0}'</value>
  </data>
  <data name="ERR_InvalidObjectCreation" xml:space="preserve">
    <value>Invalid object creation</value>
  </data>
  <data name="IDS_FeatureStackAllocInitializer" xml:space="preserve">
    <value>stackalloc initializer</value>
  </data>
  <data name="ERR_InvalidStackAllocArray" xml:space="preserve">
    <value>"Invalid rank specifier: expected ']'</value>
  </data>
  <data name="IDS_FeatureExpressionVariablesInQueriesAndInitializers" xml:space="preserve">
    <value>declaration of expression variables in member initializers and queries</value>
  </data>
  <data name="IDS_FeatureIndexingMovableFixedBuffers" xml:space="preserve">
    <value>indexing movable fixed buffers</value>
  </data>
  <data name="ERR_CantUseInOrOutInArglist" xml:space="preserve">
    <value>__arglist cannot have an argument passed by 'in' or 'out'</value>
  </data>
  <data name="SyntaxTreeNotFound" xml:space="preserve">
    <value>SyntaxTree is not part of the compilation</value>
  </data>
  <data name="ERR_OutVariableCannotBeByRef" xml:space="preserve">
    <value>An out variable cannot be declared as a ref local</value>
  </data>
<<<<<<< HEAD
  <data name="WRN_NullabilityMismatchInConstraintsOnImplicitImplementation" xml:space="preserve">
    <value>Nullability in constraints for type parameter '{0}' of method '{1}' doesn't match the constraints for type parameter '{2}' of interface method '{3}'. Consider using an explicit interface implementation instead.</value>
  </data>
  <data name="WRN_NullabilityMismatchInConstraintsOnImplicitImplementation_Title" xml:space="preserve">
    <value>Nullability in constraints for type parameter doesn't match the constraints for type parameter in implicitly implemented interface method'.</value>
  </data>
  <data name="WRN_NullabilityMismatchInTypeParameterReferenceTypeConstraint" xml:space="preserve">
    <value>The type '{2}' cannot be used as type parameter '{1}' in the generic type or method '{0}'. Nullability of type argument '{2}' doesn't match 'class' constraint.</value>
  </data>
  <data name="WRN_NullabilityMismatchInTypeParameterReferenceTypeConstraint_Title" xml:space="preserve">
    <value>The type cannot be used as type parameter in the generic type or method. Nullability of type argument doesn't match 'class' constraint.</value>
  </data>
  <data name="IDS_FeatureObjectGenericTypeConstraint" xml:space="preserve">
    <value>object generic type constraint</value>
=======
  <data name="IDS_FeatureCoalesceAssignmentExpression" xml:space="preserve">
    <value>coalescing assignment</value>
  </data>
  <data name="CannotCreateConstructedFromConstructed" xml:space="preserve">
    <value>Cannot create constructed generic type from another constructed generic type.</value>
  </data>
  <data name="CannotCreateConstructedFromNongeneric" xml:space="preserve">
    <value>Cannot create constructed generic type from non-generic type.</value>
  </data>
  <data name="WRN_DefaultLiteralConvertedToNullIsNotIntended" xml:space="preserve">
    <value>'default' is converted to 'null', not 'default({0})'</value>
  </data>
  <data name="WRN_DefaultLiteralConvertedToNullIsNotIntended_Title" xml:space="preserve">
    <value>'default' is converted to 'null'</value>
  </data>
  <data name="IDS_FeatureUnconstrainedTypeParameterInNullCoalescingOperator" xml:space="preserve">
    <value>unconstrained type parameters in null coalescing operator</value>
>>>>>>> 4c065fae
  </data>
</root><|MERGE_RESOLUTION|>--- conflicted
+++ resolved
@@ -4452,13 +4452,11 @@
   <data name="ERR_FeatureNotAvailableInVersion7" xml:space="preserve">
     <value>Feature '{0}' is not available in C# 7.0. Please use language version {1} or greater.</value>
   </data>
-<<<<<<< HEAD
   <data name="ERR_FeatureNotAvailableInVersion8" xml:space="preserve">
     <value>Feature '{0}' is not available in C# 8. Please use language version {1} or greater.</value>
-=======
+  </data>
   <data name="ERR_FeatureIsExperimental" xml:space="preserve">
     <value>Feature '{0}' is experimental and unsupported; use '/features:{1}' to enable.</value>
->>>>>>> 4c065fae
   </data>
   <data name="ERR_FeatureIsUnimplemented" xml:space="preserve">
     <value>Feature '{0}' is not implemented in this compiler.</value>
@@ -5548,7 +5546,24 @@
   <data name="ERR_OutVariableCannotBeByRef" xml:space="preserve">
     <value>An out variable cannot be declared as a ref local</value>
   </data>
-<<<<<<< HEAD
+  <data name="IDS_FeatureCoalesceAssignmentExpression" xml:space="preserve">
+    <value>coalescing assignment</value>
+  </data>
+  <data name="CannotCreateConstructedFromConstructed" xml:space="preserve">
+    <value>Cannot create constructed generic type from another constructed generic type.</value>
+  </data>
+  <data name="CannotCreateConstructedFromNongeneric" xml:space="preserve">
+    <value>Cannot create constructed generic type from non-generic type.</value>
+  </data>
+  <data name="WRN_DefaultLiteralConvertedToNullIsNotIntended" xml:space="preserve">
+    <value>'default' is converted to 'null', not 'default({0})'</value>
+  </data>
+  <data name="WRN_DefaultLiteralConvertedToNullIsNotIntended_Title" xml:space="preserve">
+    <value>'default' is converted to 'null'</value>
+  </data>
+  <data name="IDS_FeatureUnconstrainedTypeParameterInNullCoalescingOperator" xml:space="preserve">
+    <value>unconstrained type parameters in null coalescing operator</value>
+  </data>
   <data name="WRN_NullabilityMismatchInConstraintsOnImplicitImplementation" xml:space="preserve">
     <value>Nullability in constraints for type parameter '{0}' of method '{1}' doesn't match the constraints for type parameter '{2}' of interface method '{3}'. Consider using an explicit interface implementation instead.</value>
   </data>
@@ -5563,24 +5578,5 @@
   </data>
   <data name="IDS_FeatureObjectGenericTypeConstraint" xml:space="preserve">
     <value>object generic type constraint</value>
-=======
-  <data name="IDS_FeatureCoalesceAssignmentExpression" xml:space="preserve">
-    <value>coalescing assignment</value>
-  </data>
-  <data name="CannotCreateConstructedFromConstructed" xml:space="preserve">
-    <value>Cannot create constructed generic type from another constructed generic type.</value>
-  </data>
-  <data name="CannotCreateConstructedFromNongeneric" xml:space="preserve">
-    <value>Cannot create constructed generic type from non-generic type.</value>
-  </data>
-  <data name="WRN_DefaultLiteralConvertedToNullIsNotIntended" xml:space="preserve">
-    <value>'default' is converted to 'null', not 'default({0})'</value>
-  </data>
-  <data name="WRN_DefaultLiteralConvertedToNullIsNotIntended_Title" xml:space="preserve">
-    <value>'default' is converted to 'null'</value>
-  </data>
-  <data name="IDS_FeatureUnconstrainedTypeParameterInNullCoalescingOperator" xml:space="preserve">
-    <value>unconstrained type parameters in null coalescing operator</value>
->>>>>>> 4c065fae
   </data>
 </root>