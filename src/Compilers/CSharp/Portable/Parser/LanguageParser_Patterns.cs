﻿// Copyright (c) Microsoft.  All Rights Reserved.  Licensed under the Apache License, Version 2.0.  See License.txt in the project root for license information.

using System.Diagnostics;
using Roslyn.Utilities;


namespace Microsoft.CodeAnalysis.CSharp.Syntax.InternalSyntax
{
    using Microsoft.CodeAnalysis.Syntax.InternalSyntax;

    internal partial class LanguageParser : SyntaxParser
    {
        /// <summary>
        /// Parses the type, or pattern, right-hand operand of an is expression.
        /// Priority is the TypeSyntax. It may return a TypeSyntax which turns out in binding to
        /// be a constant pattern such as enum 'Days.Sunday'. We handle such cases in the binder of the is operator.
        /// Note that the syntax `_` will be parsed as a type.
        /// </summary>
        private CSharpSyntaxNode ParseTypeOrPatternForIsOperator()
        {
            return CheckRecursivePatternFeature(ParseTypeOrPatternForIsOperatorCore());
        }

        private CSharpSyntaxNode CheckRecursivePatternFeature(CSharpSyntaxNode node)
        {
            switch (node.Kind)
            {
                case SyntaxKind.DeconstructionPattern:
                case SyntaxKind.DiscardPattern:
                case SyntaxKind.PropertyPattern:
                case SyntaxKind.VarPattern when ((VarPatternSyntax)node).Designation.Kind == SyntaxKind.ParenthesizedVariableDesignation:
                    return this.CheckFeatureAvailability(node, MessageID.IDS_FeatureRecursivePatterns);
                default:
                    return node;
            }
        }

        private CSharpSyntaxNode ParseTypeOrPatternForIsOperatorCore()
        {
            var tk = this.CurrentToken.Kind;
            Precedence precedence = GetPrecedence(SyntaxKind.IsPatternExpression);

            // We will parse a shift-expression ONLY (nothing looser) - i.e. not a relational expression
            // So x is y < z should be parsed as (x is y) < z
            // But x is y << z should be parsed as x is (y << z)
            Debug.Assert(Precedence.Shift == precedence + 1);

            // For totally broken syntax, parse a type for error recovery purposes
            switch (tk)
            {
                case SyntaxKind.CloseParenToken:
                case SyntaxKind.CloseBracketToken:
                case SyntaxKind.CloseBraceToken:
                case SyntaxKind.SemicolonToken:
                case SyntaxKind.CommaToken:
                    // HACK: for error recovery, we prefer a (missing) type.
                    return this.ParseType(ParseTypeMode.AfterIs);
                default:
                    // attempt to disambiguate.
                    break;
            }

            // We permit a type named `_` on the right-hand-side of an is operator, but not inside of a pattern.
            bool typeCannotBePattern = tk == SyntaxKind.IdentifierToken && this.CurrentToken.Text == "_";
                // If it starts with 'nameof(', skip the 'if' and parse as a constant pattern.
            if (SyntaxFacts.IsPredefinedType(tk) ||
                (tk == SyntaxKind.IdentifierToken &&
                  (this.CurrentToken.ContextualKind != SyntaxKind.NameOfKeyword || this.PeekToken(1).Kind != SyntaxKind.OpenParenToken)))
            {
                var resetPoint = this.GetResetPoint();
                try
                {
                    TypeSyntax type = this.ParseType(ParseTypeMode.AfterIs);

                    if (!type.IsMissing && !typeCannotBePattern)
                    {
                        PatternSyntax p = ParsePatternContinued(type, false);
                        if (p != null)
                        {
                            return p;
                        }
                    }

                    tk = this.CurrentToken.ContextualKind;
                    if ((!IsExpectedBinaryOperator(tk) || GetPrecedence(SyntaxFacts.GetBinaryExpression(tk)) <= precedence) &&
                        // member selection is not formally a binary operator but has higher precedence than relational
                        tk != SyntaxKind.DotToken)
                    {
                        // it is a typical "is Type" operator.
                        // Note that we don't bother checking for primary expressions such as X[e], X(e), X++, and X--
                        // as those are never semantically valid constant expressions for a pattern
                        return type;
                    }

                    this.Reset(ref resetPoint);
                }
                finally
                {
                    this.Release(ref resetPoint);
                }
            }
            // check to see if it looks like a recursive pattern.
            else if (!typeCannotBePattern && (tk == SyntaxKind.OpenParenToken || tk == SyntaxKind.OpenBraceToken))
            {
                var resetPoint = this.GetResetPoint();
                try
                {
                    PatternSyntax p = ParsePatternContinued(null, false);
                    if (p != null)
                    {
                        return p;
                    }

                    // this can occur when we encounter a misplaced lambda expression.
                    this.Reset(ref resetPoint);
                }
                finally
                {
                    this.Release(ref resetPoint);
                }
            }

            // In places where a pattern is supported, we do not support tuple types
            // due to both syntactic and semantic ambiguities between tuple types and positional patterns.
            // But it still might be a pattern such as (operand is 3) or (operand is nameof(x))
            return _syntaxFactory.ConstantPattern(this.ParseSubExpressionCore(precedence));
        }

        //
        // Parse an expression where a declaration expression would be permitted. This is suitable for use after
        // the `out` keyword in an argument list, or in the elements of a tuple literal (because they may
        // be on the left-hand-side of a deconstruction). The first element of a tuple is handled slightly
        // differently, as we check for the comma before concluding that the identifier should cause a
        // disambiguation. For example, for the input `(A < B , C > D)`, we treat this as a tuple with
        // two elements, because if we considered the `A<B,C>` to be a type, it wouldn't be a tuple at
        // all. Since we don't have such a thing as a one-element tuple (even for deconstruction), the
        // absence of the comma after the `D` means we don't treat the `D` as contributing to the
        // disambiguation of the expression/type. More formally, ...
        //
        // If a sequence of tokens can be parsed(in context) as a* simple-name* (§7.6.3), *member-access* (§7.6.5),
        // or* pointer-member-access* (§18.5.2) ending with a* type-argument-list* (§4.4.1), the token immediately
        // following the closing `>` token is examined, to see if it is
        // - One of `(  )  ]  }  :  ;  ,  .  ?  ==  !=  |  ^  &&  ||  &  [`; or
        // - One of the relational operators `<  >  <=  >=  is as`; or
        // - A contextual query keyword appearing inside a query expression; or
        // - In certain contexts, we treat *identifier* as a disambiguating token.Those contexts are where the
        //   sequence of tokens being disambiguated is immediately preceded by one of the keywords `is`, `case`
        //   or `out`, or arises while parsing the first element of a tuple literal(in which case the tokens are
        //   preceded by `(` or `:` and the identifier is followed by a `,`) or a subsequent element of a tuple literal.
        //
        // If the following token is among this list, or an identifier in such a context, then the *type-argument-list* is
        // retained as part of the *simple-name*, *member-access* or  *pointer-member-access* and any other possible parse
        // of the sequence of tokens is discarded.Otherwise, the *type-argument-list* is not considered to be part of the
        // *simple-name*, *member-access* or *pointer-member-access*, even if there is no other possible parse of the
        // sequence of tokens.Note that these rules are not applied when parsing a *type-argument-list* in a *namespace-or-type-name* (§3.8).
        //
        // See also ScanTypeArgumentList where these disambiguation rules are encoded.
        //
        private ExpressionSyntax ParseExpressionOrDeclaration(ParseTypeMode mode, MessageID feature, bool permitTupleDesignation)
        {
            return IsPossibleDeclarationExpression(mode, permitTupleDesignation)
                ? this.ParseDeclarationExpression(mode, feature)
                : this.ParseSubExpression(Precedence.Expression);
        }

        private bool IsPossibleDeclarationExpression(ParseTypeMode mode, bool permitTupleDesignation)
        {
            if (this.IsInAsync && this.CurrentToken.ContextualKind == SyntaxKind.AwaitKeyword)
            {
                // can't be a declaration expression.
                return false;
            }

            var resetPoint = this.GetResetPoint();
            try
            {
                bool typeIsVar = IsVarType();
                SyntaxToken lastTokenOfType;
                if (ScanType(mode, out lastTokenOfType) == ScanTypeFlags.NotType)
                {
                    return false;
                }

                // check for a designation
                if (!ScanDesignation(permitTupleDesignation && (typeIsVar || IsPredefinedType(lastTokenOfType.Kind))))
                {
                    return false;
                }

                switch (mode)
                {
                    case ParseTypeMode.FirstElementOfPossibleTupleLiteral:
                        return this.CurrentToken.Kind == SyntaxKind.CommaToken;
                    case ParseTypeMode.AfterTupleComma:
                        return this.CurrentToken.Kind == SyntaxKind.CommaToken || this.CurrentToken.Kind == SyntaxKind.CloseParenToken;
                    default:
                        // The other case where we disambiguate between a declaration and expression is before the `in` of a foreach loop.
                        // There we err on the side of accepting a declaration.
                        return true;
                }
            }
            finally
            {
                this.Reset(ref resetPoint);
                this.Release(ref resetPoint);
            }
        }

        /// <summary>
        /// Is the following set of tokens, interpreted as a type, the type `var`?
        /// </summary>
        private bool IsVarType()
        {
            if (!this.CurrentToken.IsIdentifierVar())
            {
                return false;
            }

            switch (this.PeekToken(1).Kind)
            {
                case SyntaxKind.DotToken:
                case SyntaxKind.ColonColonToken:
                case SyntaxKind.OpenBracketToken:
                case SyntaxKind.AsteriskToken:
                case SyntaxKind.QuestionToken:
                case SyntaxKind.LessThanToken:
                    return false;
                default:
                    return true;
            }
        }

        private bool ScanDesignation(bool permitTuple)
        {
            switch (this.CurrentToken.Kind)
            {
                default:
                    return false;
                case SyntaxKind.IdentifierToken:
                    bool result = this.IsTrueIdentifier();
                    this.EatToken();
                    return result;
                case SyntaxKind.OpenParenToken:
                    if (!permitTuple)
                    {
                        return false;
                    }

                    bool sawComma = false;
                    while (true)
                    {
                        this.EatToken(); // consume the `(` or `,`
                        if (!ScanDesignation(permitTuple: true))
                        {
                            return false;
                        }
                        switch (this.CurrentToken.Kind)
                        {
                            case SyntaxKind.CloseParenToken:
                                this.EatToken();
                                return sawComma;
                            case SyntaxKind.CommaToken:
                                sawComma = true;
                                continue;
                            default:
                                return false;
                        }
                    }
            }
        }

        /// <summary>
        /// Here is the grammar being parsed:
        /// ``` antlr
        /// pattern
        /// 	: declaration_pattern
        /// 	| constant_pattern
        /// 	| deconstruction_pattern
        /// 	| property_pattern
        /// 	| discard_pattern
        /// 	;
        /// declaration_pattern
        /// 	: type identifier
        /// 	;
        /// constant_pattern
        /// 	: expression
        /// 	;
        /// deconstruction_pattern
        /// 	: type? '(' subpatterns? ')' property_subpattern? identifier?
        /// 	;
        /// subpatterns
        /// 	: subpattern
        /// 	| subpattern ',' subpatterns
        /// 	;
        /// subpattern
        /// 	: pattern
        /// 	| identifier ':' pattern
        /// 	;
        /// property_subpattern
        /// 	: '{' subpatterns? '}'
        /// 	;
        /// property_pattern
        /// 	: property_subpattern identifier?
        /// 	;
        /// discard_pattern
        /// 	: '_'
        /// 	;
        /// ```
        ///
        /// Priority is the ExpressionSyntax. It might return ExpressionSyntax which might be a constant pattern such as 'case 3:' 
        /// All constant expressions are converted to the constant pattern in the switch binder if it is a match statement.
        /// It is used for parsing patterns in the switch cases. It never returns constant pattern, because for a `case` we
        /// need to use a pre-pattern-matching syntax node for a constant case.
        /// </summary>
        /// <param name="forCase">prevents the use of "when" for the identifier</param>
        /// <returns></returns>
        private CSharpSyntaxNode ParseExpressionOrPattern(bool forCase, Precedence precedence)
        {
            // handle common error recovery situations during typing
            var tk = this.CurrentToken.Kind;
            switch (tk)
            {
                case SyntaxKind.CommaToken:
                case SyntaxKind.SemicolonToken:
                case SyntaxKind.CloseBraceToken:
                case SyntaxKind.CloseParenToken:
                case SyntaxKind.CloseBracketToken:
                case SyntaxKind.EqualsGreaterThanToken:
                    return this.ParseIdentifierName(ErrorCode.ERR_MissingPattern);
            }

            if (tk == SyntaxKind.IdentifierToken && this.CurrentToken.Text == "_")
            {
                // In a pattern, we reserve `_` as a wildcard. It cannot be used (with that spelling) as the
                // type of a declaration or recursive pattern, nor as a type in an in-type expression starting
                // in C# 7. The binder will give a diagnostic if
                // there is a usable symbol in scope by that name. You can always escape it, using `@_`.
                // PROTOTYPE(patterns2): Should we use the "contextual keyword" infrastructure for this?
                return _syntaxFactory.DiscardPattern(this.EatToken(SyntaxKind.IdentifierToken));
            }

            var resetPoint = this.GetResetPoint();
            try
            {
                TypeSyntax type = null;
                if ((SyntaxFacts.IsPredefinedType(tk) || tk == SyntaxKind.IdentifierToken) &&
                      // If it is a nameof, skip the 'if' and parse as an expression. 
                      (this.CurrentToken.ContextualKind != SyntaxKind.NameOfKeyword || this.PeekToken(1).Kind != SyntaxKind.OpenParenToken))
                {
                    type = this.ParseType(ParseTypeMode.DefinitePattern);
                    if (type.IsMissing)
                    {
                        // either it is not shaped like a type, or it is a constant expression.
                        this.Reset(ref resetPoint);
                        type = null;
                    }
                }

                PatternSyntax p = ParsePatternContinued(type, forCase);
                if (p != null)
                {
                    return (forCase && p is ConstantPatternSyntax c) ? c.expression : (CSharpSyntaxNode)p;
                }

                this.Reset(ref resetPoint);
                return this.ParseSubExpression(precedence);
            }
            finally
            {
                this.Release(ref resetPoint);
            }
        }

        private PatternSyntax ParsePatternContinued(TypeSyntax type, bool forCase)
        {
            bool parsePropertySubpattern(out PropertySubpatternSyntax propertySubpatternResult)
            {
                propertySubpatternResult = null;
                if (this.CurrentToken.Kind == SyntaxKind.OpenBraceToken)
                {
                    propertySubpatternResult = ParsePropertySubpattern();
                    return true;
                }

                return false;
            }

            bool parseDesignation(out VariableDesignationSyntax designationResult)
            {
                designationResult = null;
                if (this.IsTrueIdentifier() && (!forCase || this.CurrentToken.ContextualKind != SyntaxKind.WhenKeyword))
                {
                    designationResult = ParseSimpleDesignation();
                    return true;
                }

                return false;
            }

            bool looksLikeCast()
            {
                var resetPoint = this.GetResetPoint();
                bool result = this.ScanCast(forPattern: true);
                this.Reset(ref resetPoint);
                this.Release(ref resetPoint);
                return result;
            }

            if (type?.Kind == SyntaxKind.IdentifierName)
            {
                var typeIdentifier = (IdentifierNameSyntax)type;
                var typeIdentifierToken = typeIdentifier.Identifier;
                if (typeIdentifierToken.ContextualKind == SyntaxKind.VarKeyword)
                {
                    // we have a "var" pattern; "var" is not permitted to be a stand-in for a type (or a constant) in a pattern.
                    var varToken = ConvertToKeyword(typeIdentifierToken);
                    bool wasTupleDesignator = this.CurrentToken.Kind == SyntaxKind.OpenParenToken;
                    var varDesignation = ParseDesignation();
                    if (wasTupleDesignator)
                    {
                        return _syntaxFactory.VarPattern(varToken, varDesignation);
                    }
                    else
                    {
                        // PROTOTYPE(patterns2): we parse it as a declaration pattern when we have simple designation, for compatibility.
                        // PROTOTYPE(patterns2): can we change it to use a var pattern in all cases?
                        // PROTOTYPE(patterns2): For example: return _syntaxFactory.VarPattern(varIdentifier, varDesignation);
                        return _syntaxFactory.DeclarationPattern(_syntaxFactory.IdentifierName(typeIdentifierToken), varDesignation);
                    }
                }
            }

            if (this.CurrentToken.Kind == SyntaxKind.OpenParenToken && (type != null || !looksLikeCast()))
            {
                // It is possible this is a parenthesized (constant) expression.
                // We normalize later.
                ParseSubpatternList(
                    openToken: out SyntaxToken openParenToken,
                    subPatterns: out SeparatedSyntaxList<SubpatternElementSyntax> subPatterns,
                    closeToken: out SyntaxToken closeParenToken,
                    openKind: SyntaxKind.OpenParenToken,
                    closeKind: SyntaxKind.CloseParenToken);

                parsePropertySubpattern(out PropertySubpatternSyntax propertySubpattern0);
                parseDesignation(out VariableDesignationSyntax designation0);

                if (type == null &&
                    propertySubpattern0 == null &&
                    designation0 == null &&
                    subPatterns.Count == 1 &&
                    subPatterns[0].NameColon == null)
                {
                    if (subPatterns[0].Pattern is ConstantPatternSyntax cp)
                    {
                        // There is an ambiguity between a deconstruction pattern `(` pattern `)`
                        // and a constant expression pattern that happens to be parenthesized.
<<<<<<< HEAD
                        // Per 2017-11-20 LDM we treat such syntax as a parenthseized expression always.
=======
                        // We treat such syntax as a parenthesized expression always.
>>>>>>> fad701c6
                        return _syntaxFactory.ConstantPattern(_syntaxFactory.ParenthesizedExpression(openParenToken, cp.Expression, closeParenToken));
                    }
                }

                var result = _syntaxFactory.DeconstructionPattern(type, openParenToken, subPatterns, closeParenToken, propertySubpattern0, designation0);

                // 2017-11-20 LDM decision is to disallow a deconstruction pattern that contains just a
                // single subpattern but for which the type is omitted.
                // This keeps the design space open for using parentheses for grouping patterns in the future, e.g. if we introduce `or` and
                // `and` patterns. We may add other ways to disambiguate later (e.g. a property subpattern or a trailing comma inside the parens).
                return (type == null && subPatterns.Count == 1) ? this.AddError(result, ErrorCode.ERR_SingleElementPositionalPatternRequiresType) : result;
            }

            if (parsePropertySubpattern(out PropertySubpatternSyntax propertySubpattern))
            {
                parseDesignation(out VariableDesignationSyntax designation0);
                return _syntaxFactory.PropertyPattern(type, propertySubpattern, designation0);
            }

            if (type != null && parseDesignation(out VariableDesignationSyntax designation))
            {
                return _syntaxFactory.DeclarationPattern(type, designation);
            }

            // let the caller fall back to its default (expression or type)
            return null;
        }

        private PatternSyntax ParsePattern(Precedence precedence)
        {
            var node = ParseExpressionOrPattern(forCase: false, precedence: precedence);
            switch (node)
            {
                case PatternSyntax pattern:
                    return pattern;
                case ExpressionSyntax expression:
                    return _syntaxFactory.ConstantPattern(expression);
                default:
                    throw ExceptionUtilities.UnexpectedValue(node);
            }
        }

        private PropertySubpatternSyntax ParsePropertySubpattern()
        {
            ParseSubpatternList(
                openToken: out SyntaxToken openBraceToken,
                subPatterns: out SeparatedSyntaxList<SubpatternElementSyntax> subPatterns,
                closeToken: out SyntaxToken closeBraceToken,
                openKind: SyntaxKind.OpenBraceToken,
                closeKind: SyntaxKind.CloseBraceToken);
            return _syntaxFactory.PropertySubpattern(openBraceToken, subPatterns, closeBraceToken);
        }

        private void ParseSubpatternList(
            out SyntaxToken openToken,
            out SeparatedSyntaxList<SubpatternElementSyntax> subPatterns,
            out SyntaxToken closeToken,
            SyntaxKind openKind,
            SyntaxKind closeKind)
        {
            Debug.Assert(openKind == SyntaxKind.OpenParenToken || openKind == SyntaxKind.OpenBraceToken);
            Debug.Assert(closeKind == SyntaxKind.CloseParenToken || closeKind == SyntaxKind.CloseBraceToken);
            Debug.Assert((openKind == SyntaxKind.OpenParenToken) == (closeKind == SyntaxKind.CloseParenToken));
            Debug.Assert(openKind == this.CurrentToken.Kind);

            openToken = this.EatToken(openKind);
            var list = _pool.AllocateSeparated<SubpatternElementSyntax>();
            try
            {
                tryAgain:

                if (this.IsPossibleSubpatternElement() || this.CurrentToken.Kind == SyntaxKind.CommaToken)
                {
                    // first pattern
                    list.Add(this.ParseSubpatternElement());

                    // additional patterns
                    while (true)
                    {
                        if (this.CurrentToken.Kind == SyntaxKind.CloseParenToken ||
                            this.CurrentToken.Kind == SyntaxKind.CloseBraceToken ||
                            this.CurrentToken.Kind == SyntaxKind.SemicolonToken)
                        {
                            break;
                        }
                        else if (this.CurrentToken.Kind == SyntaxKind.CommaToken || this.IsPossibleSubpatternElement())
                        {
                            list.AddSeparator(this.EatToken(SyntaxKind.CommaToken));
                            list.Add(this.ParseSubpatternElement());
                            continue;
                        }
                        else if (this.SkipBadPatternListTokens(ref openToken, list, SyntaxKind.CommaToken, closeKind) == PostSkipAction.Abort)
                        {
                            break;
                        }
                    }
                }
                else if (this.SkipBadPatternListTokens(ref openToken, list, SyntaxKind.IdentifierToken, closeKind) == PostSkipAction.Continue)
                {
                    goto tryAgain;
                }

                closeToken = this.EatToken(closeKind);
                subPatterns = list.ToList();
            }
            finally
            {
                _pool.Free(list);
            }
        }

        private SubpatternElementSyntax ParseSubpatternElement()
        {
            NameColonSyntax nameColon = null;
            if (this.CurrentToken.Kind == SyntaxKind.IdentifierToken && this.PeekToken(1).Kind == SyntaxKind.ColonToken)
            {
                var name = this.ParseIdentifierName();
                var colon = this.EatToken(SyntaxKind.ColonToken);
                nameColon = _syntaxFactory.NameColon(name, colon);
            }

            var pattern = ParsePattern(Precedence.Ternary);
            return this._syntaxFactory.SubpatternElement(nameColon, pattern);
        }

        /// <summary>
        /// Check the next token to see if it is valid as the first token of a subpattern element.
        /// Used to assist in error recovery for subpattern lists (e.g. determining which tokens to skip)
        /// to ensure we make forward progress during recovery.
        /// </summary>
        private bool IsPossibleSubpatternElement()
        {
            return this.IsPossibleExpression() || this.CurrentToken.Kind == SyntaxKind.OpenBraceToken;
        }

        private PostSkipAction SkipBadPatternListTokens(
            ref SyntaxToken open,
            SeparatedSyntaxListBuilder<SubpatternElementSyntax> list,
            SyntaxKind expected,
            SyntaxKind closeKind)
        {
            return this.SkipBadSeparatedListTokensWithExpectedKind(ref open, list,
                p => p.CurrentToken.Kind != SyntaxKind.CommaToken && !p.IsPossibleSubpatternElement(),
                p => p.CurrentToken.Kind == closeKind || p.CurrentToken.Kind == SyntaxKind.SemicolonToken || p.IsTerminator(),
                expected);
        }
    }
}<|MERGE_RESOLUTION|>--- conflicted
+++ resolved
@@ -454,11 +454,7 @@
                     {
                         // There is an ambiguity between a deconstruction pattern `(` pattern `)`
                         // and a constant expression pattern that happens to be parenthesized.
-<<<<<<< HEAD
-                        // Per 2017-11-20 LDM we treat such syntax as a parenthseized expression always.
-=======
-                        // We treat such syntax as a parenthesized expression always.
->>>>>>> fad701c6
+                        // Per 2017-11-20 LDM we treat such syntax as a parenthesized expression always.
                         return _syntaxFactory.ConstantPattern(_syntaxFactory.ParenthesizedExpression(openParenToken, cp.Expression, closeParenToken));
                     }
                 }
