﻿// Copyright (c) Microsoft.  All Rights Reserved.  Licensed under the Apache License, Version 2.0.  See License.txt in the project root for license information.

using System.Collections.Generic;

namespace Microsoft.CodeAnalysis.CSharp
{
    public static partial class SyntaxFacts
    {
        public static bool IsKeywordKind(SyntaxKind kind)
        {
            return IsReservedKeyword(kind) || IsContextualKeyword(kind);
        }

        public static IEnumerable<SyntaxKind> GetReservedKeywordKinds()
        {
            for (int i = (int)SyntaxKind.BoolKeyword; i <= (int)SyntaxKind.ImplicitKeyword; i++)
            {
                yield return (SyntaxKind)i;
            }
        }

        public static IEnumerable<SyntaxKind> GetKeywordKinds()
        {
            foreach (var reserved in GetReservedKeywordKinds())
            {
                yield return reserved;
            }

            foreach (var contextual in GetContextualKeywordKinds())
            {
                yield return contextual;
            }
        }

        public static bool IsReservedKeyword(SyntaxKind kind)
        {
            return kind >= SyntaxKind.BoolKeyword && kind <= SyntaxKind.ImplicitKeyword;
        }

        public static bool IsAttributeTargetSpecifier(SyntaxKind kind)
        {
            switch (kind)
            {
                case SyntaxKind.AssemblyKeyword:
                case SyntaxKind.ModuleKeyword:
                    return true;
                default:
                    return false;
            }
        }

        public static bool IsAccessibilityModifier(SyntaxKind kind)
        {
            switch (kind)
            {
                case SyntaxKind.PrivateKeyword:
                case SyntaxKind.ProtectedKeyword:
                case SyntaxKind.InternalKeyword:
                case SyntaxKind.PublicKeyword:
                    return true;
                default:
                    return false;
            }
        }

        public static bool IsPreprocessorKeyword(SyntaxKind kind)
        {
            switch (kind)
            {
                case SyntaxKind.TrueKeyword:
                case SyntaxKind.FalseKeyword:
                case SyntaxKind.DefaultKeyword:
                case SyntaxKind.IfKeyword:
                case SyntaxKind.ElseKeyword:
                case SyntaxKind.ElifKeyword:
                case SyntaxKind.EndIfKeyword:
                case SyntaxKind.RegionKeyword:
                case SyntaxKind.EndRegionKeyword:
                case SyntaxKind.DefineKeyword:
                case SyntaxKind.UndefKeyword:
                case SyntaxKind.WarningKeyword:
                case SyntaxKind.ErrorKeyword:
                case SyntaxKind.LineKeyword:
                case SyntaxKind.PragmaKeyword:
                case SyntaxKind.HiddenKeyword:
                case SyntaxKind.ChecksumKeyword:
                case SyntaxKind.DisableKeyword:
                case SyntaxKind.RestoreKeyword:
                case SyntaxKind.ReferenceKeyword:
                case SyntaxKind.LoadKeyword:
                    return true;
                default:
                    return false;
            }
        }

        /// <summary>
        /// Some preprocessor keywords are only keywords when they appear after a
        /// hash sign (#).  For these keywords, the lexer will produce tokens with
        /// Kind = SyntaxKind.IdentifierToken and ContextualKind set to the keyword
        /// SyntaxKind.
        /// </summary>
        /// <remarks>
        /// This wrinkle is specifically not publicly exposed.
        /// </remarks>
        internal static bool IsPreprocessorContextualKeyword(SyntaxKind kind)
        {
            switch (kind)
            {
                case SyntaxKind.TrueKeyword:
                case SyntaxKind.FalseKeyword:
                case SyntaxKind.DefaultKeyword:
                case SyntaxKind.HiddenKeyword:
                case SyntaxKind.ChecksumKeyword:
                case SyntaxKind.DisableKeyword:
                case SyntaxKind.RestoreKeyword:
                    return false;
                default:
                    return IsPreprocessorKeyword(kind);
            }
        }

        public static IEnumerable<SyntaxKind> GetPreprocessorKeywordKinds()
        {
            yield return SyntaxKind.TrueKeyword;
            yield return SyntaxKind.FalseKeyword;
            yield return SyntaxKind.DefaultKeyword;
            yield return SyntaxKind.HiddenKeyword;
            for (int i = (int)SyntaxKind.ElifKeyword; i <= (int)SyntaxKind.RestoreKeyword; i++)
            {
                yield return (SyntaxKind)i;
            }
        }

        public static bool IsPunctuation(SyntaxKind kind)
        {
            return kind >= SyntaxKind.TildeToken && kind <= SyntaxKind.PercentEqualsToken;
        }

        public static bool IsLanguagePunctuation(SyntaxKind kind)
        {
            return IsPunctuation(kind) && !IsPreprocessorKeyword(kind) && !IsDebuggerSpecialPunctuation(kind);
        }

        public static bool IsPreprocessorPunctuation(SyntaxKind kind)
        {
            return kind == SyntaxKind.HashToken;
        }

        private static bool IsDebuggerSpecialPunctuation(SyntaxKind kind)
        {
            // TODO: What about "<>f_AnonymousMethod"? Or "123#"? What's this used for?
            return kind == SyntaxKind.DollarToken;
        }

        public static IEnumerable<SyntaxKind> GetPunctuationKinds()
        {
            for (int i = (int)SyntaxKind.TildeToken; i <= (int)SyntaxKind.PercentEqualsToken; i++)
            {
                yield return (SyntaxKind)i;
            }
        }

        public static bool IsPunctuationOrKeyword(SyntaxKind kind)
        {
            return kind >= SyntaxKind.TildeToken && kind <= SyntaxKind.EndOfFileToken;
        }

        internal static bool IsLiteral(SyntaxKind kind)
        {
            switch (kind)
            {
                case SyntaxKind.IdentifierToken:
                case SyntaxKind.StringLiteralToken:
                case SyntaxKind.CharacterLiteralToken:
                case SyntaxKind.NumericLiteralToken:
                case SyntaxKind.XmlTextLiteralToken:
                case SyntaxKind.XmlTextLiteralNewLineToken:
                case SyntaxKind.XmlEntityLiteralToken:
                    //case SyntaxKind.Unknown:
                    return true;
                default:
                    return false;
            }
        }

        public static bool IsAnyToken(SyntaxKind kind)
        {
            if (kind >= SyntaxKind.TildeToken && kind < SyntaxKind.EndOfLineTrivia) return true;
            switch (kind)
            {
                case SyntaxKind.InterpolatedStringToken:
                case SyntaxKind.InterpolatedStringStartToken:
                case SyntaxKind.InterpolatedVerbatimStringStartToken:
                case SyntaxKind.InterpolatedStringTextToken:
                case SyntaxKind.InterpolatedStringEndToken:
                case SyntaxKind.LoadKeyword:
                case SyntaxKind.UnderscoreToken:
                    return true;
                default:
                    return false;
            }
        }

        public static bool IsTrivia(SyntaxKind kind)
        {
            switch (kind)
            {
                case SyntaxKind.EndOfLineTrivia:
                case SyntaxKind.WhitespaceTrivia:
                case SyntaxKind.SingleLineCommentTrivia:
                case SyntaxKind.MultiLineCommentTrivia:
                case SyntaxKind.SingleLineDocumentationCommentTrivia:
                case SyntaxKind.MultiLineDocumentationCommentTrivia:
                case SyntaxKind.DisabledTextTrivia:
                case SyntaxKind.DocumentationCommentExteriorTrivia:
                case SyntaxKind.ConflictMarkerTrivia:
                    return true;
                default:
                    return IsPreprocessorDirective(kind);
            }
        }

        public static bool IsPreprocessorDirective(SyntaxKind kind)
        {
            switch (kind)
            {
                case SyntaxKind.IfDirectiveTrivia:
                case SyntaxKind.ElifDirectiveTrivia:
                case SyntaxKind.ElseDirectiveTrivia:
                case SyntaxKind.EndIfDirectiveTrivia:
                case SyntaxKind.RegionDirectiveTrivia:
                case SyntaxKind.EndRegionDirectiveTrivia:
                case SyntaxKind.DefineDirectiveTrivia:
                case SyntaxKind.UndefDirectiveTrivia:
                case SyntaxKind.ErrorDirectiveTrivia:
                case SyntaxKind.WarningDirectiveTrivia:
                case SyntaxKind.LineDirectiveTrivia:
                case SyntaxKind.PragmaWarningDirectiveTrivia:
                case SyntaxKind.PragmaChecksumDirectiveTrivia:
                case SyntaxKind.ReferenceDirectiveTrivia:
                case SyntaxKind.LoadDirectiveTrivia:
                case SyntaxKind.BadDirectiveTrivia:
                case SyntaxKind.ShebangDirectiveTrivia:
                    return true;
                default:
                    return false;
            }
        }

        public static bool IsName(SyntaxKind kind)
        {
            switch (kind)
            {
                case SyntaxKind.IdentifierName:
                case SyntaxKind.GenericName:
                case SyntaxKind.QualifiedName:
                case SyntaxKind.AliasQualifiedName:
                    return true;
                default:
                    return false;
            }
        }

        public static bool IsPredefinedType(SyntaxKind kind)
        {
            switch (kind)
            {
                case SyntaxKind.BoolKeyword:
                case SyntaxKind.ByteKeyword:
                case SyntaxKind.SByteKeyword:
                case SyntaxKind.IntKeyword:
                case SyntaxKind.UIntKeyword:
                case SyntaxKind.ShortKeyword:
                case SyntaxKind.UShortKeyword:
                case SyntaxKind.LongKeyword:
                case SyntaxKind.ULongKeyword:
                case SyntaxKind.FloatKeyword:
                case SyntaxKind.DoubleKeyword:
                case SyntaxKind.DecimalKeyword:
                case SyntaxKind.StringKeyword:
                case SyntaxKind.CharKeyword:
                case SyntaxKind.ObjectKeyword:
                case SyntaxKind.VoidKeyword:
                    return true;
                default:
                    return false;
            }
        }

        public static bool IsTypeSyntax(SyntaxKind kind)
        {
            switch (kind)
            {
                case SyntaxKind.ArrayType:
                case SyntaxKind.PointerType:
                case SyntaxKind.NullableType:
                case SyntaxKind.PredefinedType:
                case SyntaxKind.TupleType:
                    return true;
                default:
                    return IsName(kind);
            }
        }

        public static bool IsTypeDeclaration(SyntaxKind kind)
        {
            switch (kind)
            {
                case SyntaxKind.DelegateDeclaration:
                case SyntaxKind.EnumDeclaration:
                case SyntaxKind.ClassDeclaration:
                case SyntaxKind.StructDeclaration:
                case SyntaxKind.InterfaceDeclaration:
                    return true;

                default:
                    return false;
            }
        }

        /// <summary>
        /// Member declarations that can appear in global code (other than type declarations).
        /// </summary>
        public static bool IsGlobalMemberDeclaration(SyntaxKind kind)
        {
            switch (kind)
            {
                case SyntaxKind.GlobalStatement:
                case SyntaxKind.FieldDeclaration:
                case SyntaxKind.MethodDeclaration:
                case SyntaxKind.PropertyDeclaration:
                case SyntaxKind.EventDeclaration:
                case SyntaxKind.EventFieldDeclaration:
                    return true;
            }
            return false;
        }

        public static bool IsNamespaceMemberDeclaration(SyntaxKind kind)
        {
            switch (kind)
            {
                case SyntaxKind.ClassDeclaration:
                case SyntaxKind.StructDeclaration:
                case SyntaxKind.InterfaceDeclaration:
                case SyntaxKind.DelegateDeclaration:
                case SyntaxKind.EnumDeclaration:
                case SyntaxKind.NamespaceDeclaration:
                    return true;
                default:
                    return false;
            }
        }

        public static bool IsAnyUnaryExpression(SyntaxKind token)
        {
            return IsPrefixUnaryExpression(token) || IsPostfixUnaryExpression(token);
        }

        public static bool IsPrefixUnaryExpression(SyntaxKind token)
        {
            return GetPrefixUnaryExpression(token) != SyntaxKind.None;
        }

        public static bool IsPrefixUnaryExpressionOperatorToken(SyntaxKind token)
        {
            return GetPrefixUnaryExpression(token) != SyntaxKind.None;
        }

        public static SyntaxKind GetPrefixUnaryExpression(SyntaxKind token)
        {
            switch (token)
            {
                case SyntaxKind.PlusToken:
                    return SyntaxKind.UnaryPlusExpression;
                case SyntaxKind.MinusToken:
                    return SyntaxKind.UnaryMinusExpression;
                case SyntaxKind.TildeToken:
                    return SyntaxKind.BitwiseNotExpression;
                case SyntaxKind.ExclamationToken:
                    return SyntaxKind.LogicalNotExpression;
                case SyntaxKind.PlusPlusToken:
                    return SyntaxKind.PreIncrementExpression;
                case SyntaxKind.MinusMinusToken:
                    return SyntaxKind.PreDecrementExpression;
                case SyntaxKind.AmpersandToken:
                    return SyntaxKind.AddressOfExpression;
                case SyntaxKind.AsteriskToken:
                    return SyntaxKind.PointerIndirectionExpression;
                case SyntaxKind.CaretToken:
                    return SyntaxKind.IndexExpression;
                default:
                    return SyntaxKind.None;
            }
        }

        public static bool IsPostfixUnaryExpression(SyntaxKind token)
        {
            return GetPostfixUnaryExpression(token) != SyntaxKind.None;
        }

        public static bool IsPostfixUnaryExpressionToken(SyntaxKind token)
        {
            return GetPostfixUnaryExpression(token) != SyntaxKind.None;
        }

        public static SyntaxKind GetPostfixUnaryExpression(SyntaxKind token)
        {
            switch (token)
            {
                case SyntaxKind.PlusPlusToken:
                    return SyntaxKind.PostIncrementExpression;
                case SyntaxKind.MinusMinusToken:
                    return SyntaxKind.PostDecrementExpression;
                case SyntaxKind.ExclamationToken:
                    return SyntaxKind.SuppressNullableWarningExpression;
                default:
                    return SyntaxKind.None;
            }
        }

        internal static bool IsIncrementOrDecrementOperator(SyntaxKind token)
        {
            switch (token)
            {
                case SyntaxKind.PlusPlusToken:
                case SyntaxKind.MinusMinusToken:
                    return true;
                default:
                    return false;
            }
        }

        public static bool IsUnaryOperatorDeclarationToken(SyntaxKind token)
        {
            return IsPrefixUnaryExpressionOperatorToken(token) ||
                   token == SyntaxKind.TrueKeyword ||
                   token == SyntaxKind.FalseKeyword;
        }

        public static bool IsAnyOverloadableOperator(SyntaxKind kind)
        {
            return IsOverloadableBinaryOperator(kind) || IsOverloadableUnaryOperator(kind);
        }

        public static bool IsOverloadableBinaryOperator(SyntaxKind kind)
        {
            switch (kind)
            {
                case SyntaxKind.PlusToken:
                case SyntaxKind.MinusToken:
                case SyntaxKind.AsteriskToken:
                case SyntaxKind.SlashToken:
                case SyntaxKind.PercentToken:
                case SyntaxKind.CaretToken:
                case SyntaxKind.AmpersandToken:
                case SyntaxKind.BarToken:
                case SyntaxKind.EqualsEqualsToken:
                case SyntaxKind.LessThanToken:
                case SyntaxKind.LessThanEqualsToken:
                case SyntaxKind.LessThanLessThanToken:
                case SyntaxKind.GreaterThanToken:
                case SyntaxKind.GreaterThanEqualsToken:
                case SyntaxKind.GreaterThanGreaterThanToken:
                case SyntaxKind.ExclamationEqualsToken:
                    return true;
                default:
                    return false;
            }
        }

        public static bool IsOverloadableUnaryOperator(SyntaxKind kind)
        {
            switch (kind)
            {
                case SyntaxKind.PlusToken:
                case SyntaxKind.MinusToken:
                case SyntaxKind.TildeToken:
                case SyntaxKind.ExclamationToken:
                case SyntaxKind.PlusPlusToken:
                case SyntaxKind.MinusMinusToken:
                case SyntaxKind.TrueKeyword:
                case SyntaxKind.FalseKeyword:
                    return true;
                default:
                    return false;
            }
        }

        public static bool IsPrimaryFunction(SyntaxKind keyword)
        {
            return GetPrimaryFunction(keyword) != SyntaxKind.None;
        }

        public static SyntaxKind GetPrimaryFunction(SyntaxKind keyword)
        {
            switch (keyword)
            {
                case SyntaxKind.MakeRefKeyword:
                    return SyntaxKind.MakeRefExpression;
                case SyntaxKind.RefTypeKeyword:
                    return SyntaxKind.RefTypeExpression;
                case SyntaxKind.RefValueKeyword:
                    return SyntaxKind.RefValueExpression;
                case SyntaxKind.CheckedKeyword:
                    return SyntaxKind.CheckedExpression;
                case SyntaxKind.UncheckedKeyword:
                    return SyntaxKind.UncheckedExpression;
                case SyntaxKind.DefaultKeyword:
                    return SyntaxKind.DefaultExpression;
                case SyntaxKind.TypeOfKeyword:
                    return SyntaxKind.TypeOfExpression;
                case SyntaxKind.SizeOfKeyword:
                    return SyntaxKind.SizeOfExpression;
                default:
                    return SyntaxKind.None;
            }
        }

        public static bool IsLiteralExpression(SyntaxKind token)
        {
            return GetLiteralExpression(token) != SyntaxKind.None;
        }

        public static SyntaxKind GetLiteralExpression(SyntaxKind token)
        {
            switch (token)
            {
                case SyntaxKind.StringLiteralToken:
                    return SyntaxKind.StringLiteralExpression;
                case SyntaxKind.CharacterLiteralToken:
                    return SyntaxKind.CharacterLiteralExpression;
                case SyntaxKind.NumericLiteralToken:
                    return SyntaxKind.NumericLiteralExpression;
                case SyntaxKind.NullKeyword:
                    return SyntaxKind.NullLiteralExpression;
                case SyntaxKind.TrueKeyword:
                    return SyntaxKind.TrueLiteralExpression;
                case SyntaxKind.FalseKeyword:
                    return SyntaxKind.FalseLiteralExpression;
                case SyntaxKind.ArgListKeyword:
                    return SyntaxKind.ArgListExpression;
                default:
                    return SyntaxKind.None;
            }
        }

        public static bool IsInstanceExpression(SyntaxKind token)
        {
            return GetInstanceExpression(token) != SyntaxKind.None;
        }

        public static SyntaxKind GetInstanceExpression(SyntaxKind token)
        {
            switch (token)
            {
                case SyntaxKind.ThisKeyword:
                    return SyntaxKind.ThisExpression;
                case SyntaxKind.BaseKeyword:
                    return SyntaxKind.BaseExpression;
                default:
                    return SyntaxKind.None;
            }
        }

        public static bool IsBinaryExpression(SyntaxKind token)
        {
            return GetBinaryExpression(token) != SyntaxKind.None;
        }

        public static bool IsBinaryExpressionOperatorToken(SyntaxKind token)
        {
            return GetBinaryExpression(token) != SyntaxKind.None;
        }

        public static SyntaxKind GetBinaryExpression(SyntaxKind token)
        {
            switch (token)
            {
                case SyntaxKind.QuestionQuestionToken:
                    return SyntaxKind.CoalesceExpression;
                case SyntaxKind.IsKeyword:
                    return SyntaxKind.IsExpression;
                case SyntaxKind.AsKeyword:
                    return SyntaxKind.AsExpression;
                case SyntaxKind.BarToken:
                    return SyntaxKind.BitwiseOrExpression;
                case SyntaxKind.CaretToken:
                    return SyntaxKind.ExclusiveOrExpression;
                case SyntaxKind.AmpersandToken:
                    return SyntaxKind.BitwiseAndExpression;
                case SyntaxKind.EqualsEqualsToken:
                    return SyntaxKind.EqualsExpression;
                case SyntaxKind.ExclamationEqualsToken:
                    return SyntaxKind.NotEqualsExpression;
                case SyntaxKind.LessThanToken:
                    return SyntaxKind.LessThanExpression;
                case SyntaxKind.LessThanEqualsToken:
                    return SyntaxKind.LessThanOrEqualExpression;
                case SyntaxKind.GreaterThanToken:
                    return SyntaxKind.GreaterThanExpression;
                case SyntaxKind.GreaterThanEqualsToken:
                    return SyntaxKind.GreaterThanOrEqualExpression;
                case SyntaxKind.LessThanLessThanToken:
                    return SyntaxKind.LeftShiftExpression;
                case SyntaxKind.GreaterThanGreaterThanToken:
                    return SyntaxKind.RightShiftExpression;
                case SyntaxKind.PlusToken:
                    return SyntaxKind.AddExpression;
                case SyntaxKind.MinusToken:
                    return SyntaxKind.SubtractExpression;
                case SyntaxKind.AsteriskToken:
                    return SyntaxKind.MultiplyExpression;
                case SyntaxKind.SlashToken:
                    return SyntaxKind.DivideExpression;
                case SyntaxKind.PercentToken:
                    return SyntaxKind.ModuloExpression;
                case SyntaxKind.AmpersandAmpersandToken:
                    return SyntaxKind.LogicalAndExpression;
                case SyntaxKind.BarBarToken:
                    return SyntaxKind.LogicalOrExpression;
                default:
                    return SyntaxKind.None;
            }
        }

        public static bool IsAssignmentExpression(SyntaxKind kind)
        {
            switch (kind)
            {
                case SyntaxKind.CoalesceAssignmentExpression:
                case SyntaxKind.OrAssignmentExpression:
                case SyntaxKind.AndAssignmentExpression:
                case SyntaxKind.ExclusiveOrAssignmentExpression:
                case SyntaxKind.LeftShiftAssignmentExpression:
                case SyntaxKind.RightShiftAssignmentExpression:
                case SyntaxKind.AddAssignmentExpression:
                case SyntaxKind.SubtractAssignmentExpression:
                case SyntaxKind.MultiplyAssignmentExpression:
                case SyntaxKind.DivideAssignmentExpression:
                case SyntaxKind.ModuloAssignmentExpression:
                case SyntaxKind.SimpleAssignmentExpression:
                    return true;
                default:
                    return false;
            }
        }

        public static bool IsAssignmentExpressionOperatorToken(SyntaxKind token)
        {
            switch (token)
            {
                case SyntaxKind.QuestionQuestionEqualsToken:
                case SyntaxKind.BarEqualsToken:
                case SyntaxKind.AmpersandEqualsToken:
                case SyntaxKind.CaretEqualsToken:
                case SyntaxKind.LessThanLessThanEqualsToken:
                case SyntaxKind.GreaterThanGreaterThanEqualsToken:
                case SyntaxKind.PlusEqualsToken:
                case SyntaxKind.MinusEqualsToken:
                case SyntaxKind.AsteriskEqualsToken:
                case SyntaxKind.SlashEqualsToken:
                case SyntaxKind.PercentEqualsToken:
                case SyntaxKind.EqualsToken:
                    return true;
                default:
                    return false;
            }
        }

        public static SyntaxKind GetAssignmentExpression(SyntaxKind token)
        {
            switch (token)
            {
                case SyntaxKind.BarEqualsToken:
                    return SyntaxKind.OrAssignmentExpression;
                case SyntaxKind.AmpersandEqualsToken:
                    return SyntaxKind.AndAssignmentExpression;
                case SyntaxKind.CaretEqualsToken:
                    return SyntaxKind.ExclusiveOrAssignmentExpression;
                case SyntaxKind.LessThanLessThanEqualsToken:
                    return SyntaxKind.LeftShiftAssignmentExpression;
                case SyntaxKind.GreaterThanGreaterThanEqualsToken:
                    return SyntaxKind.RightShiftAssignmentExpression;
                case SyntaxKind.PlusEqualsToken:
                    return SyntaxKind.AddAssignmentExpression;
                case SyntaxKind.MinusEqualsToken:
                    return SyntaxKind.SubtractAssignmentExpression;
                case SyntaxKind.AsteriskEqualsToken:
                    return SyntaxKind.MultiplyAssignmentExpression;
                case SyntaxKind.SlashEqualsToken:
                    return SyntaxKind.DivideAssignmentExpression;
                case SyntaxKind.PercentEqualsToken:
                    return SyntaxKind.ModuloAssignmentExpression;
                case SyntaxKind.EqualsToken:
                    return SyntaxKind.SimpleAssignmentExpression;
                case SyntaxKind.QuestionQuestionEqualsToken:
                    return SyntaxKind.CoalesceAssignmentExpression;
                default:
                    return SyntaxKind.None;
            }
        }

        public static SyntaxKind GetCheckStatement(SyntaxKind keyword)
        {
            switch (keyword)
            {
                case SyntaxKind.CheckedKeyword:
                    return SyntaxKind.CheckedStatement;
                case SyntaxKind.UncheckedKeyword:
                    return SyntaxKind.UncheckedStatement;
                default:
                    return SyntaxKind.None;
            }
        }

        public static SyntaxKind GetAccessorDeclarationKind(SyntaxKind keyword)
        {
            switch (keyword)
            {
                case SyntaxKind.GetKeyword:
                    return SyntaxKind.GetAccessorDeclaration;
                case SyntaxKind.SetKeyword:
                    return SyntaxKind.SetAccessorDeclaration;
                case SyntaxKind.AddKeyword:
                    return SyntaxKind.AddAccessorDeclaration;
                case SyntaxKind.RemoveKeyword:
                    return SyntaxKind.RemoveAccessorDeclaration;
                default:
                    return SyntaxKind.None;
            }
        }

        public static bool IsAccessorDeclaration(SyntaxKind kind)
        {
            switch (kind)
            {
                case SyntaxKind.GetAccessorDeclaration:
                case SyntaxKind.SetAccessorDeclaration:
                case SyntaxKind.AddAccessorDeclaration:
                case SyntaxKind.RemoveAccessorDeclaration:
                    return true;
                default:
                    return false;
            }
        }

        public static bool IsAccessorDeclarationKeyword(SyntaxKind keyword)
        {
            switch (keyword)
            {
                case SyntaxKind.GetKeyword:
                case SyntaxKind.SetKeyword:
                case SyntaxKind.AddKeyword:
                case SyntaxKind.RemoveKeyword:
                    return true;
                default:
                    return false;
            }
        }

        public static SyntaxKind GetSwitchLabelKind(SyntaxKind keyword)
        {
            switch (keyword)
            {
                case SyntaxKind.CaseKeyword:
                    return SyntaxKind.CaseSwitchLabel;
                case SyntaxKind.DefaultKeyword:
                    return SyntaxKind.DefaultSwitchLabel;
                default:
                    return SyntaxKind.None;
            }
        }

        public static SyntaxKind GetBaseTypeDeclarationKind(SyntaxKind kind)
        {
            return kind == SyntaxKind.EnumKeyword ? SyntaxKind.EnumDeclaration : GetTypeDeclarationKind(kind);
        }

        public static SyntaxKind GetTypeDeclarationKind(SyntaxKind kind)
        {
            switch (kind)
            {
                case SyntaxKind.ClassKeyword:
                    return SyntaxKind.ClassDeclaration;
                case SyntaxKind.StructKeyword:
                    return SyntaxKind.StructDeclaration;
                case SyntaxKind.InterfaceKeyword:
                    return SyntaxKind.InterfaceDeclaration;
                default:
                    return SyntaxKind.None;
            }
        }

        public static SyntaxKind GetKeywordKind(string text)
        {
            switch (text)
            {
                case "bool":
                    return SyntaxKind.BoolKeyword;
                case "byte":
                    return SyntaxKind.ByteKeyword;
                case "sbyte":
                    return SyntaxKind.SByteKeyword;
                case "short":
                    return SyntaxKind.ShortKeyword;
                case "ushort":
                    return SyntaxKind.UShortKeyword;
                case "int":
                    return SyntaxKind.IntKeyword;
                case "uint":
                    return SyntaxKind.UIntKeyword;
                case "long":
                    return SyntaxKind.LongKeyword;
                case "ulong":
                    return SyntaxKind.ULongKeyword;
                case "double":
                    return SyntaxKind.DoubleKeyword;
                case "float":
                    return SyntaxKind.FloatKeyword;
                case "decimal":
                    return SyntaxKind.DecimalKeyword;
                case "string":
                    return SyntaxKind.StringKeyword;
                case "char":
                    return SyntaxKind.CharKeyword;
                case "void":
                    return SyntaxKind.VoidKeyword;
                case "object":
                    return SyntaxKind.ObjectKeyword;
                case "typeof":
                    return SyntaxKind.TypeOfKeyword;
                case "sizeof":
                    return SyntaxKind.SizeOfKeyword;
                case "null":
                    return SyntaxKind.NullKeyword;
                case "true":
                    return SyntaxKind.TrueKeyword;
                case "false":
                    return SyntaxKind.FalseKeyword;
                case "if":
                    return SyntaxKind.IfKeyword;
                case "else":
                    return SyntaxKind.ElseKeyword;
                case "while":
                    return SyntaxKind.WhileKeyword;
                case "for":
                    return SyntaxKind.ForKeyword;
                case "foreach":
                    return SyntaxKind.ForEachKeyword;
                case "do":
                    return SyntaxKind.DoKeyword;
                case "switch":
                    return SyntaxKind.SwitchKeyword;
                case "case":
                    return SyntaxKind.CaseKeyword;
                case "default":
                    return SyntaxKind.DefaultKeyword;
                case "lock":
                    return SyntaxKind.LockKeyword;
                case "try":
                    return SyntaxKind.TryKeyword;
                case "throw":
                    return SyntaxKind.ThrowKeyword;
                case "catch":
                    return SyntaxKind.CatchKeyword;
                case "finally":
                    return SyntaxKind.FinallyKeyword;
                case "goto":
                    return SyntaxKind.GotoKeyword;
                case "break":
                    return SyntaxKind.BreakKeyword;
                case "continue":
                    return SyntaxKind.ContinueKeyword;
                case "return":
                    return SyntaxKind.ReturnKeyword;
                case "public":
                    return SyntaxKind.PublicKeyword;
                case "private":
                    return SyntaxKind.PrivateKeyword;
                case "internal":
                    return SyntaxKind.InternalKeyword;
                case "protected":
                    return SyntaxKind.ProtectedKeyword;
                case "static":
                    return SyntaxKind.StaticKeyword;
                case "readonly":
                    return SyntaxKind.ReadOnlyKeyword;
                case "sealed":
                    return SyntaxKind.SealedKeyword;
                case "const":
                    return SyntaxKind.ConstKeyword;
                case "fixed":
                    return SyntaxKind.FixedKeyword;
                case "stackalloc":
                    return SyntaxKind.StackAllocKeyword;
                case "volatile":
                    return SyntaxKind.VolatileKeyword;
                case "new":
                    return SyntaxKind.NewKeyword;
                case "override":
                    return SyntaxKind.OverrideKeyword;
                case "abstract":
                    return SyntaxKind.AbstractKeyword;
                case "virtual":
                    return SyntaxKind.VirtualKeyword;
                case "event":
                    return SyntaxKind.EventKeyword;
                case "extern":
                    return SyntaxKind.ExternKeyword;
                case "ref":
                    return SyntaxKind.RefKeyword;
                case "out":
                    return SyntaxKind.OutKeyword;
                case "in":
                    return SyntaxKind.InKeyword;
                case "is":
                    return SyntaxKind.IsKeyword;
                case "as":
                    return SyntaxKind.AsKeyword;
                case "params":
                    return SyntaxKind.ParamsKeyword;
                case "__arglist":
                    return SyntaxKind.ArgListKeyword;
                case "__makeref":
                    return SyntaxKind.MakeRefKeyword;
                case "__reftype":
                    return SyntaxKind.RefTypeKeyword;
                case "__refvalue":
                    return SyntaxKind.RefValueKeyword;
                case "this":
                    return SyntaxKind.ThisKeyword;
                case "base":
                    return SyntaxKind.BaseKeyword;
                case "namespace":
                    return SyntaxKind.NamespaceKeyword;
                case "using":
                    return SyntaxKind.UsingKeyword;
                case "class":
                    return SyntaxKind.ClassKeyword;
                case "struct":
                    return SyntaxKind.StructKeyword;
                case "interface":
                    return SyntaxKind.InterfaceKeyword;
                case "enum":
                    return SyntaxKind.EnumKeyword;
                case "delegate":
                    return SyntaxKind.DelegateKeyword;
                case "checked":
                    return SyntaxKind.CheckedKeyword;
                case "unchecked":
                    return SyntaxKind.UncheckedKeyword;
                case "unsafe":
                    return SyntaxKind.UnsafeKeyword;
                case "operator":
                    return SyntaxKind.OperatorKeyword;
                case "implicit":
                    return SyntaxKind.ImplicitKeyword;
                case "explicit":
                    return SyntaxKind.ExplicitKeyword;
                default:
                    return SyntaxKind.None;
            }
        }

        public static SyntaxKind GetOperatorKind(string operatorMetadataName)
        {
            switch (operatorMetadataName)
            {
                case WellKnownMemberNames.AdditionOperatorName: return SyntaxKind.PlusToken;
                case WellKnownMemberNames.BitwiseAndOperatorName: return SyntaxKind.AmpersandToken;
                case WellKnownMemberNames.BitwiseOrOperatorName: return SyntaxKind.BarToken;
                // case WellKnownMemberNames.ConcatenateOperatorName:
                case WellKnownMemberNames.DecrementOperatorName: return SyntaxKind.MinusMinusToken;
                case WellKnownMemberNames.DivisionOperatorName: return SyntaxKind.SlashToken;
                case WellKnownMemberNames.EqualityOperatorName: return SyntaxKind.EqualsEqualsToken;
                case WellKnownMemberNames.ExclusiveOrOperatorName: return SyntaxKind.CaretToken;
                case WellKnownMemberNames.ExplicitConversionName: return SyntaxKind.ExplicitKeyword;
                // case WellKnownMemberNames.ExponentOperatorName:
                case WellKnownMemberNames.FalseOperatorName: return SyntaxKind.FalseKeyword;
                case WellKnownMemberNames.GreaterThanOperatorName: return SyntaxKind.GreaterThanToken;
                case WellKnownMemberNames.GreaterThanOrEqualOperatorName: return SyntaxKind.GreaterThanEqualsToken;
                case WellKnownMemberNames.ImplicitConversionName: return SyntaxKind.ImplicitKeyword;
                case WellKnownMemberNames.IncrementOperatorName: return SyntaxKind.PlusPlusToken;
                case WellKnownMemberNames.InequalityOperatorName: return SyntaxKind.ExclamationEqualsToken;
                //case WellKnownMemberNames.IntegerDivisionOperatorName: 
                case WellKnownMemberNames.LeftShiftOperatorName: return SyntaxKind.LessThanLessThanToken;
                case WellKnownMemberNames.LessThanOperatorName: return SyntaxKind.LessThanToken;
                case WellKnownMemberNames.LessThanOrEqualOperatorName: return SyntaxKind.LessThanEqualsToken;
                // case WellKnownMemberNames.LikeOperatorName:
                case WellKnownMemberNames.LogicalNotOperatorName: return SyntaxKind.ExclamationToken;
                case WellKnownMemberNames.ModulusOperatorName: return SyntaxKind.PercentToken;
                case WellKnownMemberNames.MultiplyOperatorName: return SyntaxKind.AsteriskToken;
                case WellKnownMemberNames.OnesComplementOperatorName: return SyntaxKind.TildeToken;
                case WellKnownMemberNames.RightShiftOperatorName: return SyntaxKind.GreaterThanGreaterThanToken;
                case WellKnownMemberNames.SubtractionOperatorName: return SyntaxKind.MinusToken;
                case WellKnownMemberNames.TrueOperatorName: return SyntaxKind.TrueKeyword;
                case WellKnownMemberNames.UnaryNegationOperatorName: return SyntaxKind.MinusToken;
                case WellKnownMemberNames.UnaryPlusOperatorName: return SyntaxKind.PlusToken;
                default:
                    return SyntaxKind.None;
            }
        }

        public static SyntaxKind GetPreprocessorKeywordKind(string text)
        {
            switch (text)
            {
                case "true":
                    return SyntaxKind.TrueKeyword;
                case "false":
                    return SyntaxKind.FalseKeyword;
                case "default":
                    return SyntaxKind.DefaultKeyword;
                case "if":
                    return SyntaxKind.IfKeyword;
                case "else":
                    return SyntaxKind.ElseKeyword;
                case "elif":
                    return SyntaxKind.ElifKeyword;
                case "endif":
                    return SyntaxKind.EndIfKeyword;
                case "region":
                    return SyntaxKind.RegionKeyword;
                case "endregion":
                    return SyntaxKind.EndRegionKeyword;
                case "define":
                    return SyntaxKind.DefineKeyword;
                case "undef":
                    return SyntaxKind.UndefKeyword;
                case "warning":
                    return SyntaxKind.WarningKeyword;
                case "error":
                    return SyntaxKind.ErrorKeyword;
                case "line":
                    return SyntaxKind.LineKeyword;
                case "pragma":
                    return SyntaxKind.PragmaKeyword;
                case "hidden":
                    return SyntaxKind.HiddenKeyword;
                case "checksum":
                    return SyntaxKind.ChecksumKeyword;
                case "disable":
                    return SyntaxKind.DisableKeyword;
                case "restore":
                    return SyntaxKind.RestoreKeyword;
                case "r":
                    return SyntaxKind.ReferenceKeyword;
                case "load":
                    return SyntaxKind.LoadKeyword;
                default:
                    return SyntaxKind.None;
            }
        }

        public static IEnumerable<SyntaxKind> GetContextualKeywordKinds()
        {
            for (int i = (int)SyntaxKind.YieldKeyword; i <= (int)SyntaxKind.WhenKeyword; i++)
            {
                yield return (SyntaxKind)i;
            }
        }

        public static bool IsContextualKeyword(SyntaxKind kind)
        {
            switch (kind)
            {
                case SyntaxKind.YieldKeyword:
                case SyntaxKind.PartialKeyword:
                case SyntaxKind.FromKeyword:
                case SyntaxKind.GroupKeyword:
                case SyntaxKind.JoinKeyword:
                case SyntaxKind.IntoKeyword:
                case SyntaxKind.LetKeyword:
                case SyntaxKind.ByKeyword:
                case SyntaxKind.WhereKeyword:
                case SyntaxKind.SelectKeyword:
                case SyntaxKind.GetKeyword:
                case SyntaxKind.SetKeyword:
                case SyntaxKind.AddKeyword:
                case SyntaxKind.RemoveKeyword:
                case SyntaxKind.OrderByKeyword:
                case SyntaxKind.AliasKeyword:
                case SyntaxKind.OnKeyword:
                case SyntaxKind.EqualsKeyword:
                case SyntaxKind.AscendingKeyword:
                case SyntaxKind.DescendingKeyword:
                case SyntaxKind.AssemblyKeyword:
                case SyntaxKind.ModuleKeyword:
                case SyntaxKind.TypeKeyword:
                case SyntaxKind.GlobalKeyword:
                case SyntaxKind.FieldKeyword:
                case SyntaxKind.MethodKeyword:
                case SyntaxKind.ParamKeyword:
                case SyntaxKind.PropertyKeyword:
                case SyntaxKind.TypeVarKeyword:
                case SyntaxKind.NameOfKeyword:
                case SyntaxKind.AsyncKeyword:
                case SyntaxKind.AwaitKeyword:
                case SyntaxKind.WhenKeyword:
                case SyntaxKind.UnderscoreToken:
                    return true;
                default:
                    return false;
            }
        }

        public static bool IsQueryContextualKeyword(SyntaxKind kind)
        {
            switch (kind)
            {
                case SyntaxKind.FromKeyword:
                case SyntaxKind.WhereKeyword:
                case SyntaxKind.SelectKeyword:
                case SyntaxKind.GroupKeyword:
                case SyntaxKind.IntoKeyword:
                case SyntaxKind.OrderByKeyword:
                case SyntaxKind.JoinKeyword:
                case SyntaxKind.LetKeyword:
                case SyntaxKind.OnKeyword:
                case SyntaxKind.EqualsKeyword:
                case SyntaxKind.ByKeyword:
                case SyntaxKind.AscendingKeyword:
                case SyntaxKind.DescendingKeyword:
                    return true;
                default:
                    return false;
            }
        }

        public static SyntaxKind GetContextualKeywordKind(string text)
        {
            switch (text)
            {
                case "yield":
                    return SyntaxKind.YieldKeyword;
                case "partial":
                    return SyntaxKind.PartialKeyword;
                case "from":
                    return SyntaxKind.FromKeyword;
                case "group":
                    return SyntaxKind.GroupKeyword;
                case "join":
                    return SyntaxKind.JoinKeyword;
                case "into":
                    return SyntaxKind.IntoKeyword;
                case "let":
                    return SyntaxKind.LetKeyword;
                case "by":
                    return SyntaxKind.ByKeyword;
                case "where":
                    return SyntaxKind.WhereKeyword;
                case "select":
                    return SyntaxKind.SelectKeyword;
                case "get":
                    return SyntaxKind.GetKeyword;
                case "set":
                    return SyntaxKind.SetKeyword;
                case "add":
                    return SyntaxKind.AddKeyword;
                case "remove":
                    return SyntaxKind.RemoveKeyword;
                case "orderby":
                    return SyntaxKind.OrderByKeyword;
                case "alias":
                    return SyntaxKind.AliasKeyword;
                case "on":
                    return SyntaxKind.OnKeyword;
                case "equals":
                    return SyntaxKind.EqualsKeyword;
                case "ascending":
                    return SyntaxKind.AscendingKeyword;
                case "descending":
                    return SyntaxKind.DescendingKeyword;
                case "assembly":
                    return SyntaxKind.AssemblyKeyword;
                case "module":
                    return SyntaxKind.ModuleKeyword;
                case "type":
                    return SyntaxKind.TypeKeyword;
                case "field":
                    return SyntaxKind.FieldKeyword;
                case "method":
                    return SyntaxKind.MethodKeyword;
                case "param":
                    return SyntaxKind.ParamKeyword;
                case "property":
                    return SyntaxKind.PropertyKeyword;
                case "typevar":
                    return SyntaxKind.TypeVarKeyword;
                case "global":
                    return SyntaxKind.GlobalKeyword;
                case "async":
                    return SyntaxKind.AsyncKeyword;
                case "await":
                    return SyntaxKind.AwaitKeyword;
                case "when":
                    return SyntaxKind.WhenKeyword;
                case "nameof":
                    return SyntaxKind.NameOfKeyword;
                case "_":
                    return SyntaxKind.UnderscoreToken;
                default:
                    return SyntaxKind.None;
            }
        }

        public static string GetText(SyntaxKind kind)
        {
            switch (kind)
            {
                case SyntaxKind.TildeToken:
                    return "~";
                case SyntaxKind.ExclamationToken:
                    return "!";
                case SyntaxKind.DollarToken:
                    return "$";
                case SyntaxKind.PercentToken:
                    return "%";
                case SyntaxKind.CaretToken:
                    return "^";
                case SyntaxKind.AmpersandToken:
                    return "&";
                case SyntaxKind.AsteriskToken:
                    return "*";
                case SyntaxKind.OpenParenToken:
                    return "(";
                case SyntaxKind.CloseParenToken:
                    return ")";
                case SyntaxKind.MinusToken:
                    return "-";
                case SyntaxKind.PlusToken:
                    return "+";
                case SyntaxKind.EqualsToken:
                    return "=";
                case SyntaxKind.OpenBraceToken:
                    return "{";
                case SyntaxKind.CloseBraceToken:
                    return "}";
                case SyntaxKind.OpenBracketToken:
                    return "[";
                case SyntaxKind.CloseBracketToken:
                    return "]";
                case SyntaxKind.BarToken:
                    return "|";
                case SyntaxKind.BackslashToken:
                    return "\\";
                case SyntaxKind.ColonToken:
                    return ":";
                case SyntaxKind.SemicolonToken:
                    return ";";
                case SyntaxKind.DoubleQuoteToken:
                    return "\"";
                case SyntaxKind.SingleQuoteToken:
                    return "'";
                case SyntaxKind.LessThanToken:
                    return "<";
                case SyntaxKind.CommaToken:
                    return ",";
                case SyntaxKind.GreaterThanToken:
                    return ">";
                case SyntaxKind.DotToken:
                    return ".";
                case SyntaxKind.QuestionToken:
                    return "?";
                case SyntaxKind.HashToken:
                    return "#";
                case SyntaxKind.SlashToken:
                    return "/";
                case SyntaxKind.SlashGreaterThanToken:
                    return "/>";
                case SyntaxKind.LessThanSlashToken:
                    return "</";
                case SyntaxKind.XmlCommentStartToken:
                    return "<!--";
                case SyntaxKind.XmlCommentEndToken:
                    return "-->";
                case SyntaxKind.XmlCDataStartToken:
                    return "<![CDATA[";
                case SyntaxKind.XmlCDataEndToken:
                    return "]]>";
                case SyntaxKind.XmlProcessingInstructionStartToken:
                    return "<?";
                case SyntaxKind.XmlProcessingInstructionEndToken:
                    return "?>";

                // compound
                case SyntaxKind.BarBarToken:
                    return "||";
                case SyntaxKind.AmpersandAmpersandToken:
                    return "&&";
                case SyntaxKind.MinusMinusToken:
                    return "--";
                case SyntaxKind.PlusPlusToken:
                    return "++";
                case SyntaxKind.ColonColonToken:
                    return "::";
                case SyntaxKind.QuestionQuestionToken:
                    return "??";
                case SyntaxKind.MinusGreaterThanToken:
                    return "->";
                case SyntaxKind.ExclamationEqualsToken:
                    return "!=";
                case SyntaxKind.EqualsEqualsToken:
                    return "==";
                case SyntaxKind.EqualsGreaterThanToken:
                    return "=>";
                case SyntaxKind.LessThanEqualsToken:
                    return "<=";
                case SyntaxKind.LessThanLessThanToken:
                    return "<<";
                case SyntaxKind.LessThanLessThanEqualsToken:
                    return "<<=";
                case SyntaxKind.GreaterThanEqualsToken:
                    return ">=";
                case SyntaxKind.GreaterThanGreaterThanToken:
                    return ">>";
                case SyntaxKind.GreaterThanGreaterThanEqualsToken:
                    return ">>=";
                case SyntaxKind.SlashEqualsToken:
                    return "/=";
                case SyntaxKind.AsteriskEqualsToken:
                    return "*=";
                case SyntaxKind.BarEqualsToken:
                    return "|=";
                case SyntaxKind.AmpersandEqualsToken:
                    return "&=";
                case SyntaxKind.PlusEqualsToken:
                    return "+=";
                case SyntaxKind.MinusEqualsToken:
                    return "-=";
                case SyntaxKind.CaretEqualsToken:
                    return "^=";
                case SyntaxKind.PercentEqualsToken:
                    return "%=";
<<<<<<< HEAD
                case SyntaxKind.DotDotToken:
                    return "..";
=======
                case SyntaxKind.QuestionQuestionEqualsToken:
                    return "??=";
>>>>>>> 83d18908

                // Keywords
                case SyntaxKind.BoolKeyword:
                    return "bool";
                case SyntaxKind.ByteKeyword:
                    return "byte";
                case SyntaxKind.SByteKeyword:
                    return "sbyte";
                case SyntaxKind.ShortKeyword:
                    return "short";
                case SyntaxKind.UShortKeyword:
                    return "ushort";
                case SyntaxKind.IntKeyword:
                    return "int";
                case SyntaxKind.UIntKeyword:
                    return "uint";
                case SyntaxKind.LongKeyword:
                    return "long";
                case SyntaxKind.ULongKeyword:
                    return "ulong";
                case SyntaxKind.DoubleKeyword:
                    return "double";
                case SyntaxKind.FloatKeyword:
                    return "float";
                case SyntaxKind.DecimalKeyword:
                    return "decimal";
                case SyntaxKind.StringKeyword:
                    return "string";
                case SyntaxKind.CharKeyword:
                    return "char";
                case SyntaxKind.VoidKeyword:
                    return "void";
                case SyntaxKind.ObjectKeyword:
                    return "object";
                case SyntaxKind.TypeOfKeyword:
                    return "typeof";
                case SyntaxKind.SizeOfKeyword:
                    return "sizeof";
                case SyntaxKind.NullKeyword:
                    return "null";
                case SyntaxKind.TrueKeyword:
                    return "true";
                case SyntaxKind.FalseKeyword:
                    return "false";
                case SyntaxKind.IfKeyword:
                    return "if";
                case SyntaxKind.ElseKeyword:
                    return "else";
                case SyntaxKind.WhileKeyword:
                    return "while";
                case SyntaxKind.ForKeyword:
                    return "for";
                case SyntaxKind.ForEachKeyword:
                    return "foreach";
                case SyntaxKind.DoKeyword:
                    return "do";
                case SyntaxKind.SwitchKeyword:
                    return "switch";
                case SyntaxKind.CaseKeyword:
                    return "case";
                case SyntaxKind.DefaultKeyword:
                    return "default";
                case SyntaxKind.TryKeyword:
                    return "try";
                case SyntaxKind.CatchKeyword:
                    return "catch";
                case SyntaxKind.FinallyKeyword:
                    return "finally";
                case SyntaxKind.LockKeyword:
                    return "lock";
                case SyntaxKind.GotoKeyword:
                    return "goto";
                case SyntaxKind.BreakKeyword:
                    return "break";
                case SyntaxKind.ContinueKeyword:
                    return "continue";
                case SyntaxKind.ReturnKeyword:
                    return "return";
                case SyntaxKind.ThrowKeyword:
                    return "throw";
                case SyntaxKind.PublicKeyword:
                    return "public";
                case SyntaxKind.PrivateKeyword:
                    return "private";
                case SyntaxKind.InternalKeyword:
                    return "internal";
                case SyntaxKind.ProtectedKeyword:
                    return "protected";
                case SyntaxKind.StaticKeyword:
                    return "static";
                case SyntaxKind.ReadOnlyKeyword:
                    return "readonly";
                case SyntaxKind.SealedKeyword:
                    return "sealed";
                case SyntaxKind.ConstKeyword:
                    return "const";
                case SyntaxKind.FixedKeyword:
                    return "fixed";
                case SyntaxKind.StackAllocKeyword:
                    return "stackalloc";
                case SyntaxKind.VolatileKeyword:
                    return "volatile";
                case SyntaxKind.NewKeyword:
                    return "new";
                case SyntaxKind.OverrideKeyword:
                    return "override";
                case SyntaxKind.AbstractKeyword:
                    return "abstract";
                case SyntaxKind.VirtualKeyword:
                    return "virtual";
                case SyntaxKind.EventKeyword:
                    return "event";
                case SyntaxKind.ExternKeyword:
                    return "extern";
                case SyntaxKind.RefKeyword:
                    return "ref";
                case SyntaxKind.OutKeyword:
                    return "out";
                case SyntaxKind.InKeyword:
                    return "in";
                case SyntaxKind.IsKeyword:
                    return "is";
                case SyntaxKind.AsKeyword:
                    return "as";
                case SyntaxKind.ParamsKeyword:
                    return "params";
                case SyntaxKind.ArgListKeyword:
                    return "__arglist";
                case SyntaxKind.MakeRefKeyword:
                    return "__makeref";
                case SyntaxKind.RefTypeKeyword:
                    return "__reftype";
                case SyntaxKind.RefValueKeyword:
                    return "__refvalue";
                case SyntaxKind.ThisKeyword:
                    return "this";
                case SyntaxKind.BaseKeyword:
                    return "base";
                case SyntaxKind.NamespaceKeyword:
                    return "namespace";
                case SyntaxKind.UsingKeyword:
                    return "using";
                case SyntaxKind.ClassKeyword:
                    return "class";
                case SyntaxKind.StructKeyword:
                    return "struct";
                case SyntaxKind.InterfaceKeyword:
                    return "interface";
                case SyntaxKind.EnumKeyword:
                    return "enum";
                case SyntaxKind.DelegateKeyword:
                    return "delegate";
                case SyntaxKind.CheckedKeyword:
                    return "checked";
                case SyntaxKind.UncheckedKeyword:
                    return "unchecked";
                case SyntaxKind.UnsafeKeyword:
                    return "unsafe";
                case SyntaxKind.OperatorKeyword:
                    return "operator";
                case SyntaxKind.ImplicitKeyword:
                    return "implicit";
                case SyntaxKind.ExplicitKeyword:
                    return "explicit";
                case SyntaxKind.ElifKeyword:
                    return "elif";
                case SyntaxKind.EndIfKeyword:
                    return "endif";
                case SyntaxKind.RegionKeyword:
                    return "region";
                case SyntaxKind.EndRegionKeyword:
                    return "endregion";
                case SyntaxKind.DefineKeyword:
                    return "define";
                case SyntaxKind.UndefKeyword:
                    return "undef";
                case SyntaxKind.WarningKeyword:
                    return "warning";
                case SyntaxKind.ErrorKeyword:
                    return "error";
                case SyntaxKind.LineKeyword:
                    return "line";
                case SyntaxKind.PragmaKeyword:
                    return "pragma";
                case SyntaxKind.HiddenKeyword:
                    return "hidden";
                case SyntaxKind.ChecksumKeyword:
                    return "checksum";
                case SyntaxKind.DisableKeyword:
                    return "disable";
                case SyntaxKind.RestoreKeyword:
                    return "restore";
                case SyntaxKind.ReferenceKeyword:
                    return "r";
                case SyntaxKind.LoadKeyword:
                    return "load";

                // contextual keywords
                case SyntaxKind.YieldKeyword:
                    return "yield";
                case SyntaxKind.PartialKeyword:
                    return "partial";
                case SyntaxKind.FromKeyword:
                    return "from";
                case SyntaxKind.GroupKeyword:
                    return "group";
                case SyntaxKind.JoinKeyword:
                    return "join";
                case SyntaxKind.IntoKeyword:
                    return "into";
                case SyntaxKind.LetKeyword:
                    return "let";
                case SyntaxKind.ByKeyword:
                    return "by";
                case SyntaxKind.WhereKeyword:
                    return "where";
                case SyntaxKind.SelectKeyword:
                    return "select";
                case SyntaxKind.GetKeyword:
                    return "get";
                case SyntaxKind.SetKeyword:
                    return "set";
                case SyntaxKind.AddKeyword:
                    return "add";
                case SyntaxKind.RemoveKeyword:
                    return "remove";
                case SyntaxKind.OrderByKeyword:
                    return "orderby";
                case SyntaxKind.AliasKeyword:
                    return "alias";
                case SyntaxKind.OnKeyword:
                    return "on";
                case SyntaxKind.EqualsKeyword:
                    return "equals";
                case SyntaxKind.AscendingKeyword:
                    return "ascending";
                case SyntaxKind.DescendingKeyword:
                    return "descending";
                case SyntaxKind.AssemblyKeyword:
                    return "assembly";
                case SyntaxKind.ModuleKeyword:
                    return "module";
                case SyntaxKind.TypeKeyword:
                    return "type";
                case SyntaxKind.FieldKeyword:
                    return "field";
                case SyntaxKind.MethodKeyword:
                    return "method";
                case SyntaxKind.ParamKeyword:
                    return "param";
                case SyntaxKind.PropertyKeyword:
                    return "property";
                case SyntaxKind.TypeVarKeyword:
                    return "typevar";
                case SyntaxKind.GlobalKeyword:
                    return "global";
                case SyntaxKind.NameOfKeyword:
                    return "nameof";
                case SyntaxKind.AsyncKeyword:
                    return "async";
                case SyntaxKind.AwaitKeyword:
                    return "await";
                case SyntaxKind.WhenKeyword:
                    return "when";
                case SyntaxKind.InterpolatedStringStartToken:
                    return "$\"";
                case SyntaxKind.InterpolatedStringEndToken:
                    return "\"";
                case SyntaxKind.UnderscoreToken:
                    return "_";
                default:
                    return string.Empty;
            }
        }

        public static bool IsTypeParameterVarianceKeyword(SyntaxKind kind)
        {
            return kind == SyntaxKind.OutKeyword || kind == SyntaxKind.InKeyword;
        }

        public static bool IsDocumentationCommentTrivia(SyntaxKind kind)
        {
            return kind == SyntaxKind.SingleLineDocumentationCommentTrivia ||
                kind == SyntaxKind.MultiLineDocumentationCommentTrivia;
        }
    }
}<|MERGE_RESOLUTION|>--- conflicted
+++ resolved
@@ -1334,13 +1334,10 @@
                     return "^=";
                 case SyntaxKind.PercentEqualsToken:
                     return "%=";
-<<<<<<< HEAD
+                case SyntaxKind.QuestionQuestionEqualsToken:
+                    return "??=";
                 case SyntaxKind.DotDotToken:
                     return "..";
-=======
-                case SyntaxKind.QuestionQuestionEqualsToken:
-                    return "??=";
->>>>>>> 83d18908
 
                 // Keywords
                 case SyntaxKind.BoolKeyword:
