﻿// Licensed to the .NET Foundation under one or more agreements.
// The .NET Foundation licenses this file to you under the MIT license.
// See the LICENSE file in the project root for more information.
#nullable enable

using System.Collections.Generic;
using System.Collections.Immutable;
using System.Diagnostics;
using System.Diagnostics.CodeAnalysis;
using System.Linq;
using Microsoft.CodeAnalysis.CSharp.Symbols;
using Microsoft.CodeAnalysis.CSharp.Syntax;
using Microsoft.CodeAnalysis.PooledObjects;
using Roslyn.Utilities;

namespace Microsoft.CodeAnalysis.CSharp
{
    internal partial class Binder
    {
        internal BoundExpression CreateConversion(
            BoundExpression source,
            TypeSymbol destination,
            BindingDiagnosticBag diagnostics)
        {
            CompoundUseSiteInfo<AssemblySymbol> useSiteInfo = GetNewCompoundUseSiteInfo(diagnostics);
            var conversion = Conversions.ClassifyConversionFromExpression(source, destination, ref useSiteInfo);

            diagnostics.Add(source.Syntax, useSiteInfo);
            return CreateConversion(source.Syntax, source, conversion, isCast: false, conversionGroupOpt: null, destination: destination, diagnostics: diagnostics);
        }

        internal BoundExpression CreateConversion(
            BoundExpression source,
            Conversion conversion,
            TypeSymbol destination,
            BindingDiagnosticBag diagnostics)
        {
            return CreateConversion(source.Syntax, source, conversion, isCast: false, conversionGroupOpt: null, destination: destination, diagnostics: diagnostics);
        }

        internal BoundExpression CreateConversion(
            SyntaxNode syntax,
            BoundExpression source,
            Conversion conversion,
            bool isCast,
            ConversionGroup? conversionGroupOpt,
            TypeSymbol destination,
            BindingDiagnosticBag diagnostics)
        {
            return CreateConversion(syntax, source, conversion, isCast: isCast, conversionGroupOpt, source.WasCompilerGenerated, destination, diagnostics);
        }

        protected BoundExpression CreateConversion(
            SyntaxNode syntax,
            BoundExpression source,
            Conversion conversion,
            bool isCast,
            ConversionGroup? conversionGroupOpt,
            bool wasCompilerGenerated,
            TypeSymbol destination,
            BindingDiagnosticBag diagnostics,
            bool hasErrors = false)
        {
            RoslynDebug.Assert(source != null);
            RoslynDebug.Assert((object)destination != null);
            RoslynDebug.Assert(!isCast || conversionGroupOpt != null);

            if (conversion.IsIdentity)
            {
                if (source is BoundTupleLiteral sourceTuple)
                {
                    NamedTypeSymbol.ReportTupleNamesMismatchesIfAny(destination, sourceTuple, diagnostics);
                }

                // identity tuple and switch conversions result in a converted expression
                // to indicate that such conversions are no longer applicable.
                source = BindToNaturalType(source, diagnostics);
                RoslynDebug.Assert(source.Type is object);

                // We need to preserve any conversion that changes the type (even identity conversions, like object->dynamic),
                // or that was explicitly written in code (so that GetSemanticInfo can find the syntax in the bound tree).
                if (!isCast && source.Type.Equals(destination, TypeCompareKind.IgnoreNullableModifiersForReferenceTypes))
                {
                    return source;
                }
            }

            ReportDiagnosticsIfObsolete(diagnostics, conversion, syntax, hasBaseReceiver: false);

            if (conversion.IsMethodGroup)
            {
                return CreateMethodGroupConversion(syntax, source, conversion, isCast: isCast, conversionGroupOpt, destination, diagnostics);
            }

            if (conversion.IsAnonymousFunction && source.Kind == BoundKind.UnboundLambda)
            {
                return CreateAnonymousFunctionConversion(syntax, source, conversion, isCast: isCast, conversionGroupOpt, destination, diagnostics);
            }

            if (conversion.IsStackAlloc)
            {
                return CreateStackAllocConversion(syntax, source, conversion, isCast, conversionGroupOpt, destination, diagnostics);
            }

            if (conversion.IsTupleLiteralConversion ||
                (conversion.IsNullable && conversion.UnderlyingConversions[0].IsTupleLiteralConversion))
            {
                return CreateTupleLiteralConversion(syntax, (BoundTupleLiteral)source, conversion, isCast: isCast, conversionGroupOpt, destination, diagnostics);
            }

            if (conversion.Kind == ConversionKind.SwitchExpression)
            {
                return ConvertSwitchExpression((BoundUnconvertedSwitchExpression)source, destination, conversionIfTargetTyped: conversion, diagnostics);
            }

            if (source.Kind == BoundKind.UnconvertedSwitchExpression)
            {
                TypeSymbol? type = source.Type;
                if (type is null)
                {
                    Debug.Assert(!conversion.Exists);
                    type = CreateErrorType();
                    hasErrors = true;
                }

                source = ConvertSwitchExpression((BoundUnconvertedSwitchExpression)source, type, conversionIfTargetTyped: null, diagnostics, hasErrors);
                if (destination.Equals(type, TypeCompareKind.ConsiderEverything) && wasCompilerGenerated)
                {
                    return source;
                }
            }

            if (conversion.IsObjectCreation)
            {
                return ConvertObjectCreationExpression(syntax, (BoundUnconvertedObjectCreationExpression)source, isCast, destination, diagnostics);
            }

            if (conversion.IsUserDefined)
            {
                // User-defined conversions are likely to be represented as multiple
                // BoundConversion instances so a ConversionGroup is necessary.
                return CreateUserDefinedConversion(syntax, source, conversion, isCast: isCast, conversionGroupOpt ?? new ConversionGroup(conversion), destination, diagnostics, hasErrors);
            }

            ConstantValue? constantValue = this.FoldConstantConversion(syntax, source, conversion, destination, diagnostics);
            if (conversion.Kind == ConversionKind.DefaultLiteral)
            {
                source = new BoundDefaultExpression(source.Syntax, targetType: null, constantValue, type: destination)
                    .WithSuppression(source.IsSuppressed);
            }

            return new BoundConversion(
                syntax,
                BindToNaturalType(source, diagnostics),
                conversion,
                @checked: CheckOverflowAtRuntime,
                explicitCastInCode: isCast && !wasCompilerGenerated,
                conversionGroupOpt,
                constantValueOpt: constantValue,
                type: destination,
                hasErrors: hasErrors)
            { WasCompilerGenerated = wasCompilerGenerated };
        }

        private BoundExpression ConvertObjectCreationExpression(SyntaxNode syntax, BoundUnconvertedObjectCreationExpression node, bool isCast, TypeSymbol destination, BindingDiagnosticBag diagnostics)
        {
            var arguments = AnalyzedArguments.GetInstance(node.Arguments, node.ArgumentRefKindsOpt, node.ArgumentNamesOpt);
            BoundExpression expr = BindObjectCreationExpression(node, destination.StrippedType(), arguments, diagnostics);
            if (destination.IsNullableType())
            {
                // We manually create an ImplicitNullable conversion
                // if the destination is nullable, in which case we
                // target the underlying type e.g. `S? x = new();`
                // is actually identical to `S? x = new S();`.
                CompoundUseSiteInfo<AssemblySymbol> useSiteInfo = GetNewCompoundUseSiteInfo(diagnostics);
                var conversion = Conversions.ClassifyStandardConversion(null, expr.Type, destination, ref useSiteInfo);
                expr = new BoundConversion(
                    node.Syntax,
                    operand: expr,
                    conversion: conversion,
                    @checked: false,
                    explicitCastInCode: isCast,
                    conversionGroupOpt: new ConversionGroup(conversion),
                    constantValueOpt: expr.ConstantValue,
                    type: destination);

                diagnostics.Add(syntax, useSiteInfo);
            }
            arguments.Free();
            return expr;
        }

        private BoundExpression BindObjectCreationExpression(BoundUnconvertedObjectCreationExpression node, TypeSymbol type, AnalyzedArguments arguments, BindingDiagnosticBag diagnostics)
        {
            var syntax = node.Syntax;
            switch (type.TypeKind)
            {
                case TypeKind.Enum:
                case TypeKind.Struct:
                case TypeKind.Class when !type.IsAnonymousType: // We don't want to enable object creation with unspeakable types
                    return BindClassCreationExpression(syntax, type.Name, typeNode: syntax, (NamedTypeSymbol)type, arguments, diagnostics, node.InitializerOpt, wasTargetTyped: true);
                case TypeKind.TypeParameter:
                    return BindTypeParameterCreationExpression(syntax, (TypeParameterSymbol)type, arguments, node.InitializerOpt, typeSyntax: syntax, diagnostics);
                case TypeKind.Delegate:
                    return BindDelegateCreationExpression(syntax, (NamedTypeSymbol)type, arguments, node.InitializerOpt, diagnostics);
                case TypeKind.Interface:
                    return BindInterfaceCreationExpression(syntax, (NamedTypeSymbol)type, diagnostics, typeNode: syntax, arguments, node.InitializerOpt, wasTargetTyped: true);
                case TypeKind.Array:
                case TypeKind.Class:
                case TypeKind.Dynamic:
                    Error(diagnostics, ErrorCode.ERR_TypelessNewIllegalTargetType, syntax, type);
                    goto case TypeKind.Error;
                case TypeKind.Pointer:
                    Error(diagnostics, ErrorCode.ERR_UnsafeTypeInObjectCreation, syntax, type);
                    goto case TypeKind.Error;
                case TypeKind.Error:
                    return MakeBadExpressionForObjectCreation(syntax, type, arguments, node.InitializerOpt, typeSyntax: syntax, diagnostics);
                case var v:
                    throw ExceptionUtilities.UnexpectedValue(v);
            }
        }

        /// <summary>
        /// Rewrite the expressions in the switch expression arms to add a conversion to the destination type.
        /// </summary>
        private BoundExpression ConvertSwitchExpression(BoundUnconvertedSwitchExpression source, TypeSymbol destination, Conversion? conversionIfTargetTyped, BindingDiagnosticBag diagnostics, bool hasErrors = false)
        {
            bool targetTyped = conversionIfTargetTyped != null;
            Conversion conversion = conversionIfTargetTyped ?? Conversion.Identity;
            Debug.Assert(targetTyped || destination.IsErrorType() || destination.Equals(source.Type, TypeCompareKind.ConsiderEverything));
            ImmutableArray<Conversion> underlyingConversions = conversion.UnderlyingConversions;
            var builder = ArrayBuilder<BoundSwitchExpressionArm>.GetInstance(source.SwitchArms.Length);
            for (int i = 0, n = source.SwitchArms.Length; i < n; i++)
            {
                var oldCase = source.SwitchArms[i];
                var oldValue = oldCase.Value;
                var newValue =
                    targetTyped
                    ? CreateConversion(oldValue.Syntax, oldValue, underlyingConversions[i], isCast: false, conversionGroupOpt: null, destination, diagnostics)
                    : GenerateConversionForAssignment(destination, oldValue, diagnostics);
                var newCase = (oldValue == newValue) ? oldCase :
                    new BoundSwitchExpressionArm(oldCase.Syntax, oldCase.Locals, oldCase.Pattern, oldCase.WhenClause, newValue, oldCase.Label, oldCase.HasErrors);
                builder.Add(newCase);
            }

            var newSwitchArms = builder.ToImmutableAndFree();
            return new BoundConvertedSwitchExpression(
                source.Syntax, source.Type, targetTyped, conversion, source.Expression, newSwitchArms, source.DecisionDag,
                source.DefaultLabel, source.ReportedNotExhaustive, destination, hasErrors || source.HasErrors);
        }

        private BoundExpression CreateUserDefinedConversion(
            SyntaxNode syntax,
            BoundExpression source,
            Conversion conversion,
            bool isCast,
            ConversionGroup conversionGroup,
            TypeSymbol destination,
            BindingDiagnosticBag diagnostics,
            bool hasErrors)
        {
            Debug.Assert(conversionGroup != null);

            if (!conversion.IsValid)
            {
                if (!hasErrors)
                    GenerateImplicitConversionError(diagnostics, syntax, conversion, source, destination);

                return new BoundConversion(
                    syntax,
                    source,
                    conversion,
                    CheckOverflowAtRuntime,
                    explicitCastInCode: isCast,
                    conversionGroup,
                    constantValueOpt: ConstantValue.NotAvailable,
                    type: destination,
                    hasErrors: true)
                { WasCompilerGenerated = source.WasCompilerGenerated };
            }

            // Due to an oddity in the way we create a non-lifted user-defined conversion from A to D? 
            // (required backwards compatibility with the native compiler) we can end up in a situation 
            // where we have:
            // a standard conversion from A to B?
            // then a standard conversion from B? to B
            // then a user-defined  conversion from B to C
            // then a standard conversion from C to C? 
            // then a standard conversion from C? to D?
            //
            // In that scenario, the "from type" of the conversion will be B? and the "from conversion" will be 
            // from A to B?. Similarly the "to type" of the conversion will be C? and the "to conversion"
            // of the conversion will be from C? to D?.
            //
            // Therefore, we might need to introduce an extra conversion on the source side, from B? to B.
            // Now, you might think we should also introduce an extra conversion on the destination side,
            // from C to C?. But that then gives us the following bad situation: If we in fact bind this as
            //
            // (D?)(C?)(C)(B)(B?)(A)x 
            //
            // then what we are in effect doing is saying "convert C? to D? by checking for null, unwrapping,
            // converting C to D, and then wrapping". But we know that the C? will never be null. In this case
            // we should actually generate
            //
            // (D?)(C)(B)(B?)(A)x
            //
            // And thereby skip the unnecessary nullable conversion.

            Debug.Assert(conversion.BestUserDefinedConversionAnalysis is object); // All valid user-defined conversions have this populated

            // Original expression --> conversion's "from" type
            BoundExpression convertedOperand = CreateConversion(
                syntax: source.Syntax,
                source: source,
                conversion: conversion.UserDefinedFromConversion,
                isCast: false,
                conversionGroupOpt: conversionGroup,
                wasCompilerGenerated: false,
                destination: conversion.BestUserDefinedConversionAnalysis.FromType,
                diagnostics: diagnostics);

            TypeSymbol conversionParameterType = conversion.BestUserDefinedConversionAnalysis.Operator.GetParameterType(0);
            CompoundUseSiteInfo<AssemblySymbol> useSiteInfo = GetNewCompoundUseSiteInfo(diagnostics);

            if (conversion.BestUserDefinedConversionAnalysis.Kind == UserDefinedConversionAnalysisKind.ApplicableInNormalForm &&
                !TypeSymbol.Equals(conversion.BestUserDefinedConversionAnalysis.FromType, conversionParameterType, TypeCompareKind.ConsiderEverything2))
            {
                // Conversion's "from" type --> conversion method's parameter type.
                convertedOperand = CreateConversion(
                    syntax: syntax,
                    source: convertedOperand,
                    conversion: Conversions.ClassifyStandardConversion(null, convertedOperand.Type, conversionParameterType, ref useSiteInfo),
                    isCast: false,
                    conversionGroupOpt: conversionGroup,
                    wasCompilerGenerated: true,
                    destination: conversionParameterType,
                    diagnostics: diagnostics);
            }

            BoundExpression userDefinedConversion;

            TypeSymbol conversionReturnType = conversion.BestUserDefinedConversionAnalysis.Operator.ReturnType;
            TypeSymbol conversionToType = conversion.BestUserDefinedConversionAnalysis.ToType;
            Conversion toConversion = conversion.UserDefinedToConversion;

            if (conversion.BestUserDefinedConversionAnalysis.Kind == UserDefinedConversionAnalysisKind.ApplicableInNormalForm &&
                !TypeSymbol.Equals(conversionToType, conversionReturnType, TypeCompareKind.ConsiderEverything2))
            {
                // Conversion method's parameter type --> conversion method's return type
                // NB: not calling CreateConversion here because this is the recursive base case.
                userDefinedConversion = new BoundConversion(
                    syntax,
                    convertedOperand,
                    conversion,
                    @checked: false, // There are no checked user-defined conversions, but the conversions on either side might be checked.
                    explicitCastInCode: isCast,
                    conversionGroup,
                    constantValueOpt: ConstantValue.NotAvailable,
                    type: conversionReturnType)
                { WasCompilerGenerated = true };

                if (conversionToType.IsNullableType() && TypeSymbol.Equals(conversionToType.GetNullableUnderlyingType(), conversionReturnType, TypeCompareKind.ConsiderEverything2))
                {
                    // Skip introducing the conversion from C to C?.  The "to" conversion is now wrong though,
                    // because it will still assume converting C? to D?. 

                    toConversion = Conversions.ClassifyConversionFromType(conversionReturnType, destination, ref useSiteInfo);
                    Debug.Assert(toConversion.Exists);
                }
                else
                {
                    // Conversion method's return type --> conversion's "to" type
                    userDefinedConversion = CreateConversion(
                        syntax: syntax,
                        source: userDefinedConversion,
                        conversion: Conversions.ClassifyStandardConversion(null, conversionReturnType, conversionToType, ref useSiteInfo),
                        isCast: false,
                        conversionGroupOpt: conversionGroup,
                        wasCompilerGenerated: true,
                        destination: conversionToType,
                        diagnostics: diagnostics);
                }
            }
            else
            {
                // Conversion method's parameter type --> conversion method's "to" type
                // NB: not calling CreateConversion here because this is the recursive base case.
                userDefinedConversion = new BoundConversion(
                    syntax,
                    convertedOperand,
                    conversion,
                    @checked: false,
                    explicitCastInCode: isCast,
                    conversionGroup,
                    constantValueOpt: ConstantValue.NotAvailable,
                    type: conversionToType)
                { WasCompilerGenerated = true };
            }

            diagnostics.Add(syntax, useSiteInfo);

            // Conversion's "to" type --> final type
            BoundExpression finalConversion = CreateConversion(
                syntax: syntax,
                source: userDefinedConversion,
                conversion: toConversion,
                isCast: false,
                conversionGroupOpt: conversionGroup,
                wasCompilerGenerated: true, // NOTE: doesn't necessarily set flag on resulting bound expression.
                destination: destination,
                diagnostics: diagnostics);

            finalConversion.ResetCompilerGenerated(source.WasCompilerGenerated);

            return finalConversion;
        }

        private static BoundExpression CreateAnonymousFunctionConversion(SyntaxNode syntax, BoundExpression source, Conversion conversion, bool isCast, ConversionGroup? conversionGroup, TypeSymbol destination, BindingDiagnosticBag diagnostics)
        {
            // We have a successful anonymous function conversion; rather than producing a node
            // which is a conversion on top of an unbound lambda, replace it with the bound
            // lambda.

            // UNDONE: Figure out what to do about the error case, where a lambda
            // UNDONE: is converted to a delegate that does not match. What to surface then?

            var unboundLambda = (UnboundLambda)source;
            var boundLambda = unboundLambda.Bind((NamedTypeSymbol)destination);
            diagnostics.AddRange(boundLambda.Diagnostics);

            return new BoundConversion(
                syntax,
                boundLambda,
                conversion,
                @checked: false,
                explicitCastInCode: isCast,
                conversionGroup,
                constantValueOpt: ConstantValue.NotAvailable,
                type: destination)
            { WasCompilerGenerated = source.WasCompilerGenerated };
        }

        private BoundExpression CreateMethodGroupConversion(SyntaxNode syntax, BoundExpression source, Conversion conversion, bool isCast, ConversionGroup? conversionGroup, TypeSymbol destination, BindingDiagnosticBag diagnostics)
        {
            var originalGroup = source switch
            {
                BoundMethodGroup m => m,
                BoundUnconvertedAddressOfOperator { Operand: { } m } => m,
                _ => throw ExceptionUtilities.UnexpectedValue(source),
            };
            BoundMethodGroup group = FixMethodGroupWithTypeOrValue(originalGroup, conversion, diagnostics);
            BoundExpression? receiverOpt = group.ReceiverOpt;
            MethodSymbol? method = conversion.Method;
            bool hasErrors = false;

            if (MethodGroupConversionHasErrors(syntax, conversion, group.ReceiverOpt, conversion.IsExtensionMethod, destination, diagnostics))
            {
                hasErrors = true;
            }

            return new BoundConversion(syntax, group, conversion, @checked: false, explicitCastInCode: isCast, conversionGroup, constantValueOpt: ConstantValue.NotAvailable, type: destination, hasErrors: hasErrors) { WasCompilerGenerated = source.WasCompilerGenerated };
        }

        private BoundExpression CreateStackAllocConversion(SyntaxNode syntax, BoundExpression source, Conversion conversion, bool isCast, ConversionGroup? conversionGroup, TypeSymbol destination, BindingDiagnosticBag diagnostics)
        {
            Debug.Assert(conversion.IsStackAlloc);

            var boundStackAlloc = (BoundStackAllocArrayCreation)source;
            var elementType = boundStackAlloc.ElementType;
            TypeSymbol stackAllocType;

            switch (conversion.Kind)
            {
                case ConversionKind.StackAllocToPointerType:
                    ReportUnsafeIfNotAllowed(syntax.Location, diagnostics);
                    stackAllocType = new PointerTypeSymbol(TypeWithAnnotations.Create(elementType));
                    break;
                case ConversionKind.StackAllocToSpanType:
                    CheckFeatureAvailability(syntax, MessageID.IDS_FeatureRefStructs, diagnostics);
                    stackAllocType = Compilation.GetWellKnownType(WellKnownType.System_Span_T).Construct(elementType);
                    break;
                default:
                    throw ExceptionUtilities.UnexpectedValue(conversion.Kind);
            }

            var convertedNode = new BoundConvertedStackAllocExpression(syntax, elementType, boundStackAlloc.Count, boundStackAlloc.InitializerOpt, stackAllocType, boundStackAlloc.HasErrors);

            var underlyingConversion = conversion.UnderlyingConversions.Single();
            return CreateConversion(syntax, convertedNode, underlyingConversion, isCast: isCast, conversionGroup, destination, diagnostics);
        }

        private BoundExpression CreateTupleLiteralConversion(SyntaxNode syntax, BoundTupleLiteral sourceTuple, Conversion conversion, bool isCast, ConversionGroup? conversionGroup, TypeSymbol destination, BindingDiagnosticBag diagnostics)
        {
            // We have a successful tuple conversion; rather than producing a separate conversion node 
            // which is a conversion on top of a tuple literal, tuple conversion is an element-wise conversion of arguments.
            Debug.Assert(conversion.IsNullable == destination.IsNullableType());

            var destinationWithoutNullable = destination;
            var conversionWithoutNullable = conversion;

            if (conversion.IsNullable)
            {
                destinationWithoutNullable = destination.GetNullableUnderlyingType();
                conversionWithoutNullable = conversion.UnderlyingConversions[0];
            }

            Debug.Assert(conversionWithoutNullable.IsTupleLiteralConversion);

            NamedTypeSymbol targetType = (NamedTypeSymbol)destinationWithoutNullable;
            if (targetType.IsTupleType)
            {
                NamedTypeSymbol.ReportTupleNamesMismatchesIfAny(targetType, sourceTuple, diagnostics);

                // do not lose the original element names and locations in the literal if different from names in the target
                //
                // the tuple has changed the type of elements due to target-typing, 
                // but element names has not changed and locations of their declarations 
                // should not be confused with element locations on the target type.

                if (sourceTuple.Type is NamedTypeSymbol { IsTupleType: true } sourceType)
                {
                    targetType = targetType.WithTupleDataFrom(sourceType);
                }
                else
                {
                    var tupleSyntax = (TupleExpressionSyntax)sourceTuple.Syntax;
                    var locationBuilder = ArrayBuilder<Location?>.GetInstance();

                    foreach (var argument in tupleSyntax.Arguments)
                    {
                        locationBuilder.Add(argument.NameColon?.Name.Location);
                    }

                    targetType = targetType.WithElementNames(sourceTuple.ArgumentNamesOpt!,
                        locationBuilder.ToImmutableAndFree(),
                        errorPositions: default,
                        ImmutableArray.Create(tupleSyntax.Location));
                }
            }

            var arguments = sourceTuple.Arguments;
            var convertedArguments = ArrayBuilder<BoundExpression>.GetInstance(arguments.Length);

            var targetElementTypes = targetType.TupleElementTypesWithAnnotations;
            Debug.Assert(targetElementTypes.Length == arguments.Length, "converting a tuple literal to incompatible type?");
            var underlyingConversions = conversionWithoutNullable.UnderlyingConversions;

            for (int i = 0; i < arguments.Length; i++)
            {
                var argument = arguments[i];
                var destType = targetElementTypes[i];
                var elementConversion = underlyingConversions[i];
                var elementConversionGroup = isCast ? new ConversionGroup(elementConversion, destType) : null;
                convertedArguments.Add(CreateConversion(argument.Syntax, argument, elementConversion, isCast: isCast, elementConversionGroup, destType.Type, diagnostics));
            }

            BoundExpression result = new BoundConvertedTupleLiteral(
                sourceTuple.Syntax,
                sourceTuple,
                wasTargetTyped: true,
                convertedArguments.ToImmutableAndFree(),
                sourceTuple.ArgumentNamesOpt,
                sourceTuple.InferredNamesOpt,
                targetType).WithSuppression(sourceTuple.IsSuppressed);

            if (!TypeSymbol.Equals(sourceTuple.Type, destination, TypeCompareKind.ConsiderEverything2))
            {
                // literal cast is applied to the literal 
                result = new BoundConversion(
                    sourceTuple.Syntax,
                    result,
                    conversion,
                    @checked: false,
                    explicitCastInCode: isCast,
                    conversionGroup,
                    constantValueOpt: ConstantValue.NotAvailable,
                    type: destination);
            }

            // If we had a cast in the code, keep conversion in the tree.
            // even though the literal is already converted to the target type.
            if (isCast)
            {
                result = new BoundConversion(
                    syntax,
                    result,
                    Conversion.Identity,
                    @checked: false,
                    explicitCastInCode: isCast,
                    conversionGroup,
                    constantValueOpt: ConstantValue.NotAvailable,
                    type: destination);
            }

            return result;
        }

        private static bool IsMethodGroupWithTypeOrValueReceiver(BoundNode node)
        {
            if (node.Kind != BoundKind.MethodGroup)
            {
                return false;
            }

            return Binder.IsTypeOrValueExpression(((BoundMethodGroup)node).ReceiverOpt);
        }

        private BoundMethodGroup FixMethodGroupWithTypeOrValue(BoundMethodGroup group, Conversion conversion, BindingDiagnosticBag diagnostics)
        {
            if (!IsMethodGroupWithTypeOrValueReceiver(group))
            {
                return group;
            }

            BoundExpression? receiverOpt = group.ReceiverOpt;
            RoslynDebug.Assert(receiverOpt != null);

            receiverOpt = ReplaceTypeOrValueReceiver(receiverOpt, useType: conversion.Method?.RequiresInstanceReceiver == false && !conversion.IsExtensionMethod, diagnostics);
            return group.Update(
                group.TypeArgumentsOpt,
                group.Name,
                group.Methods,
                group.LookupSymbolOpt,
                group.LookupError,
                group.Flags,
                receiverOpt, //only change
                group.ResultKind);
        }

        /// <summary>
        /// This method implements the algorithm in spec section 7.6.5.1.
        /// 
        /// For method group conversions, there are situations in which the conversion is
        /// considered to exist ("Otherwise the algorithm produces a single best method M having
        /// the same number of parameters as D and the conversion is considered to exist"), but
        /// application of the conversion fails.  These are the "final validation" steps of
        /// overload resolution.
        /// </summary>
        /// <returns>
        /// True if there is any error, except lack of runtime support errors.
        /// </returns>
        private bool MemberGroupFinalValidation(BoundExpression? receiverOpt, MethodSymbol methodSymbol, SyntaxNode node, BindingDiagnosticBag diagnostics, bool invokedAsExtensionMethod)
        {
            if (!IsBadBaseAccess(node, receiverOpt, methodSymbol, diagnostics))
            {
                CheckRuntimeSupportForSymbolAccess(node, receiverOpt, methodSymbol, diagnostics);
            }

            if (MemberGroupFinalValidationAccessibilityChecks(receiverOpt, methodSymbol, node, diagnostics, invokedAsExtensionMethod))
            {
                return true;
            }

            // SPEC: If the best method is a generic method, the type arguments (supplied or inferred) are checked against the constraints 
            // SPEC: declared on the generic method. If any type argument does not satisfy the corresponding constraint(s) on
            // SPEC: the type parameter, a binding-time error occurs.

            // The portion of the overload resolution spec quoted above is subtle and somewhat
            // controversial. The upshot of this is that overload resolution does not consider
            // constraints to be a part of the signature. Overload resolution matches arguments to
            // parameter lists; it does not consider things which are outside of the parameter list.
            // If the best match from the arguments to the formal parameters is not viable then we
            // give an error rather than falling back to a worse match. 
            //
            // Consider the following:
            //
            // void M<T>(T t) where T : Reptile {}
            // void M(object x) {}
            // ...
            // M(new Giraffe());
            //
            // The correct analysis is to determine that the applicable candidates are
            // M<Giraffe>(Giraffe) and M(object). Overload resolution then chooses the former
            // because it is an exact match, over the latter which is an inexact match. Only after
            // the best method is determined do we check the constraints and discover that the
            // constraint on T has been violated.
            // 
            // Note that this is different from the rule that says that during type inference, if an
            // inference violates a constraint then inference fails. For example:
            // 
            // class C<T> where T : struct {}
            // ...
            // void M<U>(U u, C<U> c){}
            // void M(object x, object y) {}
            // ...
            // M("hello", null);
            //
            // Type inference determines that U is string, but since C<string> is not a valid type
            // because of the constraint, type inference fails. M<string> is never added to the
            // applicable candidate set, so the applicable candidate set consists solely of
            // M(object, object) and is therefore the best match.

            return !methodSymbol.CheckConstraints(new ConstraintsHelper.CheckConstraintsArgs(this.Compilation, this.Conversions, includeNullability: false, node.Location, diagnostics));
        }

        /// <summary>
        /// Performs the following checks:
        /// 
        /// Spec 7.6.5: Invocation expressions (definition of Final Validation) 
        ///   The method is validated in the context of the method group: If the best method is a static method, 
        ///   the method group must have resulted from a simple-name or a member-access through a type. If the best 
        ///   method is an instance method, the method group must have resulted from a simple-name, a member-access
        ///   through a variable or value, or a base-access. If neither of these requirements is true, a binding-time
        ///   error occurs.
        ///   (Note that the spec omits to mention, in the case of an instance method invoked through a simple name, that
        ///   the invocation must appear within the body of an instance method)
        ///
        /// Spec 7.5.4: Compile-time checking of dynamic overload resolution 
        ///   If F is a static method, the method group must have resulted from a simple-name, a member-access through a type, 
        ///   or a member-access whose receiver can't be classified as a type or value until after overload resolution (see §7.6.4.1). 
        ///   If F is an instance method, the method group must have resulted from a simple-name, a member-access through a variable or value,
        ///   or a member-access whose receiver can't be classified as a type or value until after overload resolution (see §7.6.4.1).
        /// </summary>
        /// <returns>
        /// True if there is any error.
        /// </returns>
        private bool MemberGroupFinalValidationAccessibilityChecks(BoundExpression? receiverOpt, Symbol memberSymbol, SyntaxNode node, BindingDiagnosticBag diagnostics, bool invokedAsExtensionMethod)
        {
            // Perform final validation of the method to be invoked.

            Debug.Assert(memberSymbol.Kind != SymbolKind.Method ||
                memberSymbol.CanBeReferencedByName);
            //note that the same assert does not hold for all properties. Some properties and (all indexers) are not referenceable by name, yet
            //their binding brings them through here, perhaps needlessly.

            if (IsTypeOrValueExpression(receiverOpt))
            {
                // TypeOrValue expression isn't replaced only if the invocation is late bound, in which case it can't be extension method.
                // None of the checks below apply if the receiver can't be classified as a type or value. 
                Debug.Assert(!invokedAsExtensionMethod);
            }
            else if (!memberSymbol.RequiresInstanceReceiver())
            {
                Debug.Assert(!invokedAsExtensionMethod || (receiverOpt != null));

                if (invokedAsExtensionMethod)
                {
                    if (IsMemberAccessedThroughType(receiverOpt))
                    {
                        if (receiverOpt.Kind == BoundKind.QueryClause)
                        {
                            RoslynDebug.Assert(receiverOpt.Type is object);
                            // Could not find an implementation of the query pattern for source type '{0}'.  '{1}' not found.
                            diagnostics.Add(ErrorCode.ERR_QueryNoProvider, node.Location, receiverOpt.Type, memberSymbol.Name);
                        }
                        else
                        {
                            // An object reference is required for the non-static field, method, or property '{0}'
                            diagnostics.Add(ErrorCode.ERR_ObjectRequired, node.Location, memberSymbol);
                        }
                        return true;
                    }
                }
                else if (!WasImplicitReceiver(receiverOpt) && IsMemberAccessedThroughVariableOrValue(receiverOpt))
                {
                    if (this.Flags.Includes(BinderFlags.CollectionInitializerAddMethod))
                    {
                        diagnostics.Add(ErrorCode.ERR_InitializerAddHasWrongSignature, node.Location, memberSymbol);
                    }
                    else if (node.Kind() == SyntaxKind.AwaitExpression && memberSymbol.Name == WellKnownMemberNames.GetAwaiter)
                    {
                        RoslynDebug.Assert(receiverOpt.Type is object);
                        diagnostics.Add(ErrorCode.ERR_BadAwaitArg, node.Location, receiverOpt.Type);
                    }
                    else
                    {
                        diagnostics.Add(ErrorCode.ERR_ObjectProhibited, node.Location, memberSymbol);
                    }
                    return true;
                }
            }
            else if (IsMemberAccessedThroughType(receiverOpt))
            {
                diagnostics.Add(ErrorCode.ERR_ObjectRequired, node.Location, memberSymbol);
                return true;
            }
            else if (WasImplicitReceiver(receiverOpt))
            {
                if (InFieldInitializer && !ContainingType!.IsScriptClass || InConstructorInitializer || InAttributeArgument)
                {
                    SyntaxNode errorNode = node;
                    if (node.Parent != null && node.Parent.Kind() == SyntaxKind.InvocationExpression)
                    {
                        errorNode = node.Parent;
                    }

                    ErrorCode code = InFieldInitializer ? ErrorCode.ERR_FieldInitRefNonstatic : ErrorCode.ERR_ObjectRequired;
                    diagnostics.Add(code, errorNode.Location, memberSymbol);
                    return true;
                }

                // If we could access the member through implicit "this" the receiver would be a BoundThisReference.
                // If it is null it means that the instance member is inaccessible.
                if (receiverOpt == null || ContainingMember().IsStatic)
                {
                    Error(diagnostics, ErrorCode.ERR_ObjectRequired, node, memberSymbol);
                    return true;
                }
            }

            var containingType = this.ContainingType;
            if (containingType is object)
            {
                CompoundUseSiteInfo<AssemblySymbol> useSiteInfo = GetNewCompoundUseSiteInfo(diagnostics);
                bool isAccessible = this.IsSymbolAccessibleConditional(memberSymbol.GetTypeOrReturnType().Type, containingType, ref useSiteInfo);
                diagnostics.Add(node, useSiteInfo);

                if (!isAccessible)
                {
                    // In the presence of non-transitive [InternalsVisibleTo] in source, or obnoxious symbols from metadata, it is possible
                    // to select a method through overload resolution in which the type is not accessible.  In this case a method cannot
                    // be called through normal IL, so we give an error.  Neither [InternalsVisibleTo] nor the need for this diagnostic is
                    // described by the language specification.
                    //
                    // Dev11 perform different access checks. See bug #530360 and tests AccessCheckTests.InaccessibleReturnType.
                    Error(diagnostics, ErrorCode.ERR_BadAccess, node, memberSymbol);
                    return true;
                }
            }

            return false;
        }

        private static bool IsMemberAccessedThroughVariableOrValue(BoundExpression? receiverOpt)
        {
            if (receiverOpt == null)
            {
                return false;
            }

            return !IsMemberAccessedThroughType(receiverOpt);
        }

        internal static bool IsMemberAccessedThroughType([NotNullWhen(true)] BoundExpression? receiverOpt)
        {
            if (receiverOpt == null)
            {
                return false;
            }

            while (receiverOpt.Kind == BoundKind.QueryClause)
            {
                receiverOpt = ((BoundQueryClause)receiverOpt).Value;
            }

            return receiverOpt.Kind == BoundKind.TypeExpression;
        }

        /// <summary>
        /// Was the receiver expression compiler-generated?
        /// </summary>
        internal static bool WasImplicitReceiver([NotNullWhen(false)] BoundExpression? receiverOpt)
        {
            if (receiverOpt == null) return true;
            if (!receiverOpt.WasCompilerGenerated) return false;
            switch (receiverOpt.Kind)
            {
                case BoundKind.ThisReference:
                case BoundKind.HostObjectMemberReference:
                case BoundKind.PreviousSubmissionReference:
                    return true;
                default:
                    return false;
            }
        }

        /// <summary>
        /// This method implements the checks in spec section 15.2.
        /// </summary>
<<<<<<< HEAD
        internal bool MethodGroupIsCompatibleWithDelegate(BoundExpression? receiverOpt, bool isExtensionMethod, MethodSymbol method, NamedTypeSymbol delegateType, Location errorLocation, BindingDiagnosticBag diagnostics)
=======
        internal bool MethodIsCompatibleWithDelegateOrFunctionPointer(BoundExpression? receiverOpt, bool isExtensionMethod, MethodSymbol method, TypeSymbol delegateType, Location errorLocation, DiagnosticBag diagnostics)
>>>>>>> 29542b0a
        {
            Debug.Assert(delegateType is NamedTypeSymbol { TypeKind: TypeKind.Delegate, DelegateInvokeMethod: { HasUseSiteError: false } }
                           || delegateType.TypeKind == TypeKind.FunctionPointer,
                         "This method should only be called for valid delegate or function pointer types.");

            MethodSymbol delegateOrFuncPtrMethod = delegateType switch
            {
                NamedTypeSymbol { DelegateInvokeMethod: { } invokeMethod } => invokeMethod,
                FunctionPointerTypeSymbol { Signature: { } signature } => signature,
                _ => throw ExceptionUtilities.UnexpectedValue(delegateType),
            };

            Debug.Assert(!isExtensionMethod || (receiverOpt != null));

            // - Argument types "match", and
            var delegateOrFuncPtrParameters = delegateOrFuncPtrMethod.Parameters;
            var methodParameters = method.Parameters;
            int numParams = delegateOrFuncPtrParameters.Length;

            if (methodParameters.Length != numParams + (isExtensionMethod ? 1 : 0))
            {
                // This can happen if "method" has optional parameters.
                Debug.Assert(methodParameters.Length > numParams + (isExtensionMethod ? 1 : 0));
                Error(diagnostics, getMethodMismatchErrorCode(delegateType.TypeKind), errorLocation, method, delegateType);
                return false;
            }

            CompoundUseSiteInfo<AssemblySymbol> useSiteInfo = GetNewCompoundUseSiteInfo(diagnostics);

            // If this is an extension method delegate, the caller should have verified the
            // receiver is compatible with the "this" parameter of the extension method.
            Debug.Assert(!isExtensionMethod ||
                (Conversions.ConvertExtensionMethodThisArg(methodParameters[0].Type, receiverOpt!.Type, ref useSiteInfo).Exists && useSiteInfo.Diagnostics.IsNullOrEmpty()));

            useSiteInfo = new CompoundUseSiteInfo<AssemblySymbol>(useSiteInfo);

            for (int i = 0; i < numParams; i++)
            {
                var delegateParameter = delegateOrFuncPtrParameters[i];
                var methodParameter = methodParameters[isExtensionMethod ? i + 1 : i];

<<<<<<< HEAD
                if (delegateParameter.RefKind != methodParameter.RefKind ||
                    !Conversions.HasIdentityOrImplicitReferenceConversion(delegateParameter.Type, methodParameter.Type, ref useSiteInfo))
                {
                    // No overload for '{0}' matches delegate '{1}'
                    Error(diagnostics, ErrorCode.ERR_MethDelegateMismatch, errorLocation, method, delegateType);
                    diagnostics.Add(errorLocation, useSiteInfo);
=======
                // The delegate compatibility checks are stricter than the checks on applicable functions: it's possible
                // to get here with a method that, while all the parameters are applicable, is not actually delegate
                // compatible. This is because the Applicable function member spec requires that:
                //  * Every value parameter (non-ref or similar) from the delegate type has an implicit conversion to the corresponding
                //    target parameter
                //  * Every ref or similar parameter has an identity conversion to the corresponding target parameter
                // However, the delegate compatibility requirements are stricter:
                //  * Every value parameter (non-ref or similar) from the delegate type has an implicit _reference_ conversion to the
                //    corresponding target parameter.
                //  * Every ref or similar parameter has an identity conversion to the corresponding target parameter
                // Note the addition of the reference requirement: it means that for delegate type void D(int i), void M(long l) is
                // _applicable_, but not _compatible_.
                if (!hasConversion(delegateType.TypeKind, Conversions, delegateParameter.Type, methodParameter.Type, delegateParameter.RefKind, methodParameter.RefKind, ref useSiteDiagnostics))
                {
                    // No overload for '{0}' matches delegate '{1}'
                    Error(diagnostics, getMethodMismatchErrorCode(delegateType.TypeKind), errorLocation, method, delegateType);
                    diagnostics.Add(errorLocation, useSiteDiagnostics);
>>>>>>> 29542b0a
                    return false;
                }
            }

            if (delegateOrFuncPtrMethod.RefKind != method.RefKind)
            {
<<<<<<< HEAD
                Error(diagnostics, ErrorCode.ERR_DelegateRefMismatch, errorLocation, method, delegateType);
                diagnostics.Add(errorLocation, useSiteInfo);
=======
                Error(diagnostics, getRefMismatchErrorCode(delegateType.TypeKind), errorLocation, method, delegateType);
                diagnostics.Add(errorLocation, useSiteDiagnostics);
>>>>>>> 29542b0a
                return false;
            }

            var methodReturnType = method.ReturnType;
<<<<<<< HEAD
            var delegateReturnType = delegateMethod.ReturnType;
            bool returnsMatch = delegateMethod.RefKind != RefKind.None ?
                                    // - Return types identity-convertible
                                    Conversions.HasIdentityConversion(methodReturnType, delegateReturnType) :
                                    // - Return types "match"
                                    method.ReturnsVoid && delegateMethod.ReturnsVoid ||
                                        Conversions.HasIdentityOrImplicitReferenceConversion(methodReturnType, delegateReturnType, ref useSiteInfo);
=======
            var delegateReturnType = delegateOrFuncPtrMethod.ReturnType;
            bool returnsMatch = delegateOrFuncPtrMethod switch
            {
                { RefKind: RefKind.None, ReturnsVoid: true } => method.ReturnsVoid,
                { RefKind: var destinationRefKind } => hasConversion(delegateType.TypeKind, Conversions, methodReturnType, delegateReturnType, method.RefKind, destinationRefKind, ref useSiteDiagnostics),
            };
>>>>>>> 29542b0a

            if (!returnsMatch)
            {
                Error(diagnostics, ErrorCode.ERR_BadRetType, errorLocation, method, method.ReturnType);
                diagnostics.Add(errorLocation, useSiteInfo);
                return false;
            }

<<<<<<< HEAD
            diagnostics.Add(errorLocation, useSiteInfo);
=======
            if (delegateType.IsFunctionPointer())
            {
                if (isExtensionMethod)
                {
                    Error(diagnostics, ErrorCode.ERR_CannotUseReducedExtensionMethodInAddressOf, errorLocation);
                    diagnostics.Add(errorLocation, useSiteDiagnostics);
                    return false;
                }

                if (!method.IsStatic)
                {
                    // This check is here purely for completeness of implementing the spec. It should
                    // never be hit, as static methods should be eliminated as candidates in overload
                    // resolution and should never make it to this point.
                    Debug.Fail("This method should have been eliminated in overload resolution!");
                    Error(diagnostics, ErrorCode.ERR_FuncPtrMethMustBeStatic, errorLocation, method);
                    diagnostics.Add(errorLocation, useSiteDiagnostics);
                    return false;
                }
            }

            diagnostics.Add(errorLocation, useSiteDiagnostics);
>>>>>>> 29542b0a
            return true;

            static bool hasConversion(TypeKind targetKind, Conversions conversions, TypeSymbol source, TypeSymbol destination,
                RefKind sourceRefKind, RefKind destinationRefKind, ref HashSet<DiagnosticInfo>? useSiteDiagnostics)
            {
                if (sourceRefKind != destinationRefKind)
                {
                    return false;
                }

                if (sourceRefKind != RefKind.None)
                {
                    return ConversionsBase.HasIdentityConversion(source, destination);
                }

                if (conversions.HasIdentityOrImplicitReferenceConversion(source, destination, ref useSiteDiagnostics))
                {
                    return true;
                }

                return targetKind == TypeKind.FunctionPointer
                       && (ConversionsBase.HasImplicitPointerToVoidConversion(source, destination)
                           || conversions.HasImplicitPointerConversion(source, destination, ref useSiteDiagnostics));
            }

            static ErrorCode getMethodMismatchErrorCode(TypeKind type)
                => type switch
                {
                    TypeKind.Delegate => ErrorCode.ERR_MethDelegateMismatch,
                    TypeKind.FunctionPointer => ErrorCode.ERR_MethFuncPtrMismatch,
                    _ => throw ExceptionUtilities.UnexpectedValue(type)
                };

            static ErrorCode getRefMismatchErrorCode(TypeKind type)
                => type switch
                {
                    TypeKind.Delegate => ErrorCode.ERR_DelegateRefMismatch,
                    TypeKind.FunctionPointer => ErrorCode.ERR_FuncPtrRefMismatch,
                    _ => throw ExceptionUtilities.UnexpectedValue(type)
                };
        }

        /// <summary>
        /// This method combines final validation (section 7.6.5.1) and delegate compatibility (section 15.2).
        /// </summary>
        /// <param name="syntax">CSharpSyntaxNode of the expression requiring method group conversion.</param>
        /// <param name="conversion">Conversion to be performed.</param>
        /// <param name="receiverOpt">Optional receiver.</param>
        /// <param name="isExtensionMethod">Method invoked as extension method.</param>
        /// <param name="delegateOrFuncPtrType">Target delegate type.</param>
        /// <param name="diagnostics">Where diagnostics should be added.</param>
        /// <returns>True if a diagnostic has been added.</returns>
        private bool MethodGroupConversionHasErrors(
            SyntaxNode syntax,
            Conversion conversion,
            BoundExpression? receiverOpt,
            bool isExtensionMethod,
<<<<<<< HEAD
            NamedTypeSymbol delegateType,
            BindingDiagnosticBag diagnostics)
=======
            TypeSymbol delegateOrFuncPtrType,
            DiagnosticBag diagnostics)
>>>>>>> 29542b0a
        {
            Debug.Assert(delegateOrFuncPtrType.TypeKind == TypeKind.Delegate || delegateOrFuncPtrType.TypeKind == TypeKind.FunctionPointer);

            Debug.Assert(conversion.Method is object);
            MethodSymbol selectedMethod = conversion.Method;

            if (!MethodIsCompatibleWithDelegateOrFunctionPointer(receiverOpt, isExtensionMethod, selectedMethod, delegateOrFuncPtrType, syntax.Location, diagnostics) ||
                MemberGroupFinalValidation(receiverOpt, selectedMethod, syntax, diagnostics, isExtensionMethod))
            {
                return true;
            }

            if (selectedMethod.IsConditional)
            {
                // CS1618: Cannot create delegate with '{0}' because it has a Conditional attribute
                Error(diagnostics, ErrorCode.ERR_DelegateOnConditional, syntax.Location, selectedMethod);
                return true;
            }

            var sourceMethod = selectedMethod as SourceOrdinaryMethodSymbol;
            if (sourceMethod is object && sourceMethod.IsPartialWithoutImplementation)
            {
                // CS0762: Cannot create delegate from method '{0}' because it is a partial method without an implementing declaration
                Error(diagnostics, ErrorCode.ERR_PartialMethodToDelegate, syntax.Location, selectedMethod);
                return true;
            }

            if (selectedMethod.HasUnsafeParameter() || selectedMethod.ReturnType.IsUnsafe())
            {
                return ReportUnsafeIfNotAllowed(syntax, diagnostics);
            }

            // No use site errors, but there could be use site warnings.
            // If there are use site warnings, they were reported during the overload resolution process
            // that chose selectedMethod.
            Debug.Assert(!selectedMethod.HasUseSiteError, "Shouldn't have reached this point if there were use site errors.");

            return false;
        }

        /// <summary>
        /// This method is a wrapper around MethodGroupConversionHasErrors.  As a preliminary step,
        /// it checks whether a conversion exists.
        /// </summary>
        private bool MethodGroupConversionDoesNotExistOrHasErrors(
            BoundMethodGroup boundMethodGroup,
            NamedTypeSymbol delegateType,
            Location delegateMismatchLocation,
            BindingDiagnosticBag diagnostics,
            out Conversion conversion)
        {
            if (ReportDelegateInvokeUseSiteDiagnostic(diagnostics, delegateType, delegateMismatchLocation))
            {
                conversion = Conversion.NoConversion;
                return true;
            }

<<<<<<< HEAD
            CompoundUseSiteInfo<AssemblySymbol> useSiteInfo = GetNewCompoundUseSiteInfo(diagnostics);
            conversion = Conversions.GetMethodGroupConversion(boundMethodGroup, delegateType, ref useSiteInfo);
            diagnostics.Add(delegateMismatchLocation, useSiteInfo);
=======
            HashSet<DiagnosticInfo>? useSiteDiagnostics = null;
            conversion = Conversions.GetMethodGroupDelegateConversion(boundMethodGroup, delegateType, ref useSiteDiagnostics);
            diagnostics.Add(delegateMismatchLocation, useSiteDiagnostics);
>>>>>>> 29542b0a
            if (!conversion.Exists)
            {
                if (!Conversions.ReportDelegateOrFunctionPointerMethodGroupDiagnostics(this, boundMethodGroup, delegateType, diagnostics))
                {
                    // No overload for '{0}' matches delegate '{1}'
                    diagnostics.Add(ErrorCode.ERR_MethDelegateMismatch, delegateMismatchLocation, boundMethodGroup.Name, delegateType);
                }

                return true;
            }
            else
            {
                Debug.Assert(conversion.IsValid); // i.e. if it exists, then it is valid.
                // Only cares about nullness and type of receiver, so no need to worry about BoundTypeOrValueExpression.
                return this.MethodGroupConversionHasErrors(boundMethodGroup.Syntax, conversion, boundMethodGroup.ReceiverOpt, conversion.IsExtensionMethod, delegateType, diagnostics);
            }
        }

        public ConstantValue? FoldConstantConversion(
            SyntaxNode syntax,
            BoundExpression source,
            Conversion conversion,
            TypeSymbol destination,
            BindingDiagnosticBag diagnostics)
        {
            RoslynDebug.Assert(source != null);
            RoslynDebug.Assert((object)destination != null);

            // The diagnostics bag can be null in cases where we know ahead of time that the
            // conversion will succeed without error or warning. (For example, if we have a valid
            // implicit numeric conversion on a constant of numeric type.)

            // SPEC: A constant expression must be the null literal or a value with one of 
            // SPEC: the following types: sbyte, byte, short, ushort, int, uint, long, 
            // SPEC: ulong, char, float, double, decimal, bool, string, or any enumeration type.

            // SPEC: The following conversions are permitted in constant expressions:
            // SPEC: Identity conversions
            // SPEC: Numeric conversions
            // SPEC: Enumeration conversions
            // SPEC: Constant expression conversions
            // SPEC: Implicit and explicit reference conversions, provided that the source of the conversions 
            // SPEC: is a constant expression that evaluates to the null value.

            // SPEC VIOLATION: C# has always allowed the following, even though this does violate the rule that
            // SPEC VIOLATION: a constant expression must be either the null literal, or an expression of one 
            // SPEC VIOLATION: of the given types. 

            // SPEC VIOLATION: const C c = (C)null;

            // TODO: Some conversions can produce errors or warnings depending on checked/unchecked.
            // TODO: Fold conversions on enums and strings too.

            var sourceConstantValue = source.ConstantValue;
            if (sourceConstantValue == null)
            {
                if (conversion.Kind == ConversionKind.DefaultLiteral)
                {
                    return destination.GetDefaultValue();
                }
                else
                {
                    return sourceConstantValue;
                }
            }
            else if (sourceConstantValue.IsBad)
            {
                return sourceConstantValue;
            }

            if (source.HasAnyErrors)
            {
                return null;
            }

            switch (conversion.Kind)
            {
                case ConversionKind.Identity:
                    // An identity conversion to a floating-point type (for example from a cast in
                    // source code) changes the internal representation of the constant value
                    // to precisely the required precision.
                    switch (destination.SpecialType)
                    {
                        case SpecialType.System_Single:
                            return ConstantValue.Create(sourceConstantValue.SingleValue);
                        case SpecialType.System_Double:
                            return ConstantValue.Create(sourceConstantValue.DoubleValue);
                        default:
                            return sourceConstantValue;
                    }

                case ConversionKind.NullLiteral:
                    return sourceConstantValue;

                case ConversionKind.ImplicitConstant:
                    return FoldConstantNumericConversion(syntax, sourceConstantValue, destination, diagnostics);

                case ConversionKind.ExplicitNumeric:
                case ConversionKind.ImplicitNumeric:
                case ConversionKind.ExplicitEnumeration:
                case ConversionKind.ImplicitEnumeration:
                    // The C# specification categorizes conversion from literal zero to nullable enum as 
                    // an Implicit Enumeration Conversion. Such a thing should not be constant folded
                    // because nullable enums are never constants.

                    if (destination.IsNullableType())
                    {
                        return null;
                    }

                    return FoldConstantNumericConversion(syntax, sourceConstantValue, destination, diagnostics);

                case ConversionKind.ExplicitReference:
                case ConversionKind.ImplicitReference:
                    return sourceConstantValue.IsNull ? sourceConstantValue : null;
            }

            return null;
        }

        private ConstantValue? FoldConstantNumericConversion(
            SyntaxNode syntax,
            ConstantValue sourceValue,
            TypeSymbol destination,
            BindingDiagnosticBag diagnostics)
        {
            RoslynDebug.Assert(sourceValue != null);
            Debug.Assert(!sourceValue.IsBad);

            SpecialType destinationType;
            if ((object)destination != null && destination.IsEnumType())
            {
                var underlyingType = ((NamedTypeSymbol)destination).EnumUnderlyingType;
                RoslynDebug.Assert((object)underlyingType != null);
                Debug.Assert(underlyingType.SpecialType != SpecialType.None);
                destinationType = underlyingType.SpecialType;
            }
            else
            {
                destinationType = destination.GetSpecialTypeSafe();
            }

            // In an unchecked context we ignore overflowing conversions on conversions from any
            // integral type, float and double to any integral type. "unchecked" actually does not
            // affect conversions from decimal to any integral type; if those are out of bounds then
            // we always give an error regardless.

            if (sourceValue.IsDecimal)
            {
                if (!CheckConstantBounds(destinationType, sourceValue, out _))
                {
                    // NOTE: Dev10 puts a suffix, "M", on the constant value.
                    Error(diagnostics, ErrorCode.ERR_ConstOutOfRange, syntax, sourceValue.Value + "M", destination!);
                    return ConstantValue.Bad;
                }
            }
            else if (destinationType == SpecialType.System_Decimal)
            {
                if (!CheckConstantBounds(destinationType, sourceValue, out _))
                {
                    Error(diagnostics, ErrorCode.ERR_ConstOutOfRange, syntax, sourceValue.Value!, destination!);
                    return ConstantValue.Bad;
                }
            }
            else if (CheckOverflowAtCompileTime)
            {
                if (!CheckConstantBounds(destinationType, sourceValue, out bool maySucceedAtRuntime))
                {
                    if (maySucceedAtRuntime)
                    {
                        // Can be calculated at runtime, but is not a compile-time constant.
                        Error(diagnostics, ErrorCode.WRN_ConstOutOfRangeChecked, syntax, sourceValue.Value!, destination!);
                        return null;
                    }
                    else
                    {
                        Error(diagnostics, ErrorCode.ERR_ConstOutOfRangeChecked, syntax, sourceValue.Value!, destination!);
                        return ConstantValue.Bad;
                    }
                }
            }
            else if (destinationType == SpecialType.System_IntPtr || destinationType == SpecialType.System_UIntPtr)
            {
                if (!CheckConstantBounds(destinationType, sourceValue, out _))
                {
                    // Can be calculated at runtime, but is not a compile-time constant.
                    return null;
                }
            }

            return ConstantValue.Create(DoUncheckedConversion(destinationType, sourceValue), destinationType);
        }

        private static object DoUncheckedConversion(SpecialType destinationType, ConstantValue value)
        {
            // Note that we keep "single" floats as doubles internally to maintain higher precision. However,
            // we do not do so in an entirely "lossless" manner. When *converting* to a float, we do lose 
            // the precision lost due to the conversion. But when doing arithmetic, we do the arithmetic on
            // the double values.
            //
            // An example will help. Suppose we have:
            //
            // const float cf1 = 1.0f;
            // const float cf2 = 1.0e-15f;
            // const double cd3 = cf1 - cf2;
            //
            // We first take the double-precision values for 1.0 and 1.0e-15 and round them to floats,
            // and then turn them back into doubles. Then when we do the subtraction, we do the subtraction
            // in doubles, not in floats. Had we done the subtraction in floats, we'd get 1.0; but instead we
            // do it in doubles and get 0.99999999999999.
            //
            // Similarly, if we have
            //
            // const int i4 = int.MaxValue; // 2147483647
            // const float cf5 = int.MaxValue; //  2147483648.0
            // const double cd6 = cf5; // 2147483648.0
            //
            // The int is converted to float and stored internally as the double 214783648, even though the
            // fully precise int would fit into a double.

            unchecked
            {
                switch (value.Discriminator)
                {
                    case ConstantValueTypeDiscriminator.Byte:
                        byte byteValue = value.ByteValue;
                        switch (destinationType)
                        {
                            case SpecialType.System_Byte: return (byte)byteValue;
                            case SpecialType.System_Char: return (char)byteValue;
                            case SpecialType.System_UInt16: return (ushort)byteValue;
                            case SpecialType.System_UInt32: return (uint)byteValue;
                            case SpecialType.System_UInt64: return (ulong)byteValue;
                            case SpecialType.System_SByte: return (sbyte)byteValue;
                            case SpecialType.System_Int16: return (short)byteValue;
                            case SpecialType.System_Int32: return (int)byteValue;
                            case SpecialType.System_Int64: return (long)byteValue;
                            case SpecialType.System_IntPtr: return (int)byteValue;
                            case SpecialType.System_UIntPtr: return (uint)byteValue;
                            case SpecialType.System_Single:
                            case SpecialType.System_Double: return (double)byteValue;
                            case SpecialType.System_Decimal: return (decimal)byteValue;
                            default: throw ExceptionUtilities.UnexpectedValue(destinationType);
                        }
                    case ConstantValueTypeDiscriminator.Char:
                        char charValue = value.CharValue;
                        switch (destinationType)
                        {
                            case SpecialType.System_Byte: return (byte)charValue;
                            case SpecialType.System_Char: return (char)charValue;
                            case SpecialType.System_UInt16: return (ushort)charValue;
                            case SpecialType.System_UInt32: return (uint)charValue;
                            case SpecialType.System_UInt64: return (ulong)charValue;
                            case SpecialType.System_SByte: return (sbyte)charValue;
                            case SpecialType.System_Int16: return (short)charValue;
                            case SpecialType.System_Int32: return (int)charValue;
                            case SpecialType.System_Int64: return (long)charValue;
                            case SpecialType.System_IntPtr: return (int)charValue;
                            case SpecialType.System_UIntPtr: return (uint)charValue;
                            case SpecialType.System_Single:
                            case SpecialType.System_Double: return (double)charValue;
                            case SpecialType.System_Decimal: return (decimal)charValue;
                            default: throw ExceptionUtilities.UnexpectedValue(destinationType);
                        }
                    case ConstantValueTypeDiscriminator.UInt16:
                        ushort uint16Value = value.UInt16Value;
                        switch (destinationType)
                        {
                            case SpecialType.System_Byte: return (byte)uint16Value;
                            case SpecialType.System_Char: return (char)uint16Value;
                            case SpecialType.System_UInt16: return (ushort)uint16Value;
                            case SpecialType.System_UInt32: return (uint)uint16Value;
                            case SpecialType.System_UInt64: return (ulong)uint16Value;
                            case SpecialType.System_SByte: return (sbyte)uint16Value;
                            case SpecialType.System_Int16: return (short)uint16Value;
                            case SpecialType.System_Int32: return (int)uint16Value;
                            case SpecialType.System_Int64: return (long)uint16Value;
                            case SpecialType.System_IntPtr: return (int)uint16Value;
                            case SpecialType.System_UIntPtr: return (uint)uint16Value;
                            case SpecialType.System_Single:
                            case SpecialType.System_Double: return (double)uint16Value;
                            case SpecialType.System_Decimal: return (decimal)uint16Value;
                            default: throw ExceptionUtilities.UnexpectedValue(destinationType);
                        }
                    case ConstantValueTypeDiscriminator.UInt32:
                        uint uint32Value = value.UInt32Value;
                        switch (destinationType)
                        {
                            case SpecialType.System_Byte: return (byte)uint32Value;
                            case SpecialType.System_Char: return (char)uint32Value;
                            case SpecialType.System_UInt16: return (ushort)uint32Value;
                            case SpecialType.System_UInt32: return (uint)uint32Value;
                            case SpecialType.System_UInt64: return (ulong)uint32Value;
                            case SpecialType.System_SByte: return (sbyte)uint32Value;
                            case SpecialType.System_Int16: return (short)uint32Value;
                            case SpecialType.System_Int32: return (int)uint32Value;
                            case SpecialType.System_Int64: return (long)uint32Value;
                            case SpecialType.System_IntPtr: return (int)uint32Value;
                            case SpecialType.System_UIntPtr: return (uint)uint32Value;
                            case SpecialType.System_Single: return (double)(float)uint32Value;
                            case SpecialType.System_Double: return (double)uint32Value;
                            case SpecialType.System_Decimal: return (decimal)uint32Value;
                            default: throw ExceptionUtilities.UnexpectedValue(destinationType);
                        }
                    case ConstantValueTypeDiscriminator.UInt64:
                        ulong uint64Value = value.UInt64Value;
                        switch (destinationType)
                        {
                            case SpecialType.System_Byte: return (byte)uint64Value;
                            case SpecialType.System_Char: return (char)uint64Value;
                            case SpecialType.System_UInt16: return (ushort)uint64Value;
                            case SpecialType.System_UInt32: return (uint)uint64Value;
                            case SpecialType.System_UInt64: return (ulong)uint64Value;
                            case SpecialType.System_SByte: return (sbyte)uint64Value;
                            case SpecialType.System_Int16: return (short)uint64Value;
                            case SpecialType.System_Int32: return (int)uint64Value;
                            case SpecialType.System_Int64: return (long)uint64Value;
                            case SpecialType.System_IntPtr: return (int)uint64Value;
                            case SpecialType.System_UIntPtr: return (uint)uint64Value;
                            case SpecialType.System_Single: return (double)(float)uint64Value;
                            case SpecialType.System_Double: return (double)uint64Value;
                            case SpecialType.System_Decimal: return (decimal)uint64Value;
                            default: throw ExceptionUtilities.UnexpectedValue(destinationType);
                        }
                    case ConstantValueTypeDiscriminator.NUInt:
                        uint nuintValue = value.UInt32Value;
                        switch (destinationType)
                        {
                            case SpecialType.System_Byte: return (byte)nuintValue;
                            case SpecialType.System_Char: return (char)nuintValue;
                            case SpecialType.System_UInt16: return (ushort)nuintValue;
                            case SpecialType.System_UInt32: return (uint)nuintValue;
                            case SpecialType.System_UInt64: return (ulong)nuintValue;
                            case SpecialType.System_SByte: return (sbyte)nuintValue;
                            case SpecialType.System_Int16: return (short)nuintValue;
                            case SpecialType.System_Int32: return (int)nuintValue;
                            case SpecialType.System_Int64: return (long)nuintValue;
                            case SpecialType.System_IntPtr: return (int)nuintValue;
                            case SpecialType.System_Single: return (double)(float)nuintValue;
                            case SpecialType.System_Double: return (double)nuintValue;
                            case SpecialType.System_Decimal: return (decimal)nuintValue;
                            default: throw ExceptionUtilities.UnexpectedValue(destinationType);
                        }
                    case ConstantValueTypeDiscriminator.SByte:
                        sbyte sbyteValue = value.SByteValue;
                        switch (destinationType)
                        {
                            case SpecialType.System_Byte: return (byte)sbyteValue;
                            case SpecialType.System_Char: return (char)sbyteValue;
                            case SpecialType.System_UInt16: return (ushort)sbyteValue;
                            case SpecialType.System_UInt32: return (uint)sbyteValue;
                            case SpecialType.System_UInt64: return (ulong)sbyteValue;
                            case SpecialType.System_SByte: return (sbyte)sbyteValue;
                            case SpecialType.System_Int16: return (short)sbyteValue;
                            case SpecialType.System_Int32: return (int)sbyteValue;
                            case SpecialType.System_Int64: return (long)sbyteValue;
                            case SpecialType.System_IntPtr: return (int)sbyteValue;
                            case SpecialType.System_UIntPtr: return (uint)sbyteValue;
                            case SpecialType.System_Single:
                            case SpecialType.System_Double: return (double)sbyteValue;
                            case SpecialType.System_Decimal: return (decimal)sbyteValue;
                            default: throw ExceptionUtilities.UnexpectedValue(destinationType);
                        }
                    case ConstantValueTypeDiscriminator.Int16:
                        short int16Value = value.Int16Value;
                        switch (destinationType)
                        {
                            case SpecialType.System_Byte: return (byte)int16Value;
                            case SpecialType.System_Char: return (char)int16Value;
                            case SpecialType.System_UInt16: return (ushort)int16Value;
                            case SpecialType.System_UInt32: return (uint)int16Value;
                            case SpecialType.System_UInt64: return (ulong)int16Value;
                            case SpecialType.System_SByte: return (sbyte)int16Value;
                            case SpecialType.System_Int16: return (short)int16Value;
                            case SpecialType.System_Int32: return (int)int16Value;
                            case SpecialType.System_Int64: return (long)int16Value;
                            case SpecialType.System_IntPtr: return (int)int16Value;
                            case SpecialType.System_UIntPtr: return (uint)int16Value;
                            case SpecialType.System_Single:
                            case SpecialType.System_Double: return (double)int16Value;
                            case SpecialType.System_Decimal: return (decimal)int16Value;
                            default: throw ExceptionUtilities.UnexpectedValue(destinationType);
                        }
                    case ConstantValueTypeDiscriminator.Int32:
                        int int32Value = value.Int32Value;
                        switch (destinationType)
                        {
                            case SpecialType.System_Byte: return (byte)int32Value;
                            case SpecialType.System_Char: return (char)int32Value;
                            case SpecialType.System_UInt16: return (ushort)int32Value;
                            case SpecialType.System_UInt32: return (uint)int32Value;
                            case SpecialType.System_UInt64: return (ulong)int32Value;
                            case SpecialType.System_SByte: return (sbyte)int32Value;
                            case SpecialType.System_Int16: return (short)int32Value;
                            case SpecialType.System_Int32: return (int)int32Value;
                            case SpecialType.System_Int64: return (long)int32Value;
                            case SpecialType.System_IntPtr: return (int)int32Value;
                            case SpecialType.System_UIntPtr: return (uint)int32Value;
                            case SpecialType.System_Single: return (double)(float)int32Value;
                            case SpecialType.System_Double: return (double)int32Value;
                            case SpecialType.System_Decimal: return (decimal)int32Value;
                            default: throw ExceptionUtilities.UnexpectedValue(destinationType);
                        }
                    case ConstantValueTypeDiscriminator.Int64:
                        long int64Value = value.Int64Value;
                        switch (destinationType)
                        {
                            case SpecialType.System_Byte: return (byte)int64Value;
                            case SpecialType.System_Char: return (char)int64Value;
                            case SpecialType.System_UInt16: return (ushort)int64Value;
                            case SpecialType.System_UInt32: return (uint)int64Value;
                            case SpecialType.System_UInt64: return (ulong)int64Value;
                            case SpecialType.System_SByte: return (sbyte)int64Value;
                            case SpecialType.System_Int16: return (short)int64Value;
                            case SpecialType.System_Int32: return (int)int64Value;
                            case SpecialType.System_Int64: return (long)int64Value;
                            case SpecialType.System_IntPtr: return (int)int64Value;
                            case SpecialType.System_UIntPtr: return (uint)int64Value;
                            case SpecialType.System_Single: return (double)(float)int64Value;
                            case SpecialType.System_Double: return (double)int64Value;
                            case SpecialType.System_Decimal: return (decimal)int64Value;
                            default: throw ExceptionUtilities.UnexpectedValue(destinationType);
                        }
                    case ConstantValueTypeDiscriminator.NInt:
                        int nintValue = value.Int32Value;
                        switch (destinationType)
                        {
                            case SpecialType.System_Byte: return (byte)nintValue;
                            case SpecialType.System_Char: return (char)nintValue;
                            case SpecialType.System_UInt16: return (ushort)nintValue;
                            case SpecialType.System_UInt32: return (uint)nintValue;
                            case SpecialType.System_UInt64: return (ulong)nintValue;
                            case SpecialType.System_SByte: return (sbyte)nintValue;
                            case SpecialType.System_Int16: return (short)nintValue;
                            case SpecialType.System_Int32: return (int)nintValue;
                            case SpecialType.System_Int64: return (long)nintValue;
                            case SpecialType.System_IntPtr: return (int)nintValue;
                            case SpecialType.System_UIntPtr: return (uint)nintValue;
                            case SpecialType.System_Single: return (double)(float)nintValue;
                            case SpecialType.System_Double: return (double)nintValue;
                            case SpecialType.System_Decimal: return (decimal)nintValue;
                            default: throw ExceptionUtilities.UnexpectedValue(destinationType);
                        }
                    case ConstantValueTypeDiscriminator.Single:
                    case ConstantValueTypeDiscriminator.Double:
                        // When converting from a floating-point type to an integral type, if the checked conversion would
                        // throw an overflow exception, then the unchecked conversion is undefined.  So that we have
                        // identical behavior on every host platform, we yield a result of zero in that case.
                        double doubleValue = CheckConstantBounds(destinationType, value.DoubleValue, out _) ? value.DoubleValue : 0D;
                        switch (destinationType)
                        {
                            case SpecialType.System_Byte: return (byte)doubleValue;
                            case SpecialType.System_Char: return (char)doubleValue;
                            case SpecialType.System_UInt16: return (ushort)doubleValue;
                            case SpecialType.System_UInt32: return (uint)doubleValue;
                            case SpecialType.System_UInt64: return (ulong)doubleValue;
                            case SpecialType.System_SByte: return (sbyte)doubleValue;
                            case SpecialType.System_Int16: return (short)doubleValue;
                            case SpecialType.System_Int32: return (int)doubleValue;
                            case SpecialType.System_Int64: return (long)doubleValue;
                            case SpecialType.System_IntPtr: return (int)doubleValue;
                            case SpecialType.System_UIntPtr: return (uint)doubleValue;
                            case SpecialType.System_Single: return (double)(float)doubleValue;
                            case SpecialType.System_Double: return (double)doubleValue;
                            case SpecialType.System_Decimal: return (value.Discriminator == ConstantValueTypeDiscriminator.Single) ? (decimal)(float)doubleValue : (decimal)doubleValue;
                            default: throw ExceptionUtilities.UnexpectedValue(destinationType);
                        }
                    case ConstantValueTypeDiscriminator.Decimal:
                        decimal decimalValue = CheckConstantBounds(destinationType, value.DecimalValue, out _) ? value.DecimalValue : 0m;
                        switch (destinationType)
                        {
                            case SpecialType.System_Byte: return (byte)decimalValue;
                            case SpecialType.System_Char: return (char)decimalValue;
                            case SpecialType.System_UInt16: return (ushort)decimalValue;
                            case SpecialType.System_UInt32: return (uint)decimalValue;
                            case SpecialType.System_UInt64: return (ulong)decimalValue;
                            case SpecialType.System_SByte: return (sbyte)decimalValue;
                            case SpecialType.System_Int16: return (short)decimalValue;
                            case SpecialType.System_Int32: return (int)decimalValue;
                            case SpecialType.System_Int64: return (long)decimalValue;
                            case SpecialType.System_IntPtr: return (int)decimalValue;
                            case SpecialType.System_UIntPtr: return (uint)decimalValue;
                            case SpecialType.System_Single: return (double)(float)decimalValue;
                            case SpecialType.System_Double: return (double)decimalValue;
                            case SpecialType.System_Decimal: return (decimal)decimalValue;
                            default: throw ExceptionUtilities.UnexpectedValue(destinationType);
                        }
                    default:
                        throw ExceptionUtilities.UnexpectedValue(value.Discriminator);
                }
            }

            // all cases should have been handled in the switch above.
            // return value.Value;
        }

        public static bool CheckConstantBounds(SpecialType destinationType, ConstantValue value, out bool maySucceedAtRuntime)
        {
            if (value.IsBad)
            {
                //assume that the constant was intended to be in bounds
                maySucceedAtRuntime = false;
                return true;
            }

            // Compute whether the value fits into the bounds of the given destination type without
            // error. We know that the constant will fit into either a double or a decimal, so
            // convert it to one of those and then check the bounds on that.
            var canonicalValue = CanonicalizeConstant(value);
            return canonicalValue is decimal ?
                CheckConstantBounds(destinationType, (decimal)canonicalValue, out maySucceedAtRuntime) :
                CheckConstantBounds(destinationType, (double)canonicalValue, out maySucceedAtRuntime);
        }

        private static bool CheckConstantBounds(SpecialType destinationType, double value, out bool maySucceedAtRuntime)
        {
            maySucceedAtRuntime = false;

            // Dev10 checks (minValue - 1) < value < (maxValue + 1).
            // See ExpressionBinder::isConstantInRange.
            switch (destinationType)
            {
                case SpecialType.System_Byte: return (byte.MinValue - 1D) < value && value < (byte.MaxValue + 1D);
                case SpecialType.System_Char: return (char.MinValue - 1D) < value && value < (char.MaxValue + 1D);
                case SpecialType.System_UInt16: return (ushort.MinValue - 1D) < value && value < (ushort.MaxValue + 1D);
                case SpecialType.System_UInt32: return (uint.MinValue - 1D) < value && value < (uint.MaxValue + 1D);
                case SpecialType.System_UInt64: return (ulong.MinValue - 1D) < value && value < (ulong.MaxValue + 1D);
                case SpecialType.System_SByte: return (sbyte.MinValue - 1D) < value && value < (sbyte.MaxValue + 1D);
                case SpecialType.System_Int16: return (short.MinValue - 1D) < value && value < (short.MaxValue + 1D);
                case SpecialType.System_Int32: return (int.MinValue - 1D) < value && value < (int.MaxValue + 1D);
                // Note: Using <= to compare the min value matches the native compiler.
                case SpecialType.System_Int64: return (long.MinValue - 1D) <= value && value < (long.MaxValue + 1D);
                case SpecialType.System_Decimal: return ((double)decimal.MinValue - 1D) < value && value < ((double)decimal.MaxValue + 1D);
                case SpecialType.System_IntPtr:
                    maySucceedAtRuntime = (long.MinValue - 1D) < value && value < (long.MaxValue + 1D);
                    return (int.MinValue - 1D) < value && value < (int.MaxValue + 1D);
                case SpecialType.System_UIntPtr:
                    maySucceedAtRuntime = (ulong.MinValue - 1D) < value && value < (ulong.MaxValue + 1D);
                    return (uint.MinValue - 1D) < value && value < (uint.MaxValue + 1D);
            }

            return true;
        }

        private static bool CheckConstantBounds(SpecialType destinationType, decimal value, out bool maySucceedAtRuntime)
        {
            maySucceedAtRuntime = false;

            // Dev10 checks (minValue - 1) < value < (maxValue + 1).
            // See ExpressionBinder::isConstantInRange.
            switch (destinationType)
            {
                case SpecialType.System_Byte: return (byte.MinValue - 1M) < value && value < (byte.MaxValue + 1M);
                case SpecialType.System_Char: return (char.MinValue - 1M) < value && value < (char.MaxValue + 1M);
                case SpecialType.System_UInt16: return (ushort.MinValue - 1M) < value && value < (ushort.MaxValue + 1M);
                case SpecialType.System_UInt32: return (uint.MinValue - 1M) < value && value < (uint.MaxValue + 1M);
                case SpecialType.System_UInt64: return (ulong.MinValue - 1M) < value && value < (ulong.MaxValue + 1M);
                case SpecialType.System_SByte: return (sbyte.MinValue - 1M) < value && value < (sbyte.MaxValue + 1M);
                case SpecialType.System_Int16: return (short.MinValue - 1M) < value && value < (short.MaxValue + 1M);
                case SpecialType.System_Int32: return (int.MinValue - 1M) < value && value < (int.MaxValue + 1M);
                case SpecialType.System_Int64: return (long.MinValue - 1M) < value && value < (long.MaxValue + 1M);
                case SpecialType.System_IntPtr:
                    maySucceedAtRuntime = (long.MinValue - 1M) < value && value < (long.MaxValue + 1M);
                    return (int.MinValue - 1M) < value && value < (int.MaxValue + 1M);
                case SpecialType.System_UIntPtr:
                    maySucceedAtRuntime = (ulong.MinValue - 1M) < value && value < (ulong.MaxValue + 1M);
                    return (uint.MinValue - 1M) < value && value < (uint.MaxValue + 1M);
            }

            return true;
        }

        // Takes in a constant of any kind and returns the constant as either a double or decimal
        private static object CanonicalizeConstant(ConstantValue value)
        {
            switch (value.Discriminator)
            {
                case ConstantValueTypeDiscriminator.SByte: return (decimal)value.SByteValue;
                case ConstantValueTypeDiscriminator.Int16: return (decimal)value.Int16Value;
                case ConstantValueTypeDiscriminator.Int32: return (decimal)value.Int32Value;
                case ConstantValueTypeDiscriminator.Int64: return (decimal)value.Int64Value;
                case ConstantValueTypeDiscriminator.NInt: return (decimal)value.Int32Value;
                case ConstantValueTypeDiscriminator.Byte: return (decimal)value.ByteValue;
                case ConstantValueTypeDiscriminator.Char: return (decimal)value.CharValue;
                case ConstantValueTypeDiscriminator.UInt16: return (decimal)value.UInt16Value;
                case ConstantValueTypeDiscriminator.UInt32: return (decimal)value.UInt32Value;
                case ConstantValueTypeDiscriminator.UInt64: return (decimal)value.UInt64Value;
                case ConstantValueTypeDiscriminator.NUInt: return (decimal)value.UInt32Value;
                case ConstantValueTypeDiscriminator.Single:
                case ConstantValueTypeDiscriminator.Double: return value.DoubleValue;
                case ConstantValueTypeDiscriminator.Decimal: return value.DecimalValue;
                default: throw ExceptionUtilities.UnexpectedValue(value.Discriminator);
            }

            // all cases handled in the switch, above.
        }
    }
}<|MERGE_RESOLUTION|>--- conflicted
+++ resolved
@@ -867,11 +867,7 @@
         /// <summary>
         /// This method implements the checks in spec section 15.2.
         /// </summary>
-<<<<<<< HEAD
-        internal bool MethodGroupIsCompatibleWithDelegate(BoundExpression? receiverOpt, bool isExtensionMethod, MethodSymbol method, NamedTypeSymbol delegateType, Location errorLocation, BindingDiagnosticBag diagnostics)
-=======
-        internal bool MethodIsCompatibleWithDelegateOrFunctionPointer(BoundExpression? receiverOpt, bool isExtensionMethod, MethodSymbol method, TypeSymbol delegateType, Location errorLocation, DiagnosticBag diagnostics)
->>>>>>> 29542b0a
+        internal bool MethodIsCompatibleWithDelegateOrFunctionPointer(BoundExpression? receiverOpt, bool isExtensionMethod, MethodSymbol method, TypeSymbol delegateType, Location errorLocation, BindingDiagnosticBag diagnostics)
         {
             Debug.Assert(delegateType is NamedTypeSymbol { TypeKind: TypeKind.Delegate, DelegateInvokeMethod: { HasUseSiteError: false } }
                            || delegateType.TypeKind == TypeKind.FunctionPointer,
@@ -913,14 +909,6 @@
                 var delegateParameter = delegateOrFuncPtrParameters[i];
                 var methodParameter = methodParameters[isExtensionMethod ? i + 1 : i];
 
-<<<<<<< HEAD
-                if (delegateParameter.RefKind != methodParameter.RefKind ||
-                    !Conversions.HasIdentityOrImplicitReferenceConversion(delegateParameter.Type, methodParameter.Type, ref useSiteInfo))
-                {
-                    // No overload for '{0}' matches delegate '{1}'
-                    Error(diagnostics, ErrorCode.ERR_MethDelegateMismatch, errorLocation, method, delegateType);
-                    diagnostics.Add(errorLocation, useSiteInfo);
-=======
                 // The delegate compatibility checks are stricter than the checks on applicable functions: it's possible
                 // to get here with a method that, while all the parameters are applicable, is not actually delegate
                 // compatible. This is because the Applicable function member spec requires that:
@@ -933,45 +921,29 @@
                 //  * Every ref or similar parameter has an identity conversion to the corresponding target parameter
                 // Note the addition of the reference requirement: it means that for delegate type void D(int i), void M(long l) is
                 // _applicable_, but not _compatible_.
-                if (!hasConversion(delegateType.TypeKind, Conversions, delegateParameter.Type, methodParameter.Type, delegateParameter.RefKind, methodParameter.RefKind, ref useSiteDiagnostics))
+                if (!hasConversion(delegateType.TypeKind, Conversions, delegateParameter.Type, methodParameter.Type, delegateParameter.RefKind, methodParameter.RefKind, ref useSiteInfo))
                 {
                     // No overload for '{0}' matches delegate '{1}'
                     Error(diagnostics, getMethodMismatchErrorCode(delegateType.TypeKind), errorLocation, method, delegateType);
-                    diagnostics.Add(errorLocation, useSiteDiagnostics);
->>>>>>> 29542b0a
+                    diagnostics.Add(errorLocation, useSiteInfo);
                     return false;
                 }
             }
 
             if (delegateOrFuncPtrMethod.RefKind != method.RefKind)
             {
-<<<<<<< HEAD
-                Error(diagnostics, ErrorCode.ERR_DelegateRefMismatch, errorLocation, method, delegateType);
+                Error(diagnostics, getRefMismatchErrorCode(delegateType.TypeKind), errorLocation, method, delegateType);
                 diagnostics.Add(errorLocation, useSiteInfo);
-=======
-                Error(diagnostics, getRefMismatchErrorCode(delegateType.TypeKind), errorLocation, method, delegateType);
-                diagnostics.Add(errorLocation, useSiteDiagnostics);
->>>>>>> 29542b0a
                 return false;
             }
 
             var methodReturnType = method.ReturnType;
-<<<<<<< HEAD
-            var delegateReturnType = delegateMethod.ReturnType;
-            bool returnsMatch = delegateMethod.RefKind != RefKind.None ?
-                                    // - Return types identity-convertible
-                                    Conversions.HasIdentityConversion(methodReturnType, delegateReturnType) :
-                                    // - Return types "match"
-                                    method.ReturnsVoid && delegateMethod.ReturnsVoid ||
-                                        Conversions.HasIdentityOrImplicitReferenceConversion(methodReturnType, delegateReturnType, ref useSiteInfo);
-=======
             var delegateReturnType = delegateOrFuncPtrMethod.ReturnType;
             bool returnsMatch = delegateOrFuncPtrMethod switch
             {
                 { RefKind: RefKind.None, ReturnsVoid: true } => method.ReturnsVoid,
-                { RefKind: var destinationRefKind } => hasConversion(delegateType.TypeKind, Conversions, methodReturnType, delegateReturnType, method.RefKind, destinationRefKind, ref useSiteDiagnostics),
+                { RefKind: var destinationRefKind } => hasConversion(delegateType.TypeKind, Conversions, methodReturnType, delegateReturnType, method.RefKind, destinationRefKind, ref useSiteInfo),
             };
->>>>>>> 29542b0a
 
             if (!returnsMatch)
             {
@@ -980,9 +952,6 @@
                 return false;
             }
 
-<<<<<<< HEAD
-            diagnostics.Add(errorLocation, useSiteInfo);
-=======
             if (delegateType.IsFunctionPointer())
             {
                 if (isExtensionMethod)
@@ -1004,8 +973,7 @@
                 }
             }
 
-            diagnostics.Add(errorLocation, useSiteDiagnostics);
->>>>>>> 29542b0a
+            diagnostics.Add(errorLocation, useSiteInfo);
             return true;
 
             static bool hasConversion(TypeKind targetKind, Conversions conversions, TypeSymbol source, TypeSymbol destination,
@@ -1063,13 +1031,8 @@
             Conversion conversion,
             BoundExpression? receiverOpt,
             bool isExtensionMethod,
-<<<<<<< HEAD
-            NamedTypeSymbol delegateType,
+            TypeSymbol delegateOrFuncPtrType,
             BindingDiagnosticBag diagnostics)
-=======
-            TypeSymbol delegateOrFuncPtrType,
-            DiagnosticBag diagnostics)
->>>>>>> 29542b0a
         {
             Debug.Assert(delegateOrFuncPtrType.TypeKind == TypeKind.Delegate || delegateOrFuncPtrType.TypeKind == TypeKind.FunctionPointer);
 
@@ -1127,15 +1090,9 @@
                 return true;
             }
 
-<<<<<<< HEAD
             CompoundUseSiteInfo<AssemblySymbol> useSiteInfo = GetNewCompoundUseSiteInfo(diagnostics);
-            conversion = Conversions.GetMethodGroupConversion(boundMethodGroup, delegateType, ref useSiteInfo);
+            conversion = Conversions.GetMethodGroupDelegateConversion(boundMethodGroup, delegateType, ref useSiteInfo);
             diagnostics.Add(delegateMismatchLocation, useSiteInfo);
-=======
-            HashSet<DiagnosticInfo>? useSiteDiagnostics = null;
-            conversion = Conversions.GetMethodGroupDelegateConversion(boundMethodGroup, delegateType, ref useSiteDiagnostics);
-            diagnostics.Add(delegateMismatchLocation, useSiteDiagnostics);
->>>>>>> 29542b0a
             if (!conversion.Exists)
             {
                 if (!Conversions.ReportDelegateOrFunctionPointerMethodGroupDiagnostics(this, boundMethodGroup, delegateType, diagnostics))
