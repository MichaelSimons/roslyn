﻿// Copyright (c) Microsoft.  All Rights Reserved.  Licensed under the Apache License, Version 2.0.  See License.txt in the project root for license information.

using System;
using System.Collections.Immutable;
using System.Diagnostics;
using Microsoft.CodeAnalysis.CSharp.Symbols;
using Microsoft.CodeAnalysis.CSharp.Syntax;
using Microsoft.CodeAnalysis.Text;
using System.Collections.Generic;

namespace Microsoft.CodeAnalysis.CSharp
{
<<<<<<< HEAD
    internal abstract partial class ConversionsBase
    {
        public Conversion ClassifyConversionFromExpression(BoundExpression sourceExpression, TypeSymbol destination, ref HashSet<DiagnosticInfo> useSiteDiagnostics)
        {
            Debug.Assert(sourceExpression != null);
            Debug.Assert((object)destination != null);

            return ClassifyConversionFromExpression(sourceExpression, sourceExpression.Type, destination, ref useSiteDiagnostics);
        }

        public Conversion ClassifyConversionFromType(TypeSymbol source, TypeSymbol destination, ref HashSet<DiagnosticInfo> useSiteDiagnostics)
        {
            Debug.Assert((object)source != null);
            Debug.Assert((object)destination != null);

            return ClassifyConversionFromExpression(null, source, destination, ref useSiteDiagnostics);
        }

        /// <summary>
        /// Determines if the source expression is convertible to the destination type via
        /// any conversion: implicit, explicit, user-defined or built-in.
        /// </summary>
        /// <remarks>
        /// It is rare but possible for a source expression to be convertible to a destination type
        /// by both an implicit user-defined conversion and a built-in explicit conversion.
        /// In that circumstance, this method classifies the conversion as the implicit conversion.
        /// </remarks>
        public Conversion ClassifyConversionFromExpression(BoundExpression sourceExpression, TypeSymbol source, TypeSymbol destination, ref HashSet<DiagnosticInfo> useSiteDiagnostics)
        {
            Debug.Assert(sourceExpression != null || (object)source != null);
            Debug.Assert(sourceExpression == null || (object)sourceExpression.Type == (object)source);
            Debug.Assert((object)destination != null);

            var result = ClassifyImplicitConversionFromExpression(sourceExpression, source, destination, ref useSiteDiagnostics);
            if (result.Exists)
            {
                return result;
            }

            return ClassifyExplicitOnlyConversionFromExpression(sourceExpression, source, destination, ref useSiteDiagnostics, forCast: false);
        }

        /// <summary>
        /// Determines if the source expression is convertible to the destination type via
        /// any conversion: implicit, explicit, user-defined or built-in.
        /// </summary>
        /// <remarks>
        /// It is rare but possible for a source expression to be convertible to a destination type
        /// by both an implicit user-defined conversion and a built-in explicit conversion.
        /// In that circumstance, this method classifies the conversion as the built-in conversion.
        /// 
        /// An implicit conversion exists from an expression of a dynamic type to any type.
        /// An explicit conversion exists from a dynamic type to any type. 
        /// When casting we prefer the explicit conversion.
        /// </remarks>
        public Conversion ClassifyConversionForCast(BoundExpression source, TypeSymbol destination, ref HashSet<DiagnosticInfo> useSiteDiagnostics)
        {
            Debug.Assert(source != null);
            Debug.Assert((object)destination != null);

            Conversion implicitConversion = ClassifyImplicitConversionFromExpression(source, destination, ref useSiteDiagnostics);
            if (implicitConversion.Exists && !ExplicitConversionMayDifferFromImplicit(implicitConversion))
            {
                return implicitConversion;
            }

            Conversion explicitConversion = ClassifyExplicitOnlyConversionFromExpression(source, source.Type, destination, ref useSiteDiagnostics, forCast: true);
            if (explicitConversion.Exists)
            {
                return explicitConversion;
            }

            // It is possible for a user-defined conversion to be unambiguous when considered as
            // an implicit conversion and ambiguous when considered as an explicit conversion.
            // The native compiler does not check to see if a cast could be successfully bound as
            // an unambiguous user-defined implicit conversion; it goes right to the ambiguous
            // user-defined explicit conversion and produces an error. This means that in
            // C# 5 it is possible to have:
            //
            // Y y = new Y();
            // Z z1 = y;
            // 
            // succeed but
            //
            // Z z2 = (Z)y;
            //
            // fail.
            //
            // However, there is another interesting wrinkle. It is possible for both
            // an implicit user-defined conversion and an explicit user-defined conversion
            // to exist and be unambiguous. For example, if there is an implicit conversion
            // double-->C and an explicit conversion from int-->C, and the user casts a short
            // to C, then both the implicit and explicit conversions are applicable and
            // unambiguous. The native compiler in this case prefers the explicit conversion,
            // and for backwards compatibility, we match it.

            return implicitConversion.Exists ? implicitConversion : Conversion.NoConversion;
        }

        /// <summary>
        /// returns true when implicit conversion is not necessarily the same as explicit conversion
        /// </summary>
        private static bool ExplicitConversionMayDifferFromImplicit(Conversion implicitConversion)
        {
            switch (implicitConversion.Kind)
            {
                case ConversionKind.ImplicitUserDefined:
                case ConversionKind.ImplicitDynamic:
                case ConversionKind.ImplicitTuple:
                case ConversionKind.ImplicitNullable:
                    return true;

                default:
                    return false;
            }
        }

        private Conversion ClassifyImplicitBuiltInConversionFromExpression(BoundExpression sourceExpression, TypeSymbol source, TypeSymbol destination, ref HashSet<DiagnosticInfo> useSiteDiagnostics)
        {
            Debug.Assert(sourceExpression != null || (object)source != null);
            Debug.Assert(sourceExpression == null || (object)sourceExpression.Type == (object)source);
            Debug.Assert((object)destination != null);

            if (HasImplicitDynamicConversionFromExpression(source, destination))
            {
                return Conversion.ImplicitDynamic;
            }

            // The following conversions only exist for certain form of expressions, 
            // if we have no expression none if them is applicable.
            if (sourceExpression == null)
            {
                return Conversion.NoConversion;
            }

            if (HasImplicitEnumerationConversion(sourceExpression, destination))
            {
                return Conversion.ImplicitEnumeration;
            }

            var kind = ClassifyImplicitConstantExpressionConversion(sourceExpression, destination);
            if (kind != ConversionKind.NoConversion)
            {
                return new Conversion(kind);
            }

            switch (sourceExpression.Kind)
            {
                case BoundKind.Literal:
                    kind = ClassifyNullLiteralConversion(sourceExpression, destination);
                    if (kind != ConversionKind.NoConversion)
                    {
                        return new Conversion(kind);
                    }
                    break;

                case BoundKind.TupleLiteral:
                    kind = ClassifyImplicitTupleLiteralConversion(sourceExpression, destination, ref useSiteDiagnostics);
                    if (kind != ConversionKind.NoConversion)
                    {
                        return new Conversion(kind);
                    }
                    break;

                case BoundKind.UnboundLambda:
                    if (HasAnonymousFunctionConversion(sourceExpression, destination))
                    {
                        return Conversion.AnonymousFunction;
                    }
                    break;

                case BoundKind.MethodGroup:
                    Conversion methodGroupConversion = GetMethodGroupConversion((BoundMethodGroup)sourceExpression, destination, ref useSiteDiagnostics);
                    if (methodGroupConversion.Exists)
                    {
                        return methodGroupConversion;
                    }
                    break;

                case BoundKind.InterpolatedString:
                    Conversion interpolatedStringConversion = GetInterpolatedStringConversion((BoundInterpolatedString)sourceExpression, destination, ref useSiteDiagnostics);
                    if (interpolatedStringConversion.Exists)
                    {
                        return interpolatedStringConversion;
                    }
                    break;
            }

            return Conversion.NoConversion;
        }

        public Conversion ClassifyImplicitConversionFromExpression(BoundExpression sourceExpression, TypeSymbol destination, ref HashSet<DiagnosticInfo> useSiteDiagnostics)
        {
            Debug.Assert(sourceExpression != null);
            Debug.Assert((object)destination != null);

            return ClassifyImplicitConversionFromExpression(sourceExpression, sourceExpression.Type, destination, ref useSiteDiagnostics);
        }

        /// <summary>
        /// Determines if the source expression is convertible to the destination type via
        /// any built-in or user-defined implicit conversion.
        /// </summary>
        private Conversion ClassifyImplicitConversionFromExpression(BoundExpression sourceExpression, TypeSymbol source, TypeSymbol destination, ref HashSet<DiagnosticInfo> useSiteDiagnostics)
        {
            Debug.Assert(sourceExpression != null || (object)source != null);
            Debug.Assert(sourceExpression == null || (object)sourceExpression.Type == (object)source);
            Debug.Assert((object)destination != null);

            //PERF: identity conversion is by far the most common implicit conversion, check for that first
            if ((object)source != null && HasIdentityConversion(source, destination))
            {
                return Conversion.Identity;
            }

            Conversion conversion = ClassifyImplicitBuiltInConversionFromExpression(sourceExpression, source, destination, ref useSiteDiagnostics);
            if (conversion.Exists)
            {
                return conversion;
            }

            if ((object)source != null)
            {
                // Try using the short-circuit "fast-conversion" path.
                Conversion fastConversion = FastClassifyConversion(source, destination);
                if (fastConversion.Exists)
                {
                    return fastConversion.IsImplicit ? fastConversion : Conversion.NoConversion;
                }
                else
                {
                    conversion = ClassifyImplicitBuiltInConversionSlow(source, destination, ref useSiteDiagnostics);
                    if (conversion.Exists)
                    {
                        return conversion;
                    }
                }
            }

            return GetImplicitUserDefinedConversion(sourceExpression, source, destination, ref useSiteDiagnostics);
        }

        private static ConversionKind ClassifyNullLiteralConversion(BoundExpression source, TypeSymbol destination)
        {
            Debug.Assert((object)source != null);
            Debug.Assert((object)destination != null);

            if (!source.IsLiteralNull())
            {
                return ConversionKind.NoConversion;
            }

            // SPEC: An implicit conversion exists from the null literal to any nullable type. 
            if (destination.IsNullableType())
            {
                // The spec defines a "null literal conversion" specifically as a conversion from
                // null to nullable type.
                return ConversionKind.NullLiteral;
            }

            // SPEC: An implicit conversion exists from the null literal to any reference type. 
            // SPEC: An implicit conversion exists from the null literal to type parameter T, 
            // SPEC: provided T is known to be a reference type. [...] The conversion [is] classified 
            // SPEC: as implicit reference conversion. 

            if (destination.IsReferenceType)
            {
                return ConversionKind.ImplicitReference;
            }

            // SPEC: The set of implicit conversions is extended to include...
            // SPEC: ... from the null literal to any pointer type.

            if (destination is PointerTypeSymbol)
            {
                return ConversionKind.NullToPointer;
            }

            return ConversionKind.NoConversion;
        }

        private static ConversionKind ClassifyImplicitConstantExpressionConversion(BoundExpression source, TypeSymbol destination)
        {
            if (HasImplicitConstantExpressionConversion(source, destination))
            {
                return ConversionKind.ImplicitConstant;
            }

            // strip nullable from the destination
            //
            // the following should work and it is an ImplicitNullable conversion
            //    int? x = 1;
            if (destination.Kind == SymbolKind.NamedType)
            {
                var nt = (NamedTypeSymbol)destination;
                if (nt.OriginalDefinition.GetSpecialTypeSafe() == SpecialType.System_Nullable_T &&
                    HasImplicitConstantExpressionConversion(source, nt.TypeArgumentsNoUseSiteDiagnostics[0]))
                {
                    return ConversionKind.ImplicitNullable;
                }
            }

            return ConversionKind.NoConversion;
        }

        private ConversionKind ClassifyImplicitTupleLiteralConversion(BoundExpression source, TypeSymbol destination, ref HashSet<DiagnosticInfo> useSiteDiagnostics)
        {
            if (HasImplicitTupleLiteralConversion(source, destination, ref useSiteDiagnostics))
            {
                return ConversionKind.ImplicitTupleLiteral;
            }

            // strip nullable from the destination
            //
            // the following should work and it is an ImplicitNullable conversion
            //    (int, double)? x = (1,2);
            if (destination.Kind == SymbolKind.NamedType)
            {
                var nt = (NamedTypeSymbol)destination;
                if (nt.OriginalDefinition.GetSpecialTypeSafe() == SpecialType.System_Nullable_T &&
                    HasImplicitTupleLiteralConversion(source, nt.TypeArgumentsNoUseSiteDiagnostics[0], ref useSiteDiagnostics))
                {
                    return ConversionKind.ImplicitNullable;
                }
            }

            return ConversionKind.NoConversion;
        }

        internal static bool HasImplicitConstantExpressionConversion(BoundExpression source, TypeSymbol destination)
        {
            var constantValue = source.ConstantValue;

            if (constantValue == null)
            {
                return false;
            }

            // An implicit constant expression conversion permits the following conversions:

            // A constant-expression of type int can be converted to type sbyte, byte, short, 
            // ushort, uint, or ulong, provided the value of the constant-expression is within the
            // range of the destination type.
            var specialSource = source.Type.GetSpecialTypeSafe();

            if (specialSource == SpecialType.System_Int32)
            {
                //if the constant value could not be computed, be generous and assume the conversion will work
                int value = constantValue.IsBad ? 0 : constantValue.Int32Value;
                switch (destination.GetSpecialTypeSafe())
                {
                    case SpecialType.System_Byte:
                        return byte.MinValue <= value && value <= byte.MaxValue;
                    case SpecialType.System_SByte:
                        return sbyte.MinValue <= value && value <= sbyte.MaxValue;
                    case SpecialType.System_Int16:
                        return short.MinValue <= value && value <= short.MaxValue;
                    case SpecialType.System_UInt32:
                        return uint.MinValue <= value;
                    case SpecialType.System_UInt64:
                        return (int)ulong.MinValue <= value;
                    case SpecialType.System_UInt16:
                        return ushort.MinValue <= value && value <= ushort.MaxValue;
                    default:
                        return false;
                }
            }
            else if (specialSource == SpecialType.System_Int64 && destination.GetSpecialTypeSafe() == SpecialType.System_UInt64 && (constantValue.IsBad || 0 <= constantValue.Int64Value))
            {
                // A constant-expression of type long can be converted to type ulong, provided the
                // value of the constant-expression is not negative.
                return true;
            }

            return false;
        }

        private Conversion ClassifyExplicitOnlyConversionFromExpression(
            BoundExpression sourceExpression, 
            TypeSymbol source, 
            TypeSymbol destination, 
            ref HashSet<DiagnosticInfo> useSiteDiagnostics, 
            bool forCast)
        {
            Debug.Assert(sourceExpression != null || (object)source != null);
            Debug.Assert(sourceExpression == null || (object)sourceExpression.Type == (object)source);
            Debug.Assert((object)destination != null);

            if ((object)source != null)
            {
                // Try using the short-circuit "fast-conversion" path.
                Conversion fastConversion = FastClassifyConversion(source, destination);
                if (fastConversion.Exists)
                {
                    return fastConversion;
                }
                else
                {
                    Conversion conversion = ClassifyExplicitBuiltInOnlyConversion(source, destination, ref useSiteDiagnostics, forCast);
                    if (conversion.Exists)
                    {
                        return conversion;
                    }
                }
            }

            return GetExplicitUserDefinedConversion(sourceExpression, source, destination, ref useSiteDiagnostics);
        }

        private static bool HasImplicitEnumerationConversion(BoundExpression source, TypeSymbol destination)
        {
            Debug.Assert((object)source != null);
            Debug.Assert((object)destination != null);

            // SPEC: An implicit enumeration conversion permits the decimal-integer-literal 0 to be converted to any enum-type 
            // SPEC: and to any nullable-type whose underlying type is an enum-type. 
            //
            // For historical reasons we actually allow a conversion from any *numeric constant
            // zero* to be converted to any enum type, not just the literal integer zero.

            bool validType = destination.IsEnumType() ||
                destination.IsNullableType() && destination.GetNullableUnderlyingType().IsEnumType();

            if (!validType)
            {
                return false;
            }

            var sourceConstantValue = source.ConstantValue;
            return sourceConstantValue != null &&
                IsNumericType(source.Type.GetSpecialTypeSafe()) &&
                IsConstantNumericZero(sourceConstantValue);
        }

        private static LambdaConversionResult IsAnonymousFunctionCompatibleWithDelegate(UnboundLambda anonymousFunction, TypeSymbol type)
        {
            Debug.Assert((object)anonymousFunction != null);
            Debug.Assert((object)type != null);

            // SPEC: An anonymous-method-expression or lambda-expression is classified as an anonymous function. 
            // SPEC: The expression does not have a type but can be implicitly converted to a compatible delegate 
            // SPEC: type or expression tree type. Specifically, a delegate type D is compatible with an 
            // SPEC: anonymous function F provided:

            var delegateType = (NamedTypeSymbol)type;
            var invokeMethod = delegateType.DelegateInvokeMethod;

            if ((object)invokeMethod == null || invokeMethod.HasUseSiteError)
            {
                return LambdaConversionResult.BadTargetType;
            }

            var delegateParameters = invokeMethod.Parameters;

            // SPEC: If F contains an anonymous-function-signature, then D and F have the same number of parameters.
            // SPEC: If F does not contain an anonymous-function-signature, then D may have zero or more parameters 
            // SPEC: of any type, as long as no parameter of D has the out parameter modifier.

            if (anonymousFunction.HasSignature)
            {
                if (anonymousFunction.ParameterCount != invokeMethod.ParameterCount)
                {
                    return LambdaConversionResult.BadParameterCount;
                }

                // SPEC: If F has an explicitly typed parameter list, each parameter in D has the same type 
                // SPEC: and modifiers as the corresponding parameter in F.
                // SPEC: If F has an implicitly typed parameter list, D has no ref or out parameters.

                if (anonymousFunction.HasExplicitlyTypedParameterList)
                {
                    for (int p = 0; p < delegateParameters.Length; ++p)
                    {
                        if (delegateParameters[p].RefKind != anonymousFunction.RefKind(p) ||
                            !delegateParameters[p].Type.Equals(anonymousFunction.ParameterType(p), ignoreCustomModifiersAndArraySizesAndLowerBounds: true, ignoreDynamic: true))
                        {
                            return LambdaConversionResult.MismatchedParameterType;
                        }
                    }
                }
                else
                {
                    for (int p = 0; p < delegateParameters.Length; ++p)
                    {
                        if (delegateParameters[p].RefKind != RefKind.None)
                        {
                            return LambdaConversionResult.RefInImplicitlyTypedLambda;
                        }
                    }

                    // In C# it is not possible to make a delegate type
                    // such that one of its parameter types is a static type. But static types are 
                    // in metadata just sealed abstract types; there is nothing stopping someone in
                    // another language from creating a delegate with a static type for a parameter,
                    // though the only argument you could pass for that parameter is null.
                    // 
                    // In the native compiler we forbid conversion of an anonymous function that has
                    // an implicitly-typed parameter list to a delegate type that has a static type
                    // for a formal parameter type. However, we do *not* forbid it for an explicitly-
                    // typed lambda (because we already require that the explicitly typed parameter not
                    // be static) and we do not forbid it for an anonymous method with the entire
                    // parameter list missing (because the body cannot possibly have a parameter that
                    // is of static type, even though this means that we will be generating a hidden
                    // method with a parameter of static type.)
                    //
                    // We also allow more exotic situations to work in the native compiler. For example,
                    // though it is not possible to convert x=>{} to Action<GC>, it is possible to convert
                    // it to Action<List<GC>> should there be a language that allows you to construct 
                    // a variable of that type.
                    //
                    // We might consider beefing up this rule to disallow a conversion of *any* anonymous
                    // function to *any* delegate that has a static type *anywhere* in the parameter list.

                    for (int p = 0; p < delegateParameters.Length; ++p)
                    {
                        if (delegateParameters[p].Type.IsStatic)
                        {
                            return LambdaConversionResult.StaticTypeInImplicitlyTypedLambda;
                        }
                    }
                }
            }
            else
            {
                for (int p = 0; p < delegateParameters.Length; ++p)
                {
                    if (delegateParameters[p].RefKind == RefKind.Out)
                    {
                        return LambdaConversionResult.MissingSignatureWithOutParameter;
                    }
                }
            }

            // Ensure the body can be converted to that delegate type
            var bound = anonymousFunction.Bind(delegateType);
            if (ErrorFacts.PreventsSuccessfulDelegateConversion(bound.Diagnostics))
            {
                return LambdaConversionResult.BindingFailed;
            }

            return LambdaConversionResult.Success;
        }

        private static LambdaConversionResult IsAnonymousFunctionCompatibleWithExpressionTree(UnboundLambda anonymousFunction, NamedTypeSymbol type)
        {
            Debug.Assert((object)anonymousFunction != null);
            Debug.Assert((object)type != null);
            Debug.Assert(type.IsExpressionTree());

            // SPEC OMISSION:
            // 
            // The C# 3 spec said that anonymous methods and statement lambdas are *convertible* to expression tree
            // types if the anonymous method/statement lambda is convertible to its delegate type; however, actually
            // *using* such a conversion is an error. However, that is not what we implemented. In C# 3 we implemented
            // that an anonymous method is *not convertible* to an expression tree type, period. (Statement lambdas
            // used the rule described in the spec.)  
            //
            // This appears to be a spec omission; the intention is to make old-style anonymous methods not 
            // convertible to expression trees.

            var delegateType = type.TypeArgumentsNoUseSiteDiagnostics[0];
            if (!delegateType.IsDelegateType())
            {
                return LambdaConversionResult.ExpressionTreeMustHaveDelegateTypeArgument;
            }

            if (anonymousFunction.Syntax.Kind() == SyntaxKind.AnonymousMethodExpression)
            {
                return LambdaConversionResult.ExpressionTreeFromAnonymousMethod;
            }

            return IsAnonymousFunctionCompatibleWithDelegate(anonymousFunction, delegateType);
        }

        public static LambdaConversionResult IsAnonymousFunctionCompatibleWithType(UnboundLambda anonymousFunction, TypeSymbol type)
        {
            Debug.Assert((object)anonymousFunction != null);
            Debug.Assert((object)type != null);

            if (type.IsDelegateType())
            {
                return IsAnonymousFunctionCompatibleWithDelegate(anonymousFunction, type);
            }
            else if (type.IsExpressionTree())
            {
                return IsAnonymousFunctionCompatibleWithExpressionTree(anonymousFunction, (NamedTypeSymbol)type);
            }

            return LambdaConversionResult.BadTargetType;
        }

        private static bool HasAnonymousFunctionConversion(BoundExpression source, TypeSymbol destination)
        {
            Debug.Assert(source != null);
            Debug.Assert((object)destination != null);

            if (source.Kind != BoundKind.UnboundLambda)
            {
                return false;
            }

            return IsAnonymousFunctionCompatibleWithType((UnboundLambda)source, destination) == LambdaConversionResult.Success;
        }

        /// <summary>
        /// Classify a conversion needed to convert the source type to a type that was legal as the governing type of
        /// a switch statement in C# 6. Even when we support pattern-matching in C# 7 and later, we still perform these
        /// conversions on a switch expression if they are unambiguously applicable.
        /// </summary>
        internal Conversion ClassifyImplicitUserDefinedConversionForV6SwitchGoverningType(TypeSymbol sourceType, out TypeSymbol switchGoverningType, ref HashSet<DiagnosticInfo> useSiteDiagnostics)
        {
            // SPEC:    The governing type of a switch statement is established by the switch expression.
            // SPEC:    1) If the type of the switch expression is sbyte, byte, short, ushort, int, uint,
            // SPEC:       long, ulong, bool, char, string, or an enum-type, or if it is the nullable type
            // SPEC:       corresponding to one of these types, then that is the governing type of the switch statement. 
            // SPEC:    2) Otherwise, exactly one user-defined implicit conversion (§6.4) must exist from the
            // SPEC:       type of the switch expression to one of the following possible governing types:
            // SPEC:       sbyte, byte, short, ushort, int, uint, long, ulong, char, string, or, a nullable type
            // SPEC:       corresponding to one of those types

            // NOTE:    We should be called only if (1) is false for source type.
            Debug.Assert((object)sourceType != null);
            Debug.Assert(!sourceType.IsValidV6SwitchGoverningType());

            UserDefinedConversionResult result = AnalyzeImplicitUserDefinedConversionForV6SwitchGoverningType(sourceType, ref useSiteDiagnostics);

            if (result.Kind == UserDefinedConversionResultKind.Valid)
            {
                UserDefinedConversionAnalysis analysis = result.Results[result.Best];

                switchGoverningType = analysis.ToType;
                Debug.Assert(switchGoverningType.IsValidV6SwitchGoverningType(isTargetTypeOfUserDefinedOp: true));
            }
            else
            {
                switchGoverningType = null;
            }

            return new Conversion(result, isImplicit: true);
        }

        internal Conversion GetCallerLineNumberConversion(TypeSymbol destination, ref HashSet<DiagnosticInfo> useSiteDiagnostics)
        {
            var greenNode = new Syntax.InternalSyntax.LiteralExpressionSyntax(SyntaxKind.NumericLiteralExpression, new Syntax.InternalSyntax.SyntaxToken(SyntaxKind.NumericLiteralToken));
            var syntaxNode = new LiteralExpressionSyntax(greenNode, null, 0);

            TypeSymbol expectedAttributeType = corLibrary.GetSpecialType(SpecialType.System_Int32);
            BoundLiteral intMaxValueLiteral = new BoundLiteral(syntaxNode, ConstantValue.Create(int.MaxValue), expectedAttributeType);
            return ClassifyStandardImplicitConversion(intMaxValueLiteral, expectedAttributeType, destination, ref useSiteDiagnostics);
        }

        internal bool HasCallerLineNumberConversion(TypeSymbol destination, ref HashSet<DiagnosticInfo> useSiteDiagnostics)
        {
            return GetCallerLineNumberConversion(destination, ref useSiteDiagnostics).Exists;
        }

        internal bool HasCallerInfoStringConversion(TypeSymbol destination, ref HashSet<DiagnosticInfo> useSiteDiagnostics)
        {
            TypeSymbol expectedAttributeType = corLibrary.GetSpecialType(SpecialType.System_String);
            Conversion conversion = ClassifyStandardImplicitConversion(expectedAttributeType, destination, ref useSiteDiagnostics);
            return conversion.Exists;
        }
    }

=======
>>>>>>> 0b2b3c22
    internal sealed class Conversions : ConversionsBase
    {
        private readonly Binder _binder;

        public Conversions(Binder binder)
            : this(binder, currentRecursionDepth: 0)
        {
        }

        private Conversions(Binder binder, int currentRecursionDepth)
            : base(binder.Compilation.Assembly.CorLibrary, currentRecursionDepth)
        {
            _binder = binder;
        }

        protected override ConversionsBase CreateInstance(int currentRecursionDepth)
        {
            return new Conversions(_binder, currentRecursionDepth);
        }

        private CSharpCompilation Compilation { get { return _binder.Compilation; } }

        public override Conversion GetMethodGroupConversion(BoundMethodGroup source, TypeSymbol destination, ref HashSet<DiagnosticInfo> useSiteDiagnostics)
        {
            // Must be a bona fide delegate type, not an expression tree type.
            if (!destination.IsDelegateType())
            {
                return Conversion.NoConversion;
            }

            var methodSymbol = GetDelegateInvokeMethodIfAvailable(destination);
            if ((object)methodSymbol == null)
            {
                return Conversion.NoConversion;
            }

            var resolution = ResolveDelegateMethodGroup(_binder, source, methodSymbol, ref useSiteDiagnostics);
            var conversion = (resolution.IsEmpty || resolution.HasAnyErrors) ?
                Conversion.NoConversion :
                ToConversion(resolution.OverloadResolutionResult, resolution.MethodGroup, (NamedTypeSymbol)destination);
            resolution.Free();
            return conversion;
        }

        protected override Conversion GetImplicitTupleLiteralConversion(BoundTupleLiteral source, TypeSymbol destination, ref HashSet<DiagnosticInfo> useSiteDiagnostics)
        {
            var arguments = source.Arguments;

            // check if the type is actually compatible type for a tuple of given cardinality
            if (!destination.IsTupleOrCompatibleWithTupleOfCardinality(arguments.Length))
            {
                return Conversion.NoConversion;
            }

            ImmutableArray<TypeSymbol> targetElementTypes = destination.GetElementTypesOfTupleOrCompatible();
            Debug.Assert(arguments.Length == targetElementTypes.Length);

            // check arguments against flattened list of target element types 
            var argumentConversions = ArrayBuilder<Conversion>.GetInstance(arguments.Length);
            for (int i = 0; i < arguments.Length; i++)
            {
                var argument = arguments[i];
                var result = ClassifyImplicitConversionFromExpression(argument, targetElementTypes[i], ref useSiteDiagnostics);
                if (!result.Exists)
                {
                    argumentConversions.Free();
                    return Conversion.NoConversion;
                }

                argumentConversions.Add(result);
            }

            return new Conversion(ConversionKind.ImplicitTupleLiteral, argumentConversions.ToImmutableAndFree());
        }

        protected override Conversion GetExplicitTupleLiteralConversion(BoundTupleLiteral source, TypeSymbol destination, ref HashSet<DiagnosticInfo> useSiteDiagnostics, bool forCast)
        {
            var arguments = source.Arguments;

            // check if the type is actually compatible type for a tuple of given cardinality
            if (!destination.IsTupleOrCompatibleWithTupleOfCardinality(arguments.Length))
            {
                return Conversion.NoConversion;
            }

            ImmutableArray<TypeSymbol> targetElementTypes = destination.GetElementTypesOfTupleOrCompatible();
            Debug.Assert(arguments.Length == targetElementTypes.Length);

            // check arguments against flattened list of target element types 
            var argumentConversions = ArrayBuilder<Conversion>.GetInstance(arguments.Length);
            for (int i = 0; i < arguments.Length; i++)
            {
                var result = ClassifyConversionFromExpression(arguments[i], targetElementTypes[i], ref useSiteDiagnostics, forCast);
                if (!result.Exists)
                {
                    argumentConversions.Free();
                    return Conversion.NoConversion;
                }

                argumentConversions.Add(result);
            }

            return new Conversion(ConversionKind.ExplicitTupleLiteral, argumentConversions.ToImmutableAndFree());
        }

        protected override Conversion GetInterpolatedStringConversion(BoundInterpolatedString source, TypeSymbol destination, ref HashSet<DiagnosticInfo> useSiteDiagnostics)
        {
            // An interpolated string expression may be converted to the types
            // System.IFormattable and System.FormattableString
            return (destination == Compilation.GetWellKnownType(WellKnownType.System_IFormattable) ||
                    destination == Compilation.GetWellKnownType(WellKnownType.System_FormattableString))
                ? Conversion.InterpolatedString : Conversion.NoConversion;
        }

        /// <summary>
        /// Resolve method group based on the optional delegate invoke method.
        /// If the invoke method is null, ignore arguments in resolution.
        /// </summary>
        private static MethodGroupResolution ResolveDelegateMethodGroup(Binder binder, BoundMethodGroup source, MethodSymbol delegateInvokeMethodOpt, ref HashSet<DiagnosticInfo> useSiteDiagnostics)
        {
            if ((object)delegateInvokeMethodOpt != null)
            {
                var analyzedArguments = new AnalyzedArguments();
                GetDelegateArguments(source.Syntax, analyzedArguments, delegateInvokeMethodOpt.Parameters, binder.Compilation);
                var resolution = binder.ResolveMethodGroup(source, analyzedArguments, isMethodGroupConversion: true, inferWithDynamic: true, useSiteDiagnostics: ref useSiteDiagnostics);
                return resolution;
            }
            else
            {
                return binder.ResolveMethodGroup(source, null, isMethodGroupConversion: true, useSiteDiagnostics: ref useSiteDiagnostics);
            }
        }

        /// <summary>
        /// Return the Invoke method symbol if the type is a delegate
        /// type and the Invoke method is available, otherwise null.
        /// </summary>
        private static MethodSymbol GetDelegateInvokeMethodIfAvailable(TypeSymbol type)
        {
            var delegateType = type.GetDelegateType();
            if ((object)delegateType == null)
            {
                return null;
            }

            MethodSymbol methodSymbol = delegateType.DelegateInvokeMethod;
            if ((object)methodSymbol == null || methodSymbol.HasUseSiteError)
            {
                return null;
            }

            return methodSymbol;
        }

        public static bool ReportDelegateMethodGroupDiagnostics(Binder binder, BoundMethodGroup expr, TypeSymbol targetType, DiagnosticBag diagnostics)
        {
            var invokeMethodOpt = GetDelegateInvokeMethodIfAvailable(targetType);
            HashSet<DiagnosticInfo> useSiteDiagnostics = null;
            var resolution = ResolveDelegateMethodGroup(binder, expr, invokeMethodOpt, ref useSiteDiagnostics);
            diagnostics.Add(expr.Syntax, useSiteDiagnostics);

            bool hasErrors = resolution.HasAnyErrors;

            diagnostics.AddRange(resolution.Diagnostics);

            // SPEC VIOLATION: Unfortunately, we cannot exactly implement the specification for
            // the scenario in which an extension method that extends a value type is converted
            // to a delegate. The code we generate that captures a delegate to a static method
            // that is "partially evaluated" with the bound-to-the-delegate first argument
            // requires that the first argument be of reference type.
            //
            // SPEC VIOLATION: Similarly, we cannot capture a method of Nullable<T>, because
            // boxing a Nullable<T> gives a T, not a boxed Nullable<T>.
            //
            // We give special error messages in these situations.

            if (resolution.MethodGroup != null)
            {
                var result = resolution.OverloadResolutionResult;
                if (result != null)
                {
                    if (result.Succeeded)
                    {
                        var method = result.BestResult.Member;
                        Debug.Assert((object)method != null);
                        if (resolution.MethodGroup.IsExtensionMethodGroup)
                        {
                            Debug.Assert(method.IsExtensionMethod);

                            var thisParameter = method.Parameters[0];
                            if (!thisParameter.Type.IsReferenceType)
                            {
                                // Extension method '{0}' defined on value type '{1}' cannot be used to create delegates
                                diagnostics.Add(
                                    ErrorCode.ERR_ValueTypeExtDelegate,
                                    expr.Syntax.Location,
                                    method,
                                    thisParameter.Type);
                                hasErrors = true;
                            }
                        }
                        else if (method.OriginalDefinition.ContainingType.SpecialType == SpecialType.System_Nullable_T && !method.IsOverride)
                        {
                            // CS1728: Cannot bind delegate to '{0}' because it is a member of 'System.Nullable<T>'
                            diagnostics.Add(
                                ErrorCode.ERR_DelegateOnNullable,
                                expr.Syntax.Location,
                                method);
                            hasErrors = true;
                        }
                    }
                    else if (!hasErrors &&
                            !resolution.IsEmpty &&
                            resolution.ResultKind == LookupResultKind.Viable)
                    {
                        var overloadDiagnostics = DiagnosticBag.GetInstance();

                        result.ReportDiagnostics(binder, expr.Syntax.Location, overloadDiagnostics,
                            expr.Name,
                            resolution.MethodGroup.Receiver, resolution.AnalyzedArguments, resolution.MethodGroup.Methods.ToImmutable(),
                            typeContainingConstructor: null, delegateTypeBeingInvoked: null, isMethodGroupConversion: true);

                        if (!overloadDiagnostics.IsEmptyWithoutResolution)
                        {
                            hasErrors = overloadDiagnostics.HasAnyErrors();
                            diagnostics.AddRange(overloadDiagnostics);
                        }

                        overloadDiagnostics.Free();
                    }
                }
            }

            resolution.Free();
            return hasErrors;
        }

        public Conversion MethodGroupConversion(CSharpSyntaxNode syntax, MethodGroup methodGroup, NamedTypeSymbol delegateType, ref HashSet<DiagnosticInfo> useSiteDiagnostics)
        {
            var analyzedArguments = AnalyzedArguments.GetInstance();
            var result = OverloadResolutionResult<MethodSymbol>.GetInstance();

            Debug.Assert((object)delegateType.DelegateInvokeMethod != null && !delegateType.DelegateInvokeMethod.HasUseSiteError,
                         "This method should only be called for valid delegate types");
            GetDelegateArguments(syntax, analyzedArguments, delegateType.DelegateInvokeMethod.Parameters, Compilation);
            _binder.OverloadResolution.MethodInvocationOverloadResolution(
                methodGroup.Methods, methodGroup.TypeArguments, analyzedArguments, result, ref useSiteDiagnostics, isMethodGroupConversion: true);
            var conversion = ToConversion(result, methodGroup, delegateType);

            analyzedArguments.Free();
            result.Free();
            return conversion;
        }

        public static void GetDelegateArguments(CSharpSyntaxNode syntax, AnalyzedArguments analyzedArguments, ImmutableArray<ParameterSymbol> delegateParameters, CSharpCompilation compilation)
        {
            foreach (var p in delegateParameters)
            {
                ParameterSymbol parameter = p;

                // In ExpressionBinder::BindGrpConversion, the native compiler substitutes object in place of dynamic.  This is
                // necessary because conversions from expressions of type dynamic always succeed, whereas conversions from the
                // type generally fail (modulo identity conversions).  This is not reflected in the C# 4 spec, but will be
                // incorporated going forward.  See DevDiv #742345 for additional details.
                // NOTE: Dev11 does a deep substitution (e.g. C<C<C<dynamic>>> -> C<C<C<object>>>), but that seems redundant.
                if (parameter.Type.IsDynamic())
                {
                    // If we don't have System.Object, then we'll get an error type, which will cause overload resolution to fail, 
                    // which will cause some error to be reported.  That's sufficient (i.e. no need to specifically report its absence here).
                    parameter = new SignatureOnlyParameterSymbol(
                        compilation.GetSpecialType(SpecialType.System_Object), parameter.CustomModifiers, parameter.IsParams, parameter.RefKind);
                }

                analyzedArguments.Arguments.Add(new BoundParameter(syntax, parameter) { WasCompilerGenerated = true });
                analyzedArguments.RefKinds.Add(parameter.RefKind);
            }
        }

        private static Conversion ToConversion(OverloadResolutionResult<MethodSymbol> result, MethodGroup methodGroup, NamedTypeSymbol delegateType)
        {
            // 6.6 An implicit conversion (6.1) exists from a method group (7.1) to a compatible
            // delegate type. Given a delegate type D and an expression E that is classified as
            // a method group, an implicit conversion exists from E to D if E contains at least
            // one method that is applicable in its normal form (7.5.3.1) to an argument list
            // constructed by use of the parameter types and modifiers of D...

            // SPEC VIOLATION: Unfortunately, we cannot exactly implement the specification for
            // the scenario in which an extension method that extends a value type is converted
            // to a delegate. The code we generate that captures a delegate to a static method
            // that is "partially evaluated" with the bound-to-the-delegate first argument
            // requires that the first argument be of reference type.

            // SPEC VIOLATION: Similarly, we cannot capture a method of Nullable<T>, because
            // boxing a Nullable<T> gives a T, not a boxed Nullable<T>. (We can capture methods
            // of object on a nullable receiver, but not GetValueOrDefault.)

            if (!result.Succeeded)
            {
                return Conversion.NoConversion;
            }

            MethodSymbol method = result.BestResult.Member;

            if (methodGroup.IsExtensionMethodGroup && !method.Parameters[0].Type.IsReferenceType)
            {
                return Conversion.NoConversion;
            }

            if (method.OriginalDefinition.ContainingType.SpecialType == SpecialType.System_Nullable_T &&
                !method.IsOverride)
            {
                return Conversion.NoConversion;
            }

            // NOTE: Section 6.6 will be slightly updated:
            //
            //   - The candidate methods considered are only those methods that are applicable in their
            //     normal form (§7.5.3.1), and do not omit any optional parameters. Thus, candidate methods
            //     are ignored if they are applicable only in their expanded form, or if one or more of their
            //     optional parameters do not have a corresponding parameter in the targeted delegate type.
            //   
            // Therefore, we shouldn't get here unless the parameter count matches.

            // NOTE: Delegate type compatibility is important, but is not part of the existence check.

            Debug.Assert(method.ParameterCount == delegateType.DelegateInvokeMethod.ParameterCount + (methodGroup.IsExtensionMethodGroup ? 1 : 0));

            return new Conversion(ConversionKind.MethodGroup, method, methodGroup.IsExtensionMethodGroup);
        }
    }
}<|MERGE_RESOLUTION|>--- conflicted
+++ resolved
@@ -10,673 +10,6 @@
 
 namespace Microsoft.CodeAnalysis.CSharp
 {
-<<<<<<< HEAD
-    internal abstract partial class ConversionsBase
-    {
-        public Conversion ClassifyConversionFromExpression(BoundExpression sourceExpression, TypeSymbol destination, ref HashSet<DiagnosticInfo> useSiteDiagnostics)
-        {
-            Debug.Assert(sourceExpression != null);
-            Debug.Assert((object)destination != null);
-
-            return ClassifyConversionFromExpression(sourceExpression, sourceExpression.Type, destination, ref useSiteDiagnostics);
-        }
-
-        public Conversion ClassifyConversionFromType(TypeSymbol source, TypeSymbol destination, ref HashSet<DiagnosticInfo> useSiteDiagnostics)
-        {
-            Debug.Assert((object)source != null);
-            Debug.Assert((object)destination != null);
-
-            return ClassifyConversionFromExpression(null, source, destination, ref useSiteDiagnostics);
-        }
-
-        /// <summary>
-        /// Determines if the source expression is convertible to the destination type via
-        /// any conversion: implicit, explicit, user-defined or built-in.
-        /// </summary>
-        /// <remarks>
-        /// It is rare but possible for a source expression to be convertible to a destination type
-        /// by both an implicit user-defined conversion and a built-in explicit conversion.
-        /// In that circumstance, this method classifies the conversion as the implicit conversion.
-        /// </remarks>
-        public Conversion ClassifyConversionFromExpression(BoundExpression sourceExpression, TypeSymbol source, TypeSymbol destination, ref HashSet<DiagnosticInfo> useSiteDiagnostics)
-        {
-            Debug.Assert(sourceExpression != null || (object)source != null);
-            Debug.Assert(sourceExpression == null || (object)sourceExpression.Type == (object)source);
-            Debug.Assert((object)destination != null);
-
-            var result = ClassifyImplicitConversionFromExpression(sourceExpression, source, destination, ref useSiteDiagnostics);
-            if (result.Exists)
-            {
-                return result;
-            }
-
-            return ClassifyExplicitOnlyConversionFromExpression(sourceExpression, source, destination, ref useSiteDiagnostics, forCast: false);
-        }
-
-        /// <summary>
-        /// Determines if the source expression is convertible to the destination type via
-        /// any conversion: implicit, explicit, user-defined or built-in.
-        /// </summary>
-        /// <remarks>
-        /// It is rare but possible for a source expression to be convertible to a destination type
-        /// by both an implicit user-defined conversion and a built-in explicit conversion.
-        /// In that circumstance, this method classifies the conversion as the built-in conversion.
-        /// 
-        /// An implicit conversion exists from an expression of a dynamic type to any type.
-        /// An explicit conversion exists from a dynamic type to any type. 
-        /// When casting we prefer the explicit conversion.
-        /// </remarks>
-        public Conversion ClassifyConversionForCast(BoundExpression source, TypeSymbol destination, ref HashSet<DiagnosticInfo> useSiteDiagnostics)
-        {
-            Debug.Assert(source != null);
-            Debug.Assert((object)destination != null);
-
-            Conversion implicitConversion = ClassifyImplicitConversionFromExpression(source, destination, ref useSiteDiagnostics);
-            if (implicitConversion.Exists && !ExplicitConversionMayDifferFromImplicit(implicitConversion))
-            {
-                return implicitConversion;
-            }
-
-            Conversion explicitConversion = ClassifyExplicitOnlyConversionFromExpression(source, source.Type, destination, ref useSiteDiagnostics, forCast: true);
-            if (explicitConversion.Exists)
-            {
-                return explicitConversion;
-            }
-
-            // It is possible for a user-defined conversion to be unambiguous when considered as
-            // an implicit conversion and ambiguous when considered as an explicit conversion.
-            // The native compiler does not check to see if a cast could be successfully bound as
-            // an unambiguous user-defined implicit conversion; it goes right to the ambiguous
-            // user-defined explicit conversion and produces an error. This means that in
-            // C# 5 it is possible to have:
-            //
-            // Y y = new Y();
-            // Z z1 = y;
-            // 
-            // succeed but
-            //
-            // Z z2 = (Z)y;
-            //
-            // fail.
-            //
-            // However, there is another interesting wrinkle. It is possible for both
-            // an implicit user-defined conversion and an explicit user-defined conversion
-            // to exist and be unambiguous. For example, if there is an implicit conversion
-            // double-->C and an explicit conversion from int-->C, and the user casts a short
-            // to C, then both the implicit and explicit conversions are applicable and
-            // unambiguous. The native compiler in this case prefers the explicit conversion,
-            // and for backwards compatibility, we match it.
-
-            return implicitConversion.Exists ? implicitConversion : Conversion.NoConversion;
-        }
-
-        /// <summary>
-        /// returns true when implicit conversion is not necessarily the same as explicit conversion
-        /// </summary>
-        private static bool ExplicitConversionMayDifferFromImplicit(Conversion implicitConversion)
-        {
-            switch (implicitConversion.Kind)
-            {
-                case ConversionKind.ImplicitUserDefined:
-                case ConversionKind.ImplicitDynamic:
-                case ConversionKind.ImplicitTuple:
-                case ConversionKind.ImplicitNullable:
-                    return true;
-
-                default:
-                    return false;
-            }
-        }
-
-        private Conversion ClassifyImplicitBuiltInConversionFromExpression(BoundExpression sourceExpression, TypeSymbol source, TypeSymbol destination, ref HashSet<DiagnosticInfo> useSiteDiagnostics)
-        {
-            Debug.Assert(sourceExpression != null || (object)source != null);
-            Debug.Assert(sourceExpression == null || (object)sourceExpression.Type == (object)source);
-            Debug.Assert((object)destination != null);
-
-            if (HasImplicitDynamicConversionFromExpression(source, destination))
-            {
-                return Conversion.ImplicitDynamic;
-            }
-
-            // The following conversions only exist for certain form of expressions, 
-            // if we have no expression none if them is applicable.
-            if (sourceExpression == null)
-            {
-                return Conversion.NoConversion;
-            }
-
-            if (HasImplicitEnumerationConversion(sourceExpression, destination))
-            {
-                return Conversion.ImplicitEnumeration;
-            }
-
-            var kind = ClassifyImplicitConstantExpressionConversion(sourceExpression, destination);
-            if (kind != ConversionKind.NoConversion)
-            {
-                return new Conversion(kind);
-            }
-
-            switch (sourceExpression.Kind)
-            {
-                case BoundKind.Literal:
-                    kind = ClassifyNullLiteralConversion(sourceExpression, destination);
-                    if (kind != ConversionKind.NoConversion)
-                    {
-                        return new Conversion(kind);
-                    }
-                    break;
-
-                case BoundKind.TupleLiteral:
-                    kind = ClassifyImplicitTupleLiteralConversion(sourceExpression, destination, ref useSiteDiagnostics);
-                    if (kind != ConversionKind.NoConversion)
-                    {
-                        return new Conversion(kind);
-                    }
-                    break;
-
-                case BoundKind.UnboundLambda:
-                    if (HasAnonymousFunctionConversion(sourceExpression, destination))
-                    {
-                        return Conversion.AnonymousFunction;
-                    }
-                    break;
-
-                case BoundKind.MethodGroup:
-                    Conversion methodGroupConversion = GetMethodGroupConversion((BoundMethodGroup)sourceExpression, destination, ref useSiteDiagnostics);
-                    if (methodGroupConversion.Exists)
-                    {
-                        return methodGroupConversion;
-                    }
-                    break;
-
-                case BoundKind.InterpolatedString:
-                    Conversion interpolatedStringConversion = GetInterpolatedStringConversion((BoundInterpolatedString)sourceExpression, destination, ref useSiteDiagnostics);
-                    if (interpolatedStringConversion.Exists)
-                    {
-                        return interpolatedStringConversion;
-                    }
-                    break;
-            }
-
-            return Conversion.NoConversion;
-        }
-
-        public Conversion ClassifyImplicitConversionFromExpression(BoundExpression sourceExpression, TypeSymbol destination, ref HashSet<DiagnosticInfo> useSiteDiagnostics)
-        {
-            Debug.Assert(sourceExpression != null);
-            Debug.Assert((object)destination != null);
-
-            return ClassifyImplicitConversionFromExpression(sourceExpression, sourceExpression.Type, destination, ref useSiteDiagnostics);
-        }
-
-        /// <summary>
-        /// Determines if the source expression is convertible to the destination type via
-        /// any built-in or user-defined implicit conversion.
-        /// </summary>
-        private Conversion ClassifyImplicitConversionFromExpression(BoundExpression sourceExpression, TypeSymbol source, TypeSymbol destination, ref HashSet<DiagnosticInfo> useSiteDiagnostics)
-        {
-            Debug.Assert(sourceExpression != null || (object)source != null);
-            Debug.Assert(sourceExpression == null || (object)sourceExpression.Type == (object)source);
-            Debug.Assert((object)destination != null);
-
-            //PERF: identity conversion is by far the most common implicit conversion, check for that first
-            if ((object)source != null && HasIdentityConversion(source, destination))
-            {
-                return Conversion.Identity;
-            }
-
-            Conversion conversion = ClassifyImplicitBuiltInConversionFromExpression(sourceExpression, source, destination, ref useSiteDiagnostics);
-            if (conversion.Exists)
-            {
-                return conversion;
-            }
-
-            if ((object)source != null)
-            {
-                // Try using the short-circuit "fast-conversion" path.
-                Conversion fastConversion = FastClassifyConversion(source, destination);
-                if (fastConversion.Exists)
-                {
-                    return fastConversion.IsImplicit ? fastConversion : Conversion.NoConversion;
-                }
-                else
-                {
-                    conversion = ClassifyImplicitBuiltInConversionSlow(source, destination, ref useSiteDiagnostics);
-                    if (conversion.Exists)
-                    {
-                        return conversion;
-                    }
-                }
-            }
-
-            return GetImplicitUserDefinedConversion(sourceExpression, source, destination, ref useSiteDiagnostics);
-        }
-
-        private static ConversionKind ClassifyNullLiteralConversion(BoundExpression source, TypeSymbol destination)
-        {
-            Debug.Assert((object)source != null);
-            Debug.Assert((object)destination != null);
-
-            if (!source.IsLiteralNull())
-            {
-                return ConversionKind.NoConversion;
-            }
-
-            // SPEC: An implicit conversion exists from the null literal to any nullable type. 
-            if (destination.IsNullableType())
-            {
-                // The spec defines a "null literal conversion" specifically as a conversion from
-                // null to nullable type.
-                return ConversionKind.NullLiteral;
-            }
-
-            // SPEC: An implicit conversion exists from the null literal to any reference type. 
-            // SPEC: An implicit conversion exists from the null literal to type parameter T, 
-            // SPEC: provided T is known to be a reference type. [...] The conversion [is] classified 
-            // SPEC: as implicit reference conversion. 
-
-            if (destination.IsReferenceType)
-            {
-                return ConversionKind.ImplicitReference;
-            }
-
-            // SPEC: The set of implicit conversions is extended to include...
-            // SPEC: ... from the null literal to any pointer type.
-
-            if (destination is PointerTypeSymbol)
-            {
-                return ConversionKind.NullToPointer;
-            }
-
-            return ConversionKind.NoConversion;
-        }
-
-        private static ConversionKind ClassifyImplicitConstantExpressionConversion(BoundExpression source, TypeSymbol destination)
-        {
-            if (HasImplicitConstantExpressionConversion(source, destination))
-            {
-                return ConversionKind.ImplicitConstant;
-            }
-
-            // strip nullable from the destination
-            //
-            // the following should work and it is an ImplicitNullable conversion
-            //    int? x = 1;
-            if (destination.Kind == SymbolKind.NamedType)
-            {
-                var nt = (NamedTypeSymbol)destination;
-                if (nt.OriginalDefinition.GetSpecialTypeSafe() == SpecialType.System_Nullable_T &&
-                    HasImplicitConstantExpressionConversion(source, nt.TypeArgumentsNoUseSiteDiagnostics[0]))
-                {
-                    return ConversionKind.ImplicitNullable;
-                }
-            }
-
-            return ConversionKind.NoConversion;
-        }
-
-        private ConversionKind ClassifyImplicitTupleLiteralConversion(BoundExpression source, TypeSymbol destination, ref HashSet<DiagnosticInfo> useSiteDiagnostics)
-        {
-            if (HasImplicitTupleLiteralConversion(source, destination, ref useSiteDiagnostics))
-            {
-                return ConversionKind.ImplicitTupleLiteral;
-            }
-
-            // strip nullable from the destination
-            //
-            // the following should work and it is an ImplicitNullable conversion
-            //    (int, double)? x = (1,2);
-            if (destination.Kind == SymbolKind.NamedType)
-            {
-                var nt = (NamedTypeSymbol)destination;
-                if (nt.OriginalDefinition.GetSpecialTypeSafe() == SpecialType.System_Nullable_T &&
-                    HasImplicitTupleLiteralConversion(source, nt.TypeArgumentsNoUseSiteDiagnostics[0], ref useSiteDiagnostics))
-                {
-                    return ConversionKind.ImplicitNullable;
-                }
-            }
-
-            return ConversionKind.NoConversion;
-        }
-
-        internal static bool HasImplicitConstantExpressionConversion(BoundExpression source, TypeSymbol destination)
-        {
-            var constantValue = source.ConstantValue;
-
-            if (constantValue == null)
-            {
-                return false;
-            }
-
-            // An implicit constant expression conversion permits the following conversions:
-
-            // A constant-expression of type int can be converted to type sbyte, byte, short, 
-            // ushort, uint, or ulong, provided the value of the constant-expression is within the
-            // range of the destination type.
-            var specialSource = source.Type.GetSpecialTypeSafe();
-
-            if (specialSource == SpecialType.System_Int32)
-            {
-                //if the constant value could not be computed, be generous and assume the conversion will work
-                int value = constantValue.IsBad ? 0 : constantValue.Int32Value;
-                switch (destination.GetSpecialTypeSafe())
-                {
-                    case SpecialType.System_Byte:
-                        return byte.MinValue <= value && value <= byte.MaxValue;
-                    case SpecialType.System_SByte:
-                        return sbyte.MinValue <= value && value <= sbyte.MaxValue;
-                    case SpecialType.System_Int16:
-                        return short.MinValue <= value && value <= short.MaxValue;
-                    case SpecialType.System_UInt32:
-                        return uint.MinValue <= value;
-                    case SpecialType.System_UInt64:
-                        return (int)ulong.MinValue <= value;
-                    case SpecialType.System_UInt16:
-                        return ushort.MinValue <= value && value <= ushort.MaxValue;
-                    default:
-                        return false;
-                }
-            }
-            else if (specialSource == SpecialType.System_Int64 && destination.GetSpecialTypeSafe() == SpecialType.System_UInt64 && (constantValue.IsBad || 0 <= constantValue.Int64Value))
-            {
-                // A constant-expression of type long can be converted to type ulong, provided the
-                // value of the constant-expression is not negative.
-                return true;
-            }
-
-            return false;
-        }
-
-        private Conversion ClassifyExplicitOnlyConversionFromExpression(
-            BoundExpression sourceExpression, 
-            TypeSymbol source, 
-            TypeSymbol destination, 
-            ref HashSet<DiagnosticInfo> useSiteDiagnostics, 
-            bool forCast)
-        {
-            Debug.Assert(sourceExpression != null || (object)source != null);
-            Debug.Assert(sourceExpression == null || (object)sourceExpression.Type == (object)source);
-            Debug.Assert((object)destination != null);
-
-            if ((object)source != null)
-            {
-                // Try using the short-circuit "fast-conversion" path.
-                Conversion fastConversion = FastClassifyConversion(source, destination);
-                if (fastConversion.Exists)
-                {
-                    return fastConversion;
-                }
-                else
-                {
-                    Conversion conversion = ClassifyExplicitBuiltInOnlyConversion(source, destination, ref useSiteDiagnostics, forCast);
-                    if (conversion.Exists)
-                    {
-                        return conversion;
-                    }
-                }
-            }
-
-            return GetExplicitUserDefinedConversion(sourceExpression, source, destination, ref useSiteDiagnostics);
-        }
-
-        private static bool HasImplicitEnumerationConversion(BoundExpression source, TypeSymbol destination)
-        {
-            Debug.Assert((object)source != null);
-            Debug.Assert((object)destination != null);
-
-            // SPEC: An implicit enumeration conversion permits the decimal-integer-literal 0 to be converted to any enum-type 
-            // SPEC: and to any nullable-type whose underlying type is an enum-type. 
-            //
-            // For historical reasons we actually allow a conversion from any *numeric constant
-            // zero* to be converted to any enum type, not just the literal integer zero.
-
-            bool validType = destination.IsEnumType() ||
-                destination.IsNullableType() && destination.GetNullableUnderlyingType().IsEnumType();
-
-            if (!validType)
-            {
-                return false;
-            }
-
-            var sourceConstantValue = source.ConstantValue;
-            return sourceConstantValue != null &&
-                IsNumericType(source.Type.GetSpecialTypeSafe()) &&
-                IsConstantNumericZero(sourceConstantValue);
-        }
-
-        private static LambdaConversionResult IsAnonymousFunctionCompatibleWithDelegate(UnboundLambda anonymousFunction, TypeSymbol type)
-        {
-            Debug.Assert((object)anonymousFunction != null);
-            Debug.Assert((object)type != null);
-
-            // SPEC: An anonymous-method-expression or lambda-expression is classified as an anonymous function. 
-            // SPEC: The expression does not have a type but can be implicitly converted to a compatible delegate 
-            // SPEC: type or expression tree type. Specifically, a delegate type D is compatible with an 
-            // SPEC: anonymous function F provided:
-
-            var delegateType = (NamedTypeSymbol)type;
-            var invokeMethod = delegateType.DelegateInvokeMethod;
-
-            if ((object)invokeMethod == null || invokeMethod.HasUseSiteError)
-            {
-                return LambdaConversionResult.BadTargetType;
-            }
-
-            var delegateParameters = invokeMethod.Parameters;
-
-            // SPEC: If F contains an anonymous-function-signature, then D and F have the same number of parameters.
-            // SPEC: If F does not contain an anonymous-function-signature, then D may have zero or more parameters 
-            // SPEC: of any type, as long as no parameter of D has the out parameter modifier.
-
-            if (anonymousFunction.HasSignature)
-            {
-                if (anonymousFunction.ParameterCount != invokeMethod.ParameterCount)
-                {
-                    return LambdaConversionResult.BadParameterCount;
-                }
-
-                // SPEC: If F has an explicitly typed parameter list, each parameter in D has the same type 
-                // SPEC: and modifiers as the corresponding parameter in F.
-                // SPEC: If F has an implicitly typed parameter list, D has no ref or out parameters.
-
-                if (anonymousFunction.HasExplicitlyTypedParameterList)
-                {
-                    for (int p = 0; p < delegateParameters.Length; ++p)
-                    {
-                        if (delegateParameters[p].RefKind != anonymousFunction.RefKind(p) ||
-                            !delegateParameters[p].Type.Equals(anonymousFunction.ParameterType(p), ignoreCustomModifiersAndArraySizesAndLowerBounds: true, ignoreDynamic: true))
-                        {
-                            return LambdaConversionResult.MismatchedParameterType;
-                        }
-                    }
-                }
-                else
-                {
-                    for (int p = 0; p < delegateParameters.Length; ++p)
-                    {
-                        if (delegateParameters[p].RefKind != RefKind.None)
-                        {
-                            return LambdaConversionResult.RefInImplicitlyTypedLambda;
-                        }
-                    }
-
-                    // In C# it is not possible to make a delegate type
-                    // such that one of its parameter types is a static type. But static types are 
-                    // in metadata just sealed abstract types; there is nothing stopping someone in
-                    // another language from creating a delegate with a static type for a parameter,
-                    // though the only argument you could pass for that parameter is null.
-                    // 
-                    // In the native compiler we forbid conversion of an anonymous function that has
-                    // an implicitly-typed parameter list to a delegate type that has a static type
-                    // for a formal parameter type. However, we do *not* forbid it for an explicitly-
-                    // typed lambda (because we already require that the explicitly typed parameter not
-                    // be static) and we do not forbid it for an anonymous method with the entire
-                    // parameter list missing (because the body cannot possibly have a parameter that
-                    // is of static type, even though this means that we will be generating a hidden
-                    // method with a parameter of static type.)
-                    //
-                    // We also allow more exotic situations to work in the native compiler. For example,
-                    // though it is not possible to convert x=>{} to Action<GC>, it is possible to convert
-                    // it to Action<List<GC>> should there be a language that allows you to construct 
-                    // a variable of that type.
-                    //
-                    // We might consider beefing up this rule to disallow a conversion of *any* anonymous
-                    // function to *any* delegate that has a static type *anywhere* in the parameter list.
-
-                    for (int p = 0; p < delegateParameters.Length; ++p)
-                    {
-                        if (delegateParameters[p].Type.IsStatic)
-                        {
-                            return LambdaConversionResult.StaticTypeInImplicitlyTypedLambda;
-                        }
-                    }
-                }
-            }
-            else
-            {
-                for (int p = 0; p < delegateParameters.Length; ++p)
-                {
-                    if (delegateParameters[p].RefKind == RefKind.Out)
-                    {
-                        return LambdaConversionResult.MissingSignatureWithOutParameter;
-                    }
-                }
-            }
-
-            // Ensure the body can be converted to that delegate type
-            var bound = anonymousFunction.Bind(delegateType);
-            if (ErrorFacts.PreventsSuccessfulDelegateConversion(bound.Diagnostics))
-            {
-                return LambdaConversionResult.BindingFailed;
-            }
-
-            return LambdaConversionResult.Success;
-        }
-
-        private static LambdaConversionResult IsAnonymousFunctionCompatibleWithExpressionTree(UnboundLambda anonymousFunction, NamedTypeSymbol type)
-        {
-            Debug.Assert((object)anonymousFunction != null);
-            Debug.Assert((object)type != null);
-            Debug.Assert(type.IsExpressionTree());
-
-            // SPEC OMISSION:
-            // 
-            // The C# 3 spec said that anonymous methods and statement lambdas are *convertible* to expression tree
-            // types if the anonymous method/statement lambda is convertible to its delegate type; however, actually
-            // *using* such a conversion is an error. However, that is not what we implemented. In C# 3 we implemented
-            // that an anonymous method is *not convertible* to an expression tree type, period. (Statement lambdas
-            // used the rule described in the spec.)  
-            //
-            // This appears to be a spec omission; the intention is to make old-style anonymous methods not 
-            // convertible to expression trees.
-
-            var delegateType = type.TypeArgumentsNoUseSiteDiagnostics[0];
-            if (!delegateType.IsDelegateType())
-            {
-                return LambdaConversionResult.ExpressionTreeMustHaveDelegateTypeArgument;
-            }
-
-            if (anonymousFunction.Syntax.Kind() == SyntaxKind.AnonymousMethodExpression)
-            {
-                return LambdaConversionResult.ExpressionTreeFromAnonymousMethod;
-            }
-
-            return IsAnonymousFunctionCompatibleWithDelegate(anonymousFunction, delegateType);
-        }
-
-        public static LambdaConversionResult IsAnonymousFunctionCompatibleWithType(UnboundLambda anonymousFunction, TypeSymbol type)
-        {
-            Debug.Assert((object)anonymousFunction != null);
-            Debug.Assert((object)type != null);
-
-            if (type.IsDelegateType())
-            {
-                return IsAnonymousFunctionCompatibleWithDelegate(anonymousFunction, type);
-            }
-            else if (type.IsExpressionTree())
-            {
-                return IsAnonymousFunctionCompatibleWithExpressionTree(anonymousFunction, (NamedTypeSymbol)type);
-            }
-
-            return LambdaConversionResult.BadTargetType;
-        }
-
-        private static bool HasAnonymousFunctionConversion(BoundExpression source, TypeSymbol destination)
-        {
-            Debug.Assert(source != null);
-            Debug.Assert((object)destination != null);
-
-            if (source.Kind != BoundKind.UnboundLambda)
-            {
-                return false;
-            }
-
-            return IsAnonymousFunctionCompatibleWithType((UnboundLambda)source, destination) == LambdaConversionResult.Success;
-        }
-
-        /// <summary>
-        /// Classify a conversion needed to convert the source type to a type that was legal as the governing type of
-        /// a switch statement in C# 6. Even when we support pattern-matching in C# 7 and later, we still perform these
-        /// conversions on a switch expression if they are unambiguously applicable.
-        /// </summary>
-        internal Conversion ClassifyImplicitUserDefinedConversionForV6SwitchGoverningType(TypeSymbol sourceType, out TypeSymbol switchGoverningType, ref HashSet<DiagnosticInfo> useSiteDiagnostics)
-        {
-            // SPEC:    The governing type of a switch statement is established by the switch expression.
-            // SPEC:    1) If the type of the switch expression is sbyte, byte, short, ushort, int, uint,
-            // SPEC:       long, ulong, bool, char, string, or an enum-type, or if it is the nullable type
-            // SPEC:       corresponding to one of these types, then that is the governing type of the switch statement. 
-            // SPEC:    2) Otherwise, exactly one user-defined implicit conversion (§6.4) must exist from the
-            // SPEC:       type of the switch expression to one of the following possible governing types:
-            // SPEC:       sbyte, byte, short, ushort, int, uint, long, ulong, char, string, or, a nullable type
-            // SPEC:       corresponding to one of those types
-
-            // NOTE:    We should be called only if (1) is false for source type.
-            Debug.Assert((object)sourceType != null);
-            Debug.Assert(!sourceType.IsValidV6SwitchGoverningType());
-
-            UserDefinedConversionResult result = AnalyzeImplicitUserDefinedConversionForV6SwitchGoverningType(sourceType, ref useSiteDiagnostics);
-
-            if (result.Kind == UserDefinedConversionResultKind.Valid)
-            {
-                UserDefinedConversionAnalysis analysis = result.Results[result.Best];
-
-                switchGoverningType = analysis.ToType;
-                Debug.Assert(switchGoverningType.IsValidV6SwitchGoverningType(isTargetTypeOfUserDefinedOp: true));
-            }
-            else
-            {
-                switchGoverningType = null;
-            }
-
-            return new Conversion(result, isImplicit: true);
-        }
-
-        internal Conversion GetCallerLineNumberConversion(TypeSymbol destination, ref HashSet<DiagnosticInfo> useSiteDiagnostics)
-        {
-            var greenNode = new Syntax.InternalSyntax.LiteralExpressionSyntax(SyntaxKind.NumericLiteralExpression, new Syntax.InternalSyntax.SyntaxToken(SyntaxKind.NumericLiteralToken));
-            var syntaxNode = new LiteralExpressionSyntax(greenNode, null, 0);
-
-            TypeSymbol expectedAttributeType = corLibrary.GetSpecialType(SpecialType.System_Int32);
-            BoundLiteral intMaxValueLiteral = new BoundLiteral(syntaxNode, ConstantValue.Create(int.MaxValue), expectedAttributeType);
-            return ClassifyStandardImplicitConversion(intMaxValueLiteral, expectedAttributeType, destination, ref useSiteDiagnostics);
-        }
-
-        internal bool HasCallerLineNumberConversion(TypeSymbol destination, ref HashSet<DiagnosticInfo> useSiteDiagnostics)
-        {
-            return GetCallerLineNumberConversion(destination, ref useSiteDiagnostics).Exists;
-        }
-
-        internal bool HasCallerInfoStringConversion(TypeSymbol destination, ref HashSet<DiagnosticInfo> useSiteDiagnostics)
-        {
-            TypeSymbol expectedAttributeType = corLibrary.GetSpecialType(SpecialType.System_String);
-            Conversion conversion = ClassifyStandardImplicitConversion(expectedAttributeType, destination, ref useSiteDiagnostics);
-            return conversion.Exists;
-        }
-    }
-
-=======
->>>>>>> 0b2b3c22
     internal sealed class Conversions : ConversionsBase
     {
         private readonly Binder _binder;
