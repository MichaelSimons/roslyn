﻿// Copyright (c) Microsoft.  All Rights Reserved.  Licensed under the Apache License, Version 2.0.  See License.txt in the project root for license information.

using System;
using System.Collections.Generic;
using System.Collections.Immutable;
using System.Diagnostics;
using Microsoft.CodeAnalysis.CSharp.Symbols;
using Microsoft.CodeAnalysis.CSharp.Syntax;
using Microsoft.CodeAnalysis.PooledObjects;
using Roslyn.Utilities;

namespace Microsoft.CodeAnalysis.CSharp
{
    internal sealed class UsingStatementBinder : LockOrUsingBinder
    {
        private readonly UsingStatementSyntax _syntax;

        public UsingStatementBinder(Binder enclosing, UsingStatementSyntax syntax)
            : base(enclosing)
        {
            _syntax = syntax;
        }

        override protected ImmutableArray<LocalSymbol> BuildLocals()
        {
            ExpressionSyntax expressionSyntax = TargetExpressionSyntax;
            VariableDeclarationSyntax declarationSyntax = _syntax.Declaration;

            Debug.Assert((expressionSyntax == null) ^ (declarationSyntax == null)); // Can't have both or neither.

            if (expressionSyntax != null)
            {
                var locals = ArrayBuilder<LocalSymbol>.GetInstance();
                ExpressionVariableFinder.FindExpressionVariables(this, locals, expressionSyntax);
                return locals.ToImmutableAndFree();
            }
            else
            {
                var locals = ArrayBuilder<LocalSymbol>.GetInstance(declarationSyntax.Variables.Count);
                foreach (VariableDeclaratorSyntax declarator in declarationSyntax.Variables)
                {
                    locals.Add(MakeLocal(declarationSyntax, declarator, LocalDeclarationKind.UsingVariable));

                    // also gather expression-declared variables from the bracketed argument lists and the initializers
                    ExpressionVariableFinder.FindExpressionVariables(this, locals, declarator);
                }

                return locals.ToImmutableAndFree();
            }
        }

        protected override ExpressionSyntax TargetExpressionSyntax
        {
            get
            {
                return _syntax.Expression;
            }
        }

        internal override BoundStatement BindUsingStatementParts(DiagnosticBag diagnostics, Binder originalBinder)
        {
            ExpressionSyntax expressionSyntax = TargetExpressionSyntax;
            VariableDeclarationSyntax declarationSyntax = _syntax.Declaration;
            bool hasAwait = _syntax.AwaitKeyword.Kind() != default;

            Debug.Assert((expressionSyntax == null) ^ (declarationSyntax == null)); // Can't have both or neither.
            TypeSymbol disposableInterface = getDisposableInterface(hasAwait);

            Debug.Assert((object)disposableInterface != null);
            bool hasErrors = ReportUseSiteDiagnostics(disposableInterface, diagnostics, hasAwait ? _syntax.AwaitKeyword : _syntax.UsingKeyword);

            Conversion iDisposableConversion = Conversion.NoConversion;
            BoundMultipleLocalDeclarations declarationsOpt = null;
            BoundExpression expressionOpt = null;
            MethodSymbol disposeMethod = null;
            AwaitableInfo awaitOpt = null;
<<<<<<< HEAD
=======
            TypeSymbol declarationTypeOpt = null;
>>>>>>> 66c6a7d3

            if (expressionSyntax != null)
            {
                expressionOpt = this.BindTargetExpression(diagnostics, originalBinder);
<<<<<<< HEAD

                HashSet<DiagnosticInfo> useSiteDiagnostics = null;
                iDisposableConversion = originalBinder.Conversions.ClassifyImplicitConversionFromExpression(expressionOpt, iDisposable, ref useSiteDiagnostics);
                diagnostics.Add(expressionSyntax, useSiteDiagnostics);

                TypeSymbol expressionType = expressionOpt.Type;

                if (!iDisposableConversion.IsImplicit)
                {
                    // only search pattern dispose for ref structs
                    if (!(expressionType is null) && expressionType.IsValueType && expressionType.IsByRefLikeType)
                    {
                        disposeMethod = TryFindDisposePatternMethod(expressionOpt, expressionSyntax, hasAwait, diagnostics);
                    }
                    if (disposeMethod is null)
                    {
                        if (expressionType is null || !expressionType.IsErrorType())
                        {
                            Error(diagnostics, hasAwait ? ErrorCode.ERR_NoConvToIAsyncDisp : ErrorCode.ERR_NoConvToIDisp, expressionSyntax, expressionOpt.Display);
                        }
                        hasErrors = true;
                    }
=======
                hasErrors |= !initConversion(fromExpression: true);
            }
            else
            {
                ImmutableArray<BoundLocalDeclaration> declarations;
                originalBinder.BindForOrUsingOrFixedDeclarations(declarationSyntax, LocalDeclarationKind.UsingVariable, diagnostics, out declarations);

                Debug.Assert(!declarations.IsEmpty);
                declarationsOpt = new BoundMultipleLocalDeclarations(declarationSyntax, declarations);
                declarationTypeOpt = declarations[0].DeclaredType.Type;

                if (declarationTypeOpt.IsDynamic())
                {
                    iDisposableConversion = Conversion.ImplicitDynamic;
                }
                else
                {
                    hasErrors |= !initConversion(fromExpression: false);
>>>>>>> 66c6a7d3
                }
            }
            else
            {
                var declarations = BindUsingVariableDeclaration(originalBinder, diagnostics, hasErrors, declarationSyntax, declarationSyntax, hasAwait, out iDisposableConversion, out disposeMethod);
                declarationsOpt = new BoundMultipleLocalDeclarations(declarationSyntax, declarations, hasErrors);
            }

            if (hasAwait)
            {
                var resource = (SyntaxNode)expressionSyntax ?? declarationSyntax;
                awaitOpt = BindAsyncDisposeAwaiter(resource, _syntax.AwaitKeyword, disposeMethod, diagnostics, ref hasErrors);
            }

            BoundStatement boundBody = originalBinder.BindPossibleEmbeddedStatement(_syntax.Statement, diagnostics);

            Debug.Assert(GetDeclaredLocalsForScope(_syntax) == this.Locals);
            return new BoundUsingStatement(
                _syntax,
                this.Locals,
                declarationsOpt,
                expressionOpt,
                iDisposableConversion,
                boundBody,
                awaitOpt,
                disposeMethod,
                hasErrors);
<<<<<<< HEAD
        }        
        
=======

            bool initConversion(bool fromExpression)
            {
                HashSet<DiagnosticInfo> useSiteDiagnostics = null;

                iDisposableConversion = classifyConversion(fromExpression, disposableInterface, ref useSiteDiagnostics);

                diagnostics.Add(fromExpression ? (CSharpSyntaxNode)expressionSyntax : declarationSyntax, useSiteDiagnostics);

                if (iDisposableConversion.IsImplicit)
                {
                    return true;
                }

                TypeSymbol type = fromExpression ? expressionOpt.Type : declarationTypeOpt;
                if (type is null || !type.IsErrorType())
                {
                    // Retry with a different assumption about whether the `using` is async
                    TypeSymbol alternateInterface = getDisposableInterface(!hasAwait);
                    HashSet<DiagnosticInfo> ignored = null;
                    Conversion alternateConversion = classifyConversion(fromExpression, alternateInterface, ref ignored);

                    bool wrongAsync = alternateConversion.IsImplicit;
                    ErrorCode errorCode = wrongAsync
                        ? (hasAwait ? ErrorCode.ERR_NoConvToIAsyncDispWrongAsync : ErrorCode.ERR_NoConvToIDispWrongAsync)
                        : (hasAwait ? ErrorCode.ERR_NoConvToIAsyncDisp : ErrorCode.ERR_NoConvToIDisp);

                    Error(diagnostics, errorCode, (CSharpSyntaxNode)declarationSyntax ?? expressionSyntax, declarationTypeOpt ?? expressionOpt.Display);
                }

                return false;
            }

            Conversion classifyConversion(bool fromExpression, TypeSymbol targetInterface, ref HashSet<DiagnosticInfo> diag)
            {
                return fromExpression ?
                    originalBinder.Conversions.ClassifyImplicitConversionFromExpression(expressionOpt, targetInterface, ref diag) :
                    originalBinder.Conversions.ClassifyImplicitConversionFromType(declarationTypeOpt, targetInterface, ref diag);
            }

            TypeSymbol getDisposableInterface(bool isAsync)
            {
                return isAsync
                    ? this.Compilation.GetWellKnownType(WellKnownType.System_IAsyncDisposable)
                    : this.Compilation.GetSpecialType(SpecialType.System_IDisposable);
            }
        }

>>>>>>> 66c6a7d3
        internal override ImmutableArray<LocalSymbol> GetDeclaredLocalsForScope(SyntaxNode scopeDesignator)
        {
            if (_syntax == scopeDesignator)
            {
                return this.Locals;
            }

            throw ExceptionUtilities.Unreachable;
        }

        internal override ImmutableArray<LocalFunctionSymbol> GetDeclaredLocalFunctionsForScope(CSharpSyntaxNode scopeDesignator)
        {
            throw ExceptionUtilities.Unreachable;
        }

        internal override SyntaxNode ScopeDesignator
        {
            get
            {
                return _syntax;
            }
        }
    }
}<|MERGE_RESOLUTION|>--- conflicted
+++ resolved
@@ -64,113 +64,117 @@
             bool hasAwait = _syntax.AwaitKeyword.Kind() != default;
 
             Debug.Assert((expressionSyntax == null) ^ (declarationSyntax == null)); // Can't have both or neither.
+
+            var boundUsingStatement = BindUsingStatementOrDeclarationFromParts((CSharpSyntaxNode)expressionSyntax ?? declarationSyntax, _syntax.UsingKeyword, _syntax.AwaitKeyword, originalBinder, this, diagnostics);
+            Debug.Assert(boundUsingStatement is BoundUsingStatement);
+            return boundUsingStatement;
+        }
+
+        internal static BoundStatement BindUsingStatementOrDeclarationFromParts(SyntaxNode syntax, SyntaxToken usingKeyword, SyntaxToken awaitKeyword, Binder originalBinder, UsingStatementBinder usingBinderOpt, DiagnosticBag diagnostics)
+        {
+            bool isUsingDeclaration = syntax.Kind() == SyntaxKind.LocalDeclarationStatement;
+            bool isExpression = !isUsingDeclaration && syntax.Kind() != SyntaxKind.VariableDeclaration;
+            bool hasAwait = awaitKeyword != default;
+
+            Debug.Assert(isUsingDeclaration || usingBinderOpt != null);
+
             TypeSymbol disposableInterface = getDisposableInterface(hasAwait);
 
             Debug.Assert((object)disposableInterface != null);
-            bool hasErrors = ReportUseSiteDiagnostics(disposableInterface, diagnostics, hasAwait ? _syntax.AwaitKeyword : _syntax.UsingKeyword);
+            bool hasErrors = ReportUseSiteDiagnostics(disposableInterface, diagnostics, hasAwait ? awaitKeyword : usingKeyword);
 
             Conversion iDisposableConversion = Conversion.NoConversion;
-            BoundMultipleLocalDeclarations declarationsOpt = null;
+            ImmutableArray<BoundLocalDeclaration> declarationsOpt = default;
+            BoundMultipleLocalDeclarations multipleDeclarationsOpt = null;
             BoundExpression expressionOpt = null;
-            MethodSymbol disposeMethod = null;
             AwaitableInfo awaitOpt = null;
-<<<<<<< HEAD
-=======
             TypeSymbol declarationTypeOpt = null;
->>>>>>> 66c6a7d3
-
-            if (expressionSyntax != null)
-            {
-                expressionOpt = this.BindTargetExpression(diagnostics, originalBinder);
-<<<<<<< HEAD
-
+            MethodSymbol disposeMethodOpt = null;
+
+            if (isExpression)
+            {
+                expressionOpt = usingBinderOpt.BindTargetExpression(diagnostics, originalBinder);
+                hasErrors |= !populateDisposableConversionOrDisposeMethod(fromExpression: true);
+            }
+            else
+            {
+                VariableDeclarationSyntax declarationSyntax = isUsingDeclaration ? ((LocalDeclarationStatementSyntax)syntax).Declaration : (VariableDeclarationSyntax)syntax;
+                originalBinder.BindForOrUsingOrFixedDeclarations(declarationSyntax, LocalDeclarationKind.UsingVariable, diagnostics, out declarationsOpt);
+
+                Debug.Assert(!declarationsOpt.IsEmpty);
+                multipleDeclarationsOpt = new BoundMultipleLocalDeclarations(declarationSyntax, declarationsOpt);
+                declarationTypeOpt = declarationsOpt[0].DeclaredType.Type;
+
+                if (declarationTypeOpt.IsDynamic())
+                {
+                    iDisposableConversion = Conversion.ImplicitDynamic;
+                }
+                else
+                {
+                    hasErrors |= !populateDisposableConversionOrDisposeMethod(fromExpression: false);
+                }
+            }
+
+            if (hasAwait)
+            {
+                TypeSymbol taskType = originalBinder.Compilation.GetWellKnownType(WellKnownType.System_Threading_Tasks_ValueTask);
+                hasErrors |= ReportUseSiteDiagnostics(taskType, diagnostics, awaitKeyword);
+
+                BoundExpression placeholder = new BoundAwaitableValuePlaceholder(syntax, taskType).MakeCompilerGenerated();
+                awaitOpt = originalBinder.BindAwaitInfo(placeholder, syntax, awaitKeyword.GetLocation(), diagnostics, ref hasErrors);
+            }
+
+            // This is not awesome, but its factored. 
+            // In the future it might be better to have a seperate shared type that we add the info to, and have the callers create the appropriate bound nodes from it
+            if (isUsingDeclaration)
+            {
+                return new BoundUsingLocalDeclarations(syntax, disposeMethodOpt, iDisposableConversion, awaitOpt, declarationsOpt, hasErrors);
+            }
+            else
+            {
+                BoundStatement boundBody = originalBinder.BindPossibleEmbeddedStatement(usingBinderOpt._syntax.Statement, diagnostics);
+
+                return new BoundUsingStatement(
+                    usingBinderOpt._syntax,
+                    usingBinderOpt.Locals,
+                    multipleDeclarationsOpt,
+                    expressionOpt,
+                    iDisposableConversion,
+                    boundBody,
+                    awaitOpt,
+                    disposeMethodOpt,
+                    hasErrors);
+            }
+
+            bool populateDisposableConversionOrDisposeMethod(bool fromExpression)
+            {
                 HashSet<DiagnosticInfo> useSiteDiagnostics = null;
-                iDisposableConversion = originalBinder.Conversions.ClassifyImplicitConversionFromExpression(expressionOpt, iDisposable, ref useSiteDiagnostics);
-                diagnostics.Add(expressionSyntax, useSiteDiagnostics);
-
-                TypeSymbol expressionType = expressionOpt.Type;
-
-                if (!iDisposableConversion.IsImplicit)
-                {
-                    // only search pattern dispose for ref structs
-                    if (!(expressionType is null) && expressionType.IsValueType && expressionType.IsByRefLikeType)
+                iDisposableConversion = classifyConversion(fromExpression, disposableInterface, ref useSiteDiagnostics);
+
+                diagnostics.Add(syntax, useSiteDiagnostics);
+
+                if (iDisposableConversion.IsImplicit)
+                {
+                    return true;
+                }
+
+                TypeSymbol type = fromExpression ? expressionOpt.Type : declarationTypeOpt;
+
+                // If this is a ref struct, try binding via pattern.
+                // We won't need to try and bind a second time if it fails, as async dispose can't be pattern based (ref structs are not allowed in async methods)
+                if (!(type is null) && type.IsValueType && type.IsByRefLikeType)
+                {
+                    BoundExpression receiver = fromExpression
+                                               ? expressionOpt
+                                               : new BoundLocal(syntax, declarationsOpt[0].LocalSymbol, null, type) { WasCompilerGenerated = true };
+
+                    disposeMethodOpt = originalBinder.TryFindDisposePatternMethod(receiver, syntax, hasAwait, diagnostics);
+                    if (!(disposeMethodOpt is null))
                     {
-                        disposeMethod = TryFindDisposePatternMethod(expressionOpt, expressionSyntax, hasAwait, diagnostics);
+                        return true;
                     }
-                    if (disposeMethod is null)
-                    {
-                        if (expressionType is null || !expressionType.IsErrorType())
-                        {
-                            Error(diagnostics, hasAwait ? ErrorCode.ERR_NoConvToIAsyncDisp : ErrorCode.ERR_NoConvToIDisp, expressionSyntax, expressionOpt.Display);
-                        }
-                        hasErrors = true;
-                    }
-=======
-                hasErrors |= !initConversion(fromExpression: true);
-            }
-            else
-            {
-                ImmutableArray<BoundLocalDeclaration> declarations;
-                originalBinder.BindForOrUsingOrFixedDeclarations(declarationSyntax, LocalDeclarationKind.UsingVariable, diagnostics, out declarations);
-
-                Debug.Assert(!declarations.IsEmpty);
-                declarationsOpt = new BoundMultipleLocalDeclarations(declarationSyntax, declarations);
-                declarationTypeOpt = declarations[0].DeclaredType.Type;
-
-                if (declarationTypeOpt.IsDynamic())
-                {
-                    iDisposableConversion = Conversion.ImplicitDynamic;
-                }
-                else
-                {
-                    hasErrors |= !initConversion(fromExpression: false);
->>>>>>> 66c6a7d3
-                }
-            }
-            else
-            {
-                var declarations = BindUsingVariableDeclaration(originalBinder, diagnostics, hasErrors, declarationSyntax, declarationSyntax, hasAwait, out iDisposableConversion, out disposeMethod);
-                declarationsOpt = new BoundMultipleLocalDeclarations(declarationSyntax, declarations, hasErrors);
-            }
-
-            if (hasAwait)
-            {
-                var resource = (SyntaxNode)expressionSyntax ?? declarationSyntax;
-                awaitOpt = BindAsyncDisposeAwaiter(resource, _syntax.AwaitKeyword, disposeMethod, diagnostics, ref hasErrors);
-            }
-
-            BoundStatement boundBody = originalBinder.BindPossibleEmbeddedStatement(_syntax.Statement, diagnostics);
-
-            Debug.Assert(GetDeclaredLocalsForScope(_syntax) == this.Locals);
-            return new BoundUsingStatement(
-                _syntax,
-                this.Locals,
-                declarationsOpt,
-                expressionOpt,
-                iDisposableConversion,
-                boundBody,
-                awaitOpt,
-                disposeMethod,
-                hasErrors);
-<<<<<<< HEAD
-        }        
-        
-=======
-
-            bool initConversion(bool fromExpression)
-            {
-                HashSet<DiagnosticInfo> useSiteDiagnostics = null;
-
-                iDisposableConversion = classifyConversion(fromExpression, disposableInterface, ref useSiteDiagnostics);
-
-                diagnostics.Add(fromExpression ? (CSharpSyntaxNode)expressionSyntax : declarationSyntax, useSiteDiagnostics);
-
-                if (iDisposableConversion.IsImplicit)
-                {
-                    return true;
-                }
-
-                TypeSymbol type = fromExpression ? expressionOpt.Type : declarationTypeOpt;
+                }
+
                 if (type is null || !type.IsErrorType())
                 {
                     // Retry with a different assumption about whether the `using` is async
@@ -183,7 +187,7 @@
                         ? (hasAwait ? ErrorCode.ERR_NoConvToIAsyncDispWrongAsync : ErrorCode.ERR_NoConvToIDispWrongAsync)
                         : (hasAwait ? ErrorCode.ERR_NoConvToIAsyncDisp : ErrorCode.ERR_NoConvToIDisp);
 
-                    Error(diagnostics, errorCode, (CSharpSyntaxNode)declarationSyntax ?? expressionSyntax, declarationTypeOpt ?? expressionOpt.Display);
+                    Error(diagnostics, errorCode, syntax, declarationTypeOpt ?? expressionOpt.Display);
                 }
 
                 return false;
@@ -199,12 +203,11 @@
             TypeSymbol getDisposableInterface(bool isAsync)
             {
                 return isAsync
-                    ? this.Compilation.GetWellKnownType(WellKnownType.System_IAsyncDisposable)
-                    : this.Compilation.GetSpecialType(SpecialType.System_IDisposable);
-            }
-        }
-
->>>>>>> 66c6a7d3
+                    ? originalBinder.Compilation.GetWellKnownType(WellKnownType.System_IAsyncDisposable)
+                    : originalBinder.Compilation.GetSpecialType(SpecialType.System_IDisposable);
+            }
+        }
+
         internal override ImmutableArray<LocalSymbol> GetDeclaredLocalsForScope(SyntaxNode scopeDesignator)
         {
             if (_syntax == scopeDesignator)
