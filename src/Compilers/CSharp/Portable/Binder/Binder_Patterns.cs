--- conflicted
+++ resolved
@@ -142,12 +142,8 @@
             uint inputValEscape,
             bool permitDesignations,
             bool hasErrors,
-<<<<<<< HEAD
-            BindingDiagnosticBag diagnostics)
-=======
-            DiagnosticBag diagnostics,
+            BindingDiagnosticBag diagnostics,
             bool underIsPattern = false)
->>>>>>> 29542b0a
         {
             return node switch
             {
@@ -1350,12 +1346,8 @@
             TypeSymbol inputType,
             uint inputValEscape,
             bool hasErrors,
-<<<<<<< HEAD
-            BindingDiagnosticBag diagnostics)
-=======
-            DiagnosticBag diagnostics,
+            BindingDiagnosticBag diagnostics,
             bool underIsPattern)
->>>>>>> 29542b0a
         {
             bool permitDesignations = underIsPattern; // prevent designators under 'not' except under an is-pattern
             var subPattern = BindPattern(node.Pattern, inputType, inputValEscape, permitDesignations, hasErrors, diagnostics, underIsPattern);
