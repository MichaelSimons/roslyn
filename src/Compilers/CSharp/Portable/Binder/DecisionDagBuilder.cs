﻿// Licensed to the .NET Foundation under one or more agreements.
// The .NET Foundation licenses this file to you under the MIT license.
// See the LICENSE file in the project root for more information.

using System;
using System.Collections.Generic;
using System.Collections.Immutable;
using System.Diagnostics;
using System.Linq;
using Microsoft.CodeAnalysis.CSharp.Symbols;
using Microsoft.CodeAnalysis.PooledObjects;
using Roslyn.Utilities;

namespace Microsoft.CodeAnalysis.CSharp
{
    /// <summary>
    /// <para>
    /// A utility class for making a decision dag (directed acyclic graph) for a pattern-matching construct.
    /// A decision dag is represented by
    /// the class <see cref="BoundDecisionDag"/> and is a representation of a finite state automaton that performs a
    /// sequence of binary tests. Each node is represented by a <see cref="BoundDecisionDagNode"/>. There are four
    /// kind of nodes: <see cref="BoundTestDecisionDagNode"/> performs one of the binary tests;
    /// <see cref="BoundEvaluationDecisionDagNode"/> simply performs some computation and stores it in one or more
    /// temporary variables for use in subsequent nodes (think of it as a node with a single successor);
    /// <see cref="BoundWhenDecisionDagNode"/> represents the test performed by evaluating the expression of the
    /// when-clause of a switch case; and <see cref="BoundLeafDecisionDagNode"/> represents a leaf node when we
    /// have finally determined exactly which case matches. Each test processes a single input, and there are
    /// four kinds:<see cref="BoundDagExplicitNullTest"/> tests a value for null; <see cref="BoundDagNonNullTest"/>
    /// tests that a value is not null; <see cref="BoundDagTypeTest"/> checks if the value is of a given type;
    /// and <see cref="BoundDagValueTest"/> checks if the value is equal to a given constant. Of the evaluations,
    /// there are <see cref="BoundDagDeconstructEvaluation"/> which represents an invocation of a type's
    /// "Deconstruct" method; <see cref="BoundDagFieldEvaluation"/> reads a field; <see cref="BoundDagPropertyEvaluation"/>
    /// reads a property; and <see cref="BoundDagTypeEvaluation"/> converts a value from one type to another (which
    /// is performed only after testing that the value is of that type).
    /// </para>
    /// <para>
    /// In order to build this automaton, we start (in
    /// <see cref="MakeDecisionDag(ImmutableArray{DecisionDagBuilder.RemainingTestsForCase}, BoundLeafDecisionDagNode)"/>)
    /// by computing a description of the initial state in a <see cref="DagState"/>, and then
    /// for each such state description we decide what the test or evaluation will be at
    /// that state, and compute the successor state descriptions.
    /// A state description represented by a <see cref="DagState"/> is a collection of partially matched
    /// cases represented
    /// by <see cref="RemainingTestsForCase"/>, in which some number of the tests have already been performed
    /// for each case.
    /// When we have computed <see cref="DagState"/> descriptions for all of the states, we create a new
    /// <see cref="BoundDecisionDagNode"/> for each of them, containing
    /// the state transitions (including the test to perform at each node and the successor nodes) but
    /// not the state descriptions. A <see cref="BoundDecisionDag"/> containing this
    /// set of nodes becomes part of the bound nodes (e.g. in <see cref="BoundSwitchStatement"/> and
    /// <see cref="BoundUnconvertedSwitchExpression"/>) and is used for semantic analysis and lowering.
    /// </para>
    /// </summary>
    internal class DecisionDagBuilder
    {
        private readonly CSharpCompilation _compilation;
        private readonly Conversions _conversions;
        private readonly TypeSymbol _booleanType;
        private readonly TypeSymbol _objectType;
        private readonly DiagnosticBag _diagnostics;
        private readonly LabelSymbol _defaultLabel;

        private DecisionDagBuilder(CSharpCompilation compilation, LabelSymbol defaultLabel, DiagnosticBag diagnostics)
        {
            this._compilation = compilation;
            this._conversions = compilation.Conversions;
            this._booleanType = compilation.GetSpecialType(SpecialType.System_Boolean);
            this._objectType = compilation.GetSpecialType(SpecialType.System_Object);
            _diagnostics = diagnostics;
            _defaultLabel = defaultLabel;
        }

        /// <summary>
        /// Create a decision dag for a switch statement.
        /// </summary>
        public static BoundDecisionDag CreateDecisionDagForSwitchStatement(
            CSharpCompilation compilation,
            SyntaxNode syntax,
            BoundExpression switchGoverningExpression,
            ImmutableArray<BoundSwitchSection> switchSections,
            LabelSymbol defaultLabel,
            DiagnosticBag diagnostics)
        {
            var builder = new DecisionDagBuilder(compilation, defaultLabel, diagnostics);
            return builder.CreateDecisionDagForSwitchStatement(syntax, switchGoverningExpression, switchSections);
        }

        /// <summary>
        /// Create a decision dag for a switch expression.
        /// </summary>
        public static BoundDecisionDag CreateDecisionDagForSwitchExpression(
            CSharpCompilation compilation,
            SyntaxNode syntax,
            BoundExpression switchExpressionInput,
            ImmutableArray<BoundSwitchExpressionArm> switchArms,
            LabelSymbol defaultLabel,
            DiagnosticBag diagnostics)
        {
            var builder = new DecisionDagBuilder(compilation, defaultLabel, diagnostics);
            return builder.CreateDecisionDagForSwitchExpression(syntax, switchExpressionInput, switchArms);
        }

        /// <summary>
        /// Translate the pattern of an is-pattern expression.
        /// </summary>
        public static BoundDecisionDag CreateDecisionDagForIsPattern(
            CSharpCompilation compilation,
            SyntaxNode syntax,
            BoundExpression inputExpression,
            BoundPattern pattern,
            LabelSymbol whenTrueLabel,
            LabelSymbol whenFalseLabel,
            DiagnosticBag diagnostics)
        {
            var builder = new DecisionDagBuilder(compilation, defaultLabel: whenFalseLabel, diagnostics);
            return builder.CreateDecisionDagForIsPattern(syntax, inputExpression, pattern, whenTrueLabel);
        }

        private BoundDecisionDag CreateDecisionDagForIsPattern(
            SyntaxNode syntax,
            BoundExpression inputExpression,
            BoundPattern pattern,
            LabelSymbol whenTrueLabel)
        {
            var rootIdentifier = BoundDagTemp.ForOriginalInput(inputExpression);
            return MakeDecisionDag(syntax, ImmutableArray.Create(MakeTestsForPattern(index: 1, pattern.Syntax, rootIdentifier, pattern, whenClause: null, whenTrueLabel)));
        }

        private BoundDecisionDag CreateDecisionDagForSwitchStatement(
            SyntaxNode syntax,
            BoundExpression switchGoverningExpression,
            ImmutableArray<BoundSwitchSection> switchSections)
        {
            var rootIdentifier = BoundDagTemp.ForOriginalInput(switchGoverningExpression);
            int i = 0;
            var builder = ArrayBuilder<RemainingTestsForCase>.GetInstance(switchSections.Length);
            foreach (BoundSwitchSection section in switchSections)
            {
                foreach (BoundSwitchLabel label in section.SwitchLabels)
                {
                    if (label.Syntax.Kind() != SyntaxKind.DefaultSwitchLabel)
                    {
                        builder.Add(MakeTestsForPattern(++i, label.Syntax, rootIdentifier, label.Pattern, label.WhenClause, label.Label));
                    }
                }
            }

            return MakeDecisionDag(syntax, builder.ToImmutableAndFree());
        }

        /// <summary>
        /// Used to create a decision dag for a switch expression.
        /// </summary>
        private BoundDecisionDag CreateDecisionDagForSwitchExpression(
            SyntaxNode syntax,
            BoundExpression switchExpressionInput,
            ImmutableArray<BoundSwitchExpressionArm> switchArms)
        {
            var rootIdentifier = BoundDagTemp.ForOriginalInput(switchExpressionInput);
            int i = 0;
            var builder = ArrayBuilder<RemainingTestsForCase>.GetInstance(switchArms.Length);
            foreach (BoundSwitchExpressionArm arm in switchArms)
            {
                builder.Add(MakeTestsForPattern(++i, arm.Syntax, rootIdentifier, arm.Pattern, arm.WhenClause, arm.Label));
            }

            return MakeDecisionDag(syntax, builder.ToImmutableAndFree());
        }

        /// <summary>
        /// Compute the set of remaining tests for a pattern.
        /// </summary>
        private RemainingTestsForCase MakeTestsForPattern(
            int index,
            SyntaxNode syntax,
            BoundDagTemp input,
            BoundPattern pattern,
            BoundExpression whenClause,
            LabelSymbol label)
        {
            MakeAndSimplifyTestsAndBindings(input, pattern, out ImmutableArray<BoundDagTest> tests, out ImmutableArray<BoundPatternBinding> bindings);
            return new RemainingTestsForCase(index, syntax, tests, bindings, whenClause, label);
        }

        private void MakeAndSimplifyTestsAndBindings(
            BoundDagTemp input,
            BoundPattern pattern,
            out ImmutableArray<BoundDagTest> tests,
            out ImmutableArray<BoundPatternBinding> bindings)
        {
            var testsBuilder = ArrayBuilder<BoundDagTest>.GetInstance();
            var bindingsBuilder = ArrayBuilder<BoundPatternBinding>.GetInstance();
            MakeTestsAndBindings(input, pattern, testsBuilder, bindingsBuilder);
            SimplifyTestsAndBindings(testsBuilder, bindingsBuilder);
            tests = testsBuilder.ToImmutableAndFree();
            bindings = bindingsBuilder.ToImmutableAndFree();
        }

        private static void SimplifyTestsAndBindings(
            ArrayBuilder<BoundDagTest> testsBuilder,
            ArrayBuilder<BoundPatternBinding> bindingsBuilder)
        {
            // Now simplify the tests and bindings. We don't need anything in tests that does not
            // contribute to the result. This will, for example, permit us to match `(2, 3) is (2, _)` without
            // fetching `Item2` from the input.
            var usedValues = PooledHashSet<BoundDagEvaluation>.GetInstance();
            foreach (BoundPatternBinding binding in bindingsBuilder)
            {
                BoundDagTemp temp = binding.TempContainingValue;
                if (temp.Source != (object)null)
                {
                    usedValues.Add(temp.Source);
                }
            }

            for (int i = testsBuilder.Count - 1; i >= 0; i--)
            {
                switch (testsBuilder[i])
                {
                    case BoundDagEvaluation e:
                        {
                            if (usedValues.Contains(e))
                            {
                                if (e.Input.Source != (object)null)
                                {
                                    usedValues.Add(e.Input.Source);
                                }
                            }
                            else
                            {
                                testsBuilder.RemoveAt(i);
                            }
                        }
                        break;
                    case BoundDagTest d:
                        {
                            usedValues.Add(d.Input.Source);
                        }
                        break;
                    default:
                        throw ExceptionUtilities.UnexpectedValue(testsBuilder[i]);
                }
            }

            // We also do not need to compute any result more than once. This will permit us to fetch
            // a property once even if it is used more than once, e.g. `o is { X: P1, X: P2 }`
            usedValues.Clear();
            for (int i = 0; i < testsBuilder.Count; i++)
            {
                switch (testsBuilder[i])
                {
                    case BoundDagEvaluation e:
                        if (usedValues.Contains(e))
                        {
                            testsBuilder.RemoveAt(i);
                            i--;
                        }
                        else
                        {
                            usedValues.Add(e);
                        }
                        break;
                }
            }

            usedValues.Free();
        }

        private void MakeTestsAndBindings(
            BoundDagTemp input,
            BoundPattern pattern,
            ArrayBuilder<BoundDagTest> tests,
            ArrayBuilder<BoundPatternBinding> bindings)
        {
            switch (pattern)
            {
                case BoundDeclarationPattern declaration:
                    MakeTestsAndBindings(input, declaration, tests, bindings);
                    break;
                case BoundConstantPattern constant:
                    MakeTestsAndBindings(input, constant, tests, bindings);
                    break;
                case BoundDiscardPattern wildcard:
                    // Nothing to do. It always matches.
                    break;
                case BoundRecursivePattern recursive:
                    MakeTestsAndBindings(input, recursive, tests, bindings);
                    break;
                case BoundITuplePattern iTuple:
                    MakeTestsAndBindings(input, iTuple, tests, bindings);
                    break;
                case BoundTypePattern type:
                    MakeTestsAndBindings(input, type, tests);
                    break;
                case BoundRelationalPattern rel:
                    // PROTOTYPE(ngafter): need to build the decision dag for these pattern forms.
                    break;
                case BoundNegatedPattern neg:
                    // PROTOTYPE(ngafter): need to build the decision dag for these pattern forms.
                    break;
                case BoundBinaryPattern bin:
                    // PROTOTYPE(ngafter): need to build the decision dag for these pattern forms.
                    break;
                default:
                    throw new NotImplementedException(pattern.Kind.ToString());
            }
        }

        private void MakeTestsAndBindings(
            BoundDagTemp input,
            BoundITuplePattern pattern,
            ArrayBuilder<BoundDagTest> tests,
            ArrayBuilder<BoundPatternBinding> bindings)
        {
            var syntax = pattern.Syntax;
            var patternLength = pattern.Subpatterns.Length;
            var objectType = this._compilation.GetSpecialType(SpecialType.System_Object);
            var getLengthProperty = (PropertySymbol)pattern.GetLengthMethod.AssociatedSymbol;
            Debug.Assert(getLengthProperty.Type.SpecialType == SpecialType.System_Int32);
            var getItemProperty = (PropertySymbol)pattern.GetItemMethod.AssociatedSymbol;
            var iTupleType = getLengthProperty.ContainingType;
            Debug.Assert(iTupleType.Name == "ITuple");

            tests.Add(new BoundDagTypeTest(syntax, iTupleType, input));
            var valueAsITupleEvaluation = new BoundDagTypeEvaluation(syntax, iTupleType, input);
            tests.Add(valueAsITupleEvaluation);
            var valueAsITuple = new BoundDagTemp(syntax, iTupleType, valueAsITupleEvaluation);

            var lengthEvaluation = new BoundDagPropertyEvaluation(syntax, getLengthProperty, valueAsITuple);
            tests.Add(lengthEvaluation);
            var lengthTemp = new BoundDagTemp(syntax, this._compilation.GetSpecialType(SpecialType.System_Int32), lengthEvaluation);
            tests.Add(new BoundDagValueTest(syntax, ConstantValue.Create(patternLength), lengthTemp));

            for (int i = 0; i < patternLength; i++)
            {
                var indexEvaluation = new BoundDagIndexEvaluation(syntax, getItemProperty, i, valueAsITuple);
                tests.Add(indexEvaluation);
                var indexTemp = new BoundDagTemp(syntax, objectType, indexEvaluation);
                MakeTestsAndBindings(indexTemp, pattern.Subpatterns[i].Pattern, tests, bindings);
            }
        }

        private void MakeTestsAndBindings(
            BoundDagTemp input,
            BoundDeclarationPattern declaration,
            ArrayBuilder<BoundDagTest> tests,
            ArrayBuilder<BoundPatternBinding> bindings)
        {
            TypeSymbol type = declaration.DeclaredType.Type;
            SyntaxNode syntax = declaration.Syntax;

            // Add a null and type test if needed.
            if (!declaration.IsVar)
            {
<<<<<<< HEAD
                input = MakeConvertToType(input, syntax, type, tests);
=======
                input = MakeConvertToType(input, declaration.Syntax, type, isExplicitTest: false, tests);
>>>>>>> 84e4f390
            }

            BoundExpression variableAccess = declaration.VariableAccess;
            if (variableAccess != null)
            {
                Debug.Assert(variableAccess.Type.Equals(input.Type, TypeCompareKind.AllIgnoreOptions));
                bindings.Add(new BoundPatternBinding(variableAccess, input));
            }
            else
            {
                Debug.Assert(declaration.Variable == null);
            }
        }

        private void MakeTestsAndBindings(
            BoundDagTemp input,
            BoundTypePattern typePattern,
            ArrayBuilder<BoundDagTest> tests)
        {
            TypeSymbol type = typePattern.DeclaredType.Type;
            SyntaxNode syntax = typePattern.Syntax;

            // Add a null and type test
            input = MakeConvertToType(input, syntax, type, tests);
        }

        private static void MakeCheckNotNull(
            BoundDagTemp input,
            SyntaxNode syntax,
            bool isExplicitTest,
            ArrayBuilder<BoundDagTest> tests)
        {
            if (input.Type.CanContainNull())
            {
                // Add a null test
                tests.Add(new BoundDagNonNullTest(syntax, isExplicitTest, input));
            }
        }

        /// <summary>
        /// Generate a not-null check and a type check.
        /// </summary>
        private BoundDagTemp MakeConvertToType(
            BoundDagTemp input,
            SyntaxNode syntax,
            TypeSymbol type,
            bool isExplicitTest,
            ArrayBuilder<BoundDagTest> tests)
        {
            MakeCheckNotNull(input, syntax, isExplicitTest, tests);
            if (!input.Type.Equals(type, TypeCompareKind.AllIgnoreOptions))
            {
                TypeSymbol inputType = input.Type.StrippedType(); // since a null check has already been done
                HashSet<DiagnosticInfo> useSiteDiagnostics = null;
                Conversion conversion = _conversions.ClassifyBuiltInConversion(inputType, type, ref useSiteDiagnostics);
                _diagnostics.Add(syntax, useSiteDiagnostics);
                if (input.Type.IsDynamic() ? type.SpecialType == SpecialType.System_Object : conversion.IsImplicit)
                {
                    // type test not needed, only the type cast
                }
                else
                {
                    // both type test and cast needed
                    tests.Add(new BoundDagTypeTest(syntax, type, input));
                }

                var evaluation = new BoundDagTypeEvaluation(syntax, type, input);
                input = new BoundDagTemp(syntax, type, evaluation);
                tests.Add(evaluation);
            }

            return input;
        }

        private void MakeTestsAndBindings(
            BoundDagTemp input,
            BoundConstantPattern constant,
            ArrayBuilder<BoundDagTest> tests,
            ArrayBuilder<BoundPatternBinding> bindings)
        {
            if (constant.ConstantValue == ConstantValue.Null)
            {
                tests.Add(new BoundDagExplicitNullTest(constant.Syntax, input));
            }
            else
            {
                var convertedInput = MakeConvertToType(input, constant.Syntax, constant.Value.Type, isExplicitTest: false, tests);
                tests.Add(new BoundDagValueTest(constant.Syntax, constant.ConstantValue, convertedInput));
            }
        }

        /// <summary>
        /// This can be used instead of Debug.Assert as it more reliably breaks to the debugger
        /// when an assertion fails (it is unaffected by exception filters on enclosing frames).
        /// </summary>
        [Conditional("DEBUG")]
        private static void Assert(bool condition, string message = null)
        {
            if (!condition)
            {
                Debugger.Launch();
                Debugger.Break();
            }
        }

        private void MakeTestsAndBindings(
            BoundDagTemp input,
            BoundRecursivePattern recursive,
            ArrayBuilder<BoundDagTest> tests,
            ArrayBuilder<BoundPatternBinding> bindings)
        {
            Debug.Assert(input.Type.IsErrorType() || recursive.InputType.IsErrorType() || input.Type.Equals(recursive.InputType, TypeCompareKind.AllIgnoreOptions));

            var inputType = recursive.DeclaredType?.Type ?? input.Type.StrippedType();
            input = MakeConvertToType(input, recursive.Syntax, inputType, isExplicitTest: recursive.IsExplicitNotNullTest, tests);

            if (!recursive.Deconstruction.IsDefault)
            {
                // we have a "deconstruction" form, which is either an invocation of a Deconstruct method, or a disassembly of a tuple
                if (recursive.DeconstructMethod != null)
                {
                    MethodSymbol method = recursive.DeconstructMethod;
                    var evaluation = new BoundDagDeconstructEvaluation(recursive.Syntax, method, input);
                    tests.Add(evaluation);
                    int extensionExtra = method.IsStatic ? 1 : 0;
                    int count = Math.Min(method.ParameterCount - extensionExtra, recursive.Deconstruction.Length);
                    for (int i = 0; i < count; i++)
                    {
                        BoundPattern pattern = recursive.Deconstruction[i].Pattern;
                        SyntaxNode syntax = pattern.Syntax;
                        var output = new BoundDagTemp(syntax, method.Parameters[i + extensionExtra].Type, evaluation, i);
                        MakeTestsAndBindings(output, pattern, tests, bindings);
                    }
                }
                else if (Binder.IsZeroElementTupleType(inputType))
                {
                    // Work around https://github.com/dotnet/roslyn/issues/20648: The compiler's internal APIs such as `declType.IsTupleType`
                    // do not correctly treat the non-generic struct `System.ValueTuple` as a tuple type.  We explicitly perform the tests
                    // required to identify it.  When that bug is fixed we should be able to remove this if statement.

                    // nothing to do, as there are no tests for the zero elements of this tuple
                }
                else if (inputType.IsTupleType)
                {
                    ImmutableArray<FieldSymbol> elements = inputType.TupleElements;
                    ImmutableArray<TypeWithAnnotations> elementTypes = inputType.TupleElementTypesWithAnnotations;
                    int count = Math.Min(elementTypes.Length, recursive.Deconstruction.Length);
                    for (int i = 0; i < count; i++)
                    {
                        BoundPattern pattern = recursive.Deconstruction[i].Pattern;
                        SyntaxNode syntax = pattern.Syntax;
                        FieldSymbol field = elements[i];
                        var evaluation = new BoundDagFieldEvaluation(syntax, field, input); // fetch the ItemN field
                        tests.Add(evaluation);
                        var output = new BoundDagTemp(syntax, field.Type, evaluation);
                        MakeTestsAndBindings(output, pattern, tests, bindings);
                    }
                }
                else
                {
                    // This occurs in error cases.
                    Debug.Assert(recursive.HasAnyErrors);
                    // To prevent this pattern from subsuming other patterns and triggering a cascaded diagnostic, we add a test that will fail.
                    tests.Add(new BoundDagTypeTest(recursive.Syntax, ErrorType(), input, hasErrors: true));
                }
            }

            if (!recursive.Properties.IsDefault)
            {
                // we have a "property" form
                for (int i = 0; i < recursive.Properties.Length; i++)
                {
                    var subPattern = recursive.Properties[i];
                    Symbol symbol = subPattern.Symbol;
                    BoundPattern pattern = subPattern.Pattern;
                    BoundDagEvaluation evaluation;
                    switch (symbol)
                    {
                        case PropertySymbol property:
                            evaluation = new BoundDagPropertyEvaluation(pattern.Syntax, property, input);
                            break;
                        case FieldSymbol field:
                            evaluation = new BoundDagFieldEvaluation(pattern.Syntax, field, input);
                            break;
                        default:
                            Debug.Assert(recursive.HasAnyErrors);
                            tests.Add(new BoundDagTypeTest(recursive.Syntax, ErrorType(), input, hasErrors: true));
                            continue;
                    }

                    tests.Add(evaluation);
                    var output = new BoundDagTemp(pattern.Syntax, symbol.GetTypeOrReturnType().Type, evaluation);
                    MakeTestsAndBindings(output, pattern, tests, bindings);
                }
            }

            if (recursive.VariableAccess != null)
            {
                // we have a "variable" declaration
                bindings.Add(new BoundPatternBinding(recursive.VariableAccess, input));
            }
        }

        private TypeSymbol ErrorType(string name = "")
        {
            return new ExtendedErrorTypeSymbol(this._compilation, name, arity: 0, errorInfo: null, unreported: false);
        }

        private BoundDecisionDag MakeDecisionDag(SyntaxNode syntax, ImmutableArray<RemainingTestsForCase> cases)
        {
            var defaultDecision = new BoundLeafDecisionDagNode(syntax, _defaultLabel);
            return MakeDecisionDag(cases, defaultDecision);
        }

        /// <summary>
        /// Compute and translate the decision dag, given a description of its initial state and a default
        /// decision when no decision appears to match. This implementation is nonrecursive to avoid
        /// overflowing the compiler's evaluation stack when compiling a large switch statement.
        /// </summary>
        private BoundDecisionDag MakeDecisionDag(ImmutableArray<RemainingTestsForCase> casesForRootNode, BoundLeafDecisionDagNode defaultDecision)
        {
            // A work list of DagStates whose successors need to be computed
            var workList = ArrayBuilder<DagState>.GetInstance();

            // A mapping used to make each DagState unique (i.e. to de-dup identical states).
            var uniqueState = new Dictionary<DagState, DagState>(DagStateEquivalence.Instance);

            // We "intern" the states, so that we only have a single object representing one
            // semantic state. Because the decision automaton may contain states that have more than one
            // predecessor, we want to represent each such state as a reference-unique object
            // so that it is processed only once. This object identity uniqueness will be important later when we
            // start mutating the DagState nodes to compute successors and BoundDecisionDagNodes
            // for each one.
            DagState uniqifyState(ImmutableArray<RemainingTestsForCase> cases)
            {
                var state = new DagState(cases);
                if (uniqueState.TryGetValue(state, out DagState existingState))
                {
                    return existingState;
                }
                else
                {
                    // When we add a new unique state, we add it to a work list so that we
                    // will process it to compute its successors.
                    uniqueState.Add(state, state);
                    workList.Push(state);
                    return state;
                }
            }

            var initialState = uniqifyState(casesForRootNode);

            // Go through the worklist of DagState nodes for which we have not yet computed
            // successor states.
            while (workList.Count != 0)
            {
                DagState state = workList.Pop();
                Debug.Assert(state.SelectedTest == null);
                Debug.Assert(state.TrueBranch == null);
                Debug.Assert(state.FalseBranch == null);
                if (state.Cases.IsDefaultOrEmpty)
                {
                    // If this state has no more cases that could possibly match, then
                    // we know there is no case that will match and this node represents a "default"
                    // decision. We do not need to compute a successor, as it is a leaf node
                    continue;
                }

                RemainingTestsForCase first = state.Cases[0];
                if (first.RemainingTests.IsDefaultOrEmpty)
                {
                    // The first of the remaining cases has fully matched, as there are no more tests to do.
                    // The language semantics of the switch statement and switch expression require that we
                    // execute the first matching case.
                    if (first.WhenClause == null || first.WhenClause.ConstantValue == ConstantValue.True)
                    {
                        // The when clause is satisfied also, so this is a leaf node
                    }
                    else
                    {
                        // In case the when clause fails, we prepare for the remaining cases.
                        var stateWhenFails = state.Cases.RemoveAt(0);
                        state.FalseBranch = uniqifyState(stateWhenFails);
                    }
                }
                else
                {
                    // Select the next test to do at this state, and compute successor states
                    switch (state.SelectedTest = state.ComputeSelectedTest())
                    {
                        case BoundDagEvaluation e:
                            state.TrueBranch = uniqifyState(RemoveEvaluation(state.Cases, e));
                            // An evaluation is considered to always succeed, so there is no false branch
                            break;
                        case BoundDagTest d:
                            bool foundExplicitNullTest = false;
                            SplitCases(
                                state.Cases, d,
                                out ImmutableArray<RemainingTestsForCase> whenTrueDecisions,
                                out ImmutableArray<RemainingTestsForCase> whenFalseDecisions,
                                ref foundExplicitNullTest);
                            state.TrueBranch = uniqifyState(whenTrueDecisions);
                            state.FalseBranch = uniqifyState(whenFalseDecisions);
                            if (foundExplicitNullTest && d is BoundDagNonNullTest t)
                            {
                                // Turn an "implicit" non-null test into an explicit null test to preserve its explicitness
                                state.SelectedTest = new BoundDagExplicitNullTest(t.Syntax, t.Input, t.HasErrors);
                                (state.TrueBranch, state.FalseBranch) = (state.FalseBranch, state.TrueBranch);
                            }
                            break;
                        case var n:
                            throw ExceptionUtilities.UnexpectedValue(n.Kind);
                    }
                }
            }

            var decisionDag = new DecisionDag(initialState);
            // Note: It is useful for debugging the dag state table construction to view `decisionDag.Dump()` here.
            workList.Free();

            // Now process the states in topological order, leaves first, and assign a BoundDecisionDag to each DagState.
            ImmutableArray<DagState> sortedStates = decisionDag.TopologicallySortedReachableStates();
            Debug.Assert(_defaultLabel != null);
            var finalStates = PooledDictionary<LabelSymbol, BoundDecisionDagNode>.GetInstance();
            finalStates.Add(_defaultLabel, defaultDecision);
            BoundDecisionDagNode finalState(SyntaxNode syntax, LabelSymbol label, ImmutableArray<BoundPatternBinding> bindings)
            {
                if (!finalStates.TryGetValue(label, out BoundDecisionDagNode final))
                {
                    final = new BoundLeafDecisionDagNode(syntax, label);
                    if (!bindings.IsDefaultOrEmpty)
                    {
                        final = new BoundWhenDecisionDagNode(syntax, bindings, null, final, null);
                    }

                    finalStates.Add(label, final);
                }

                return final;
            }

            for (int i = sortedStates.Length - 1; i >= 0; i--)
            {
                var state = sortedStates[i];
                if (state.Cases.IsDefaultOrEmpty)
                {
                    state.Dag = defaultDecision;
                    continue;
                }

                RemainingTestsForCase first = state.Cases[0];
                if (first.RemainingTests.IsDefaultOrEmpty)
                {
                    // The first case/pattern has fully matched
                    if (first.WhenClause == null || first.WhenClause.ConstantValue == ConstantValue.True)
                    {
                        state.Dag = finalState(first.Syntax, first.CaseLabel, first.Bindings);
                    }
                    else
                    {
                        // in case the when clause fails, we prepare for the remaining cases.
                        Debug.Assert(state.TrueBranch == null);
                        // The final state here does not need bindings, as they will be performed before evaluating the when
                        BoundDecisionDagNode whenTrue = finalState(first.Syntax, first.CaseLabel, default);
                        BoundDecisionDagNode whenFails = state.FalseBranch.Dag;
                        Debug.Assert(whenFails != null);
                        state.Dag = new BoundWhenDecisionDagNode(first.Syntax, first.Bindings, first.WhenClause, whenTrue, whenFails);
                    }
                }
                else
                {
                    switch (state.SelectedTest)
                    {
                        case BoundDagEvaluation e:
                            {
                                BoundDecisionDagNode next = state.TrueBranch.Dag;
                                Debug.Assert(next != null);
                                Debug.Assert(state.FalseBranch == null);
                                state.Dag = new BoundEvaluationDecisionDagNode(e.Syntax, e, next);
                            }
                            break;
                        case BoundDagTest d:
                            {
                                BoundDecisionDagNode whenTrue = state.TrueBranch.Dag;
                                BoundDecisionDagNode whenFalse = state.FalseBranch.Dag;
                                Debug.Assert(whenTrue != null);
                                Debug.Assert(whenFalse != null);
                                state.Dag = new BoundTestDecisionDagNode(d.Syntax, d, whenTrue, whenFalse);
                            }
                            break;
                        case var n:
                            throw ExceptionUtilities.UnexpectedValue(n.Kind);
                    }
                }
            }

            finalStates.Free();

            var rootDecisionDagNode = decisionDag.RootNode.Dag;
            Debug.Assert(rootDecisionDagNode != null);
            return new BoundDecisionDag(rootDecisionDagNode.Syntax, rootDecisionDagNode);
        }

        private void SplitCases(
            ImmutableArray<RemainingTestsForCase> cases,
            BoundDagTest d,
            out ImmutableArray<RemainingTestsForCase> whenTrue,
            out ImmutableArray<RemainingTestsForCase> whenFalse,
            ref bool foundExplicitNullTest)
        {
            var whenTrueBuilder = ArrayBuilder<RemainingTestsForCase>.GetInstance();
            var whenFalseBuilder = ArrayBuilder<RemainingTestsForCase>.GetInstance();
            foreach (RemainingTestsForCase c in cases)
            {
                FilterCase(c, d, whenTrueBuilder, whenFalseBuilder, ref foundExplicitNullTest);
            }

            whenTrue = whenTrueBuilder.ToImmutableAndFree();
            whenFalse = whenFalseBuilder.ToImmutableAndFree();
        }

        private void FilterCase(
            RemainingTestsForCase testsForCase,
            BoundDagTest test,
            ArrayBuilder<RemainingTestsForCase> whenTrueBuilder,
            ArrayBuilder<RemainingTestsForCase> whenFalseBuilder,
            ref bool foundExplicitNullTest)
        {
            var trueBuilder = ArrayBuilder<BoundDagTest>.GetInstance();
            var falseBuilder = ArrayBuilder<BoundDagTest>.GetInstance();
            foreach (BoundDagTest other in testsForCase.RemainingTests)
            {
                CheckConsistentDecision(
                    test: test,
                    other: other,
                    syntax: test.Syntax,
                    trueTestPermitsTrueOther: out bool trueDecisionPermitsTrueOther,
                    falseTestPermitsTrueOther: out bool falseDecisionPermitsTrueOther,
                    trueTestImpliesTrueOther: out bool trueDecisionImpliesTrueOther,
                    falseTestImpliesTrueOther: out bool falseDecisionImpliesTrueOther,
                    foundExplicitNullTest: ref foundExplicitNullTest);
                if (trueDecisionPermitsTrueOther)
                {
                    if (!trueDecisionImpliesTrueOther)
                    {
                        Debug.Assert(test != other);
                        trueBuilder?.Add(other);
                    }
                }
                else
                {
                    trueBuilder?.Free();
                    trueBuilder = null;
                }
                if (falseDecisionPermitsTrueOther)
                {
                    if (!falseDecisionImpliesTrueOther)
                    {
                        Debug.Assert(test != other);
                        falseBuilder?.Add(other);
                    }
                }
                else
                {
                    falseBuilder?.Free();
                    falseBuilder = null;
                }
            }

            if (trueBuilder != null)
            {
                var pcd = makeNext(trueBuilder);
                whenTrueBuilder.Add(pcd);
            }

            if (falseBuilder != null)
            {
                var pcd = makeNext(falseBuilder);
                whenFalseBuilder.Add(pcd);
            }

            return;

            RemainingTestsForCase makeNext(ArrayBuilder<BoundDagTest> remainingTests)
            {
                if (remainingTests.Count == testsForCase.RemainingTests.Length)
                {
                    remainingTests.Free();
                    return testsForCase;
                }
                else
                {
                    return new RemainingTestsForCase(
                        testsForCase.Index, testsForCase.Syntax, remainingTests.ToImmutableAndFree(),
                        testsForCase.Bindings, testsForCase.WhenClause, testsForCase.CaseLabel);
                }
            }
        }

        /// <summary>
        /// Given that the test <paramref name="test"/> has occurred and produced a true/false result,
        /// set some flags indicating the implied status of the <paramref name="other"/> test.
        /// </summary>
        /// <param name="test"></param>
        /// <param name="other"></param>
        /// <param name="trueTestPermitsTrueOther">set if <paramref name="test"/> being true would permit <paramref name="other"/> to succeed</param>
        /// <param name="falseTestPermitsTrueOther">set if a false result on <paramref name="test"/> would permit <paramref name="other"/> to succeed</param>
        /// <param name="trueTestImpliesTrueOther">set if <paramref name="test"/> being true means <paramref name="other"/> has been proven true</param>
        /// <param name="falseTestImpliesTrueOther">set if <paramref name="test"/> being false means <paramref name="other"/> has been proven true</param>
        private void CheckConsistentDecision(
            BoundDagTest test,
            BoundDagTest other,
            SyntaxNode syntax,
            out bool trueTestPermitsTrueOther,
            out bool falseTestPermitsTrueOther,
            out bool trueTestImpliesTrueOther,
            out bool falseTestImpliesTrueOther,
            ref bool foundExplicitNullTest)
        {
            // innocent until proven guilty
            trueTestPermitsTrueOther = true;
            falseTestPermitsTrueOther = true;
            trueTestImpliesTrueOther = false;
            falseTestImpliesTrueOther = false;

            // if the tests are for unrelated things, there is no implication from one to the other
            if (test.Input != other.Input)
            {
                return;
            }

            // a test is consistent with itself
            if (test == other)
            {
                trueTestImpliesTrueOther = true;
                falseTestPermitsTrueOther = false;
                return;
            }

            switch (test)
            {
                case BoundDagNonNullTest n1:
                    switch (other)
                    {
                        case BoundDagValueTest v2:
                            // !(v != null) --> !(v == K)
                            falseTestPermitsTrueOther = false;
                            break;
                        case BoundDagExplicitNullTest v2:
                            foundExplicitNullTest = true;
                            // v != null --> !(v == null)
                            trueTestPermitsTrueOther = false;
                            // !(v != null) --> v == null
                            falseTestImpliesTrueOther = true;
                            break;
                        case BoundDagNonNullTest n2:
                            // v != null --> v != null
                            trueTestImpliesTrueOther = true;
                            // !(v != null) --> !(v != null)
                            falseTestPermitsTrueOther = false;
                            break;
                        default:
                            // !(v != null) --> !(v is T)
                            falseTestPermitsTrueOther = false;
                            break;
                    }
                    break;
                case BoundDagTypeTest t1:
                    switch (other)
                    {
                        case BoundDagNonNullTest n2:
                            // v is T --> v != null
                            trueTestImpliesTrueOther = true;
                            break;
                        case BoundDagTypeTest t2:
                            {
                                HashSet<DiagnosticInfo> useSiteDiagnostics = null;
                                bool? matches = ExpressionOfTypeMatchesPatternTypeForLearningFromSuccessfulTypeTest(t1.Type, t2.Type, ref useSiteDiagnostics);
                                if (matches == false)
                                {
                                    // If T1 could never be T2
                                    // v is T1 --> !(v is T2)
                                    trueTestPermitsTrueOther = false;
                                }
                                else if (matches == true)
                                {
                                    // If T1: T2
                                    // v is T1 --> v is T2
                                    trueTestImpliesTrueOther = true;
                                }

                                // If every T2 is a T1, then failure of T1 implies failure of T2.
                                matches = Binder.ExpressionOfTypeMatchesPatternType(_conversions, t2.Type, t1.Type, ref useSiteDiagnostics, out _);
                                _diagnostics.Add(syntax, useSiteDiagnostics);
                                if (matches == true)
                                {
                                    // If T2: T1
                                    // !(v is T1) --> !(v is T2)
                                    falseTestPermitsTrueOther = false;
                                }
                            }
                            break;
                        case BoundDagValueTest v2:
                            break;
                        case BoundDagExplicitNullTest v2:
                            foundExplicitNullTest = true;
                            // v is T --> !(v == null)
                            trueTestPermitsTrueOther = false;
                            break;
                    }
                    break;
                case BoundDagValueTest v1:
                    switch (other)
                    {
                        case BoundDagNonNullTest n2:
                            // v == K --> v != null
                            trueTestImpliesTrueOther = true;
                            break;
                        case BoundDagTypeTest t2:
                            break;
                        case BoundDagExplicitNullTest v2:
                            foundExplicitNullTest = true;
                            // v == K --> !(v == null)
                            trueTestPermitsTrueOther = false;
                            break;
                        case BoundDagValueTest v2:
                            if (v1.Value == v2.Value)
                            {
                                // if K1 == K2
                                // v == K1 --> v == K2
                                trueTestImpliesTrueOther = true;
                                // !(v == K1) --> !(v == K2)
                                falseTestPermitsTrueOther = false;
                            }
                            else
                            {
                                // if K1 != K2
                                // v == K1 --> !(v == K2)
                                trueTestPermitsTrueOther = false;
                                if (v1.Input.Type.SpecialType == SpecialType.System_Boolean)
                                {
                                    // As a special case, we note that boolean values can only ever be true or false.
                                    // !(v == true) --> v == false
                                    // !(v == false) --> v == true
                                    falseTestImpliesTrueOther = true;
                                }
                            }

                            break;
                    }
                    break;
                case BoundDagExplicitNullTest v1:
                    foundExplicitNullTest = true;
                    switch (other)
                    {
                        case BoundDagNonNullTest n2:
                            // v == null --> !(v != null)
                            trueTestPermitsTrueOther = false;
                            // !(v == null) --> v != null
                            falseTestImpliesTrueOther = true;
                            break;
                        case BoundDagTypeTest t2:
                            // v == null --> !(v is T)
                            trueTestPermitsTrueOther = false;
                            break;
                        case BoundDagExplicitNullTest v2:
                            foundExplicitNullTest = true;
                            // v == null --> v == null
                            trueTestImpliesTrueOther = true;
                            // !(v == null) --> !(v == null)
                            falseTestPermitsTrueOther = false;
                            break;
                        case BoundDagValueTest v2:
                            // v == null --> !(v == K)
                            trueTestPermitsTrueOther = false;
                            break;
                    }
                    break;
            }
        }

        /// <summary>
        /// Determine what we can learn from one successful runtime type test about another planned
        /// runtime type test for the purpose of building the decision tree.
        /// We accommodate a special behavior of the runtime here, which does not match the language rules.
        /// A value of type `int[]` is an "instanceof" (i.e. result of the `isinst` instruction) the type
        /// `uint[]` and vice versa.  It is similarly so for every pair of same-sized numeric types, and
        /// arrays of enums are considered to be their underlying type.  We need the dag construction to
        /// recognize this runtime behavior, so we pretend that matching one of them gives no information
        /// on whether the other will be matched.  That isn't quite correct (nothing reasonable we do
        /// could be), but it comes closest to preserving the existing C#7 behavior without undesirable
        /// side-effects, and permits the code-gen strategy to preserve the dynamic semantic equivalence
        /// of a switch (on the one hand) and a series of if-then-else statements (on the other).
        /// See, for example, https://github.com/dotnet/roslyn/issues/35661
        /// </summary>
        private bool? ExpressionOfTypeMatchesPatternTypeForLearningFromSuccessfulTypeTest(
            TypeSymbol expressionType,
            TypeSymbol patternType,
            ref HashSet<DiagnosticInfo> useSiteDiagnostics)
        {
            bool? result = Binder.ExpressionOfTypeMatchesPatternType(_conversions, expressionType, patternType, ref useSiteDiagnostics, out Conversion conversion);
            return (!conversion.Exists && isRuntimeSimilar(expressionType, patternType))
                ? null // runtime and compile-time test behavior differ. Pretend we don't know what happens.
                : result;

            static bool isRuntimeSimilar(TypeSymbol expressionType, TypeSymbol patternType)
            {
                while (expressionType is ArrayTypeSymbol { ElementType: var e1, IsSZArray: var sz1, Rank: var r1 } &&
                       patternType is ArrayTypeSymbol { ElementType: var e2, IsSZArray: var sz2, Rank: var r2 } &&
                       sz1 == sz2 && r1 == r2)
                {
                    e1 = e1.EnumUnderlyingTypeOrSelf();
                    e2 = e2.EnumUnderlyingTypeOrSelf();
                    switch (e1.SpecialType, e2.SpecialType)
                    {
                        // The following support CLR behavior that is required by
                        // the CLI specification but violates the C# language behavior.
                        // See ECMA-335's definition of *array-element-compatible-with*.
                        case var (s1, s2) when s1 == s2:
                        case (SpecialType.System_SByte, SpecialType.System_Byte):
                        case (SpecialType.System_Byte, SpecialType.System_SByte):
                        case (SpecialType.System_Int16, SpecialType.System_UInt16):
                        case (SpecialType.System_UInt16, SpecialType.System_Int16):
                        case (SpecialType.System_Int32, SpecialType.System_UInt32):
                        case (SpecialType.System_UInt32, SpecialType.System_Int32):
                        case (SpecialType.System_Int64, SpecialType.System_UInt64):
                        case (SpecialType.System_UInt64, SpecialType.System_Int64):
                        case (SpecialType.System_IntPtr, SpecialType.System_UIntPtr):
                        case (SpecialType.System_UIntPtr, SpecialType.System_IntPtr):

                        // The following support behavior of the CLR that violates the CLI
                        // and C# specifications, but we implement them because that is the
                        // behavior on 32-bit runtimes.
                        case (SpecialType.System_Int32, SpecialType.System_IntPtr):
                        case (SpecialType.System_Int32, SpecialType.System_UIntPtr):
                        case (SpecialType.System_UInt32, SpecialType.System_IntPtr):
                        case (SpecialType.System_UInt32, SpecialType.System_UIntPtr):
                        case (SpecialType.System_IntPtr, SpecialType.System_Int32):
                        case (SpecialType.System_IntPtr, SpecialType.System_UInt32):
                        case (SpecialType.System_UIntPtr, SpecialType.System_Int32):
                        case (SpecialType.System_UIntPtr, SpecialType.System_UInt32):

                        // The following support behavior of the CLR that violates the CLI
                        // and C# specifications, but we implement them because that is the
                        // behavior on 64-bit runtimes.
                        case (SpecialType.System_Int64, SpecialType.System_IntPtr):
                        case (SpecialType.System_Int64, SpecialType.System_UIntPtr):
                        case (SpecialType.System_UInt64, SpecialType.System_IntPtr):
                        case (SpecialType.System_UInt64, SpecialType.System_UIntPtr):
                        case (SpecialType.System_IntPtr, SpecialType.System_Int64):
                        case (SpecialType.System_IntPtr, SpecialType.System_UInt64):
                        case (SpecialType.System_UIntPtr, SpecialType.System_Int64):
                        case (SpecialType.System_UIntPtr, SpecialType.System_UInt64):
                            return true;

                        default:
                            (expressionType, patternType) = (e1, e2);
                            break;
                    }
                }

                return false;
            }
        }

        private static ImmutableArray<RemainingTestsForCase> RemoveEvaluation(ImmutableArray<RemainingTestsForCase> cases, BoundDagEvaluation e)
        {
            return cases.SelectAsArray((c, eval) => RemoveEvaluation(c, eval), e);
        }

        private static RemainingTestsForCase RemoveEvaluation(RemainingTestsForCase c, BoundDagEvaluation e)
        {
            return new RemainingTestsForCase(
                Index: c.Index, Syntax: c.Syntax,
                RemainingTests: c.RemainingTests.WhereAsArray(d => !(d is BoundDagEvaluation e2) || e2 != e),
                Bindings: c.Bindings, WhenClause: c.WhenClause, CaseLabel: c.CaseLabel);
        }

        /// <summary>
        /// A representation of the entire decision dag and each of its states.
        /// </summary>
        private class DecisionDag
        {
            /// <summary>
            /// The starting point for deciding which case matches.
            /// </summary>
            public readonly DagState RootNode;
            public DecisionDag(DagState rootNode)
            {
                this.RootNode = rootNode;
            }

            /// <summary>
            /// A successor function used to topologically sort the DagState set.
            /// </summary>
            private static ImmutableArray<DagState> Successor(DagState state)
            {

                if (state.TrueBranch != null && state.FalseBranch != null)
                {
                    return ImmutableArray.Create(state.TrueBranch, state.FalseBranch);
                }
                else if (state.TrueBranch != null)
                {
                    return ImmutableArray.Create(state.TrueBranch);
                }
                else if (state.FalseBranch != null)
                {
                    return ImmutableArray.Create(state.FalseBranch);
                }
                else
                {
                    return ImmutableArray<DagState>.Empty;
                }
            }

            public ImmutableArray<DagState> TopologicallySortedReachableStates()
            {
                // Now process the states in topological order, leaves first, and assign a BoundDecisionDag to each DagState.
                return TopologicalSort.IterativeSort<DagState>(SpecializedCollections.SingletonEnumerable<DagState>(this.RootNode), Successor);
            }

#if DEBUG
            /// <summary>
            /// Starting with `this` state, produce a human-readable description of the state tables.
            /// This is very useful for debugging and optimizing the dag state construction.
            /// </summary>
            internal string Dump()
            {
                var allStates = this.TopologicallySortedReachableStates();
                var stateIdentifierMap = PooledDictionary<DagState, int>.GetInstance();
                for (int i = 0; i < allStates.Length; i++)
                {
                    stateIdentifierMap.Add(allStates[i], i);
                }

                int nextTempNumber = 0;
                var tempIdentifierMap = PooledDictionary<BoundDagEvaluation, int>.GetInstance();
                int tempIdentifier(BoundDagEvaluation e)
                {
                    return (e == null) ? 0 : tempIdentifierMap.TryGetValue(e, out int value) ? value : tempIdentifierMap[e] = ++nextTempNumber;
                }

                string tempName(BoundDagTemp t)
                {
                    return $"t{tempIdentifier(t.Source)}";
                }

                var resultBuilder = PooledStringBuilder.GetInstance();
                var result = resultBuilder.Builder;

                foreach (var state in allStates)
                {
                    result.AppendLine($"State " + stateIdentifierMap[state]);
                    foreach (RemainingTestsForCase cd in state.Cases)
                    {
                        result.Append($"  [{cd.Syntax}]");
                        foreach (BoundDagTest test in cd.RemainingTests)
                        {
                            result.Append($" {dump(test)}");
                        }

                        result.AppendLine();
                    }

                    if (state.SelectedTest != null)
                    {
                        result.AppendLine($"  Test: {dump(state.SelectedTest)}");
                    }

                    if (state.TrueBranch != null)
                    {
                        result.AppendLine($"  TrueBranch: {stateIdentifierMap[state.TrueBranch]}");
                    }

                    if (state.FalseBranch != null)
                    {
                        result.AppendLine($"  FalseBranch: {stateIdentifierMap[state.FalseBranch]}");
                    }
                }

                stateIdentifierMap.Free();
                tempIdentifierMap.Free();
                return resultBuilder.ToStringAndFree();

                string dump(BoundDagTest d)
                {
                    switch (d)
                    {
                        case BoundDagTypeEvaluation a:
                            return $"t{tempIdentifier(a)}={a.Kind}({a.Type.ToString()})";
                        case BoundDagEvaluation e:
                            return $"t{tempIdentifier(e)}={e.Kind}";
                        case BoundDagTypeTest b:
                            return $"?{d.Kind}({b.Type.ToString()}, {tempName(d.Input)})";
                        case BoundDagValueTest v:
                            return $"?{d.Kind}({v.Value.ToString()}, {tempName(d.Input)})";
                        default:
                            return $"?{d.Kind}({tempName(d.Input)})";
                    }
                }
            }
#endif
        }

        /// <summary>
        /// The state at a given node of the decision finite state automaton. This is used during computation of the state
        /// machine (<see cref="BoundDecisionDag"/>), and contains a representation of the meaning of the state. Because we always make
        /// forward progress when a test is evaluated (the state description is monotonically smaller at each edge), the
        /// graph of states is acyclic, which is why we call it a dag (directed acyclic graph).
        /// </summary>
        private class DagState
        {
            /// <summary>
            /// The set of cases that may still match, and for each of them the set of tests that remain to be tested.
            /// </summary>
            public readonly ImmutableArray<RemainingTestsForCase> Cases;

            public DagState(ImmutableArray<RemainingTestsForCase> cases)
            {
                this.Cases = cases;
            }

            // If not a leaf node or a when clause, the test that will be taken at this node of the
            // decision automaton.
            public BoundDagTest SelectedTest;

            // We only compute the dag states for the branches after we de-dup this DagState itself.
            // If all that remains is the `when` clauses, SelectedDecision is left `null` (we can
            // build the leaf node easily during translation) and the FalseBranch field is populated
            // with the successor on failure of the when clause (if one exists).
            public DagState TrueBranch, FalseBranch;

            // After the entire graph of DagState objects is complete, we translate each into its Dag node.
            public BoundDecisionDagNode Dag;

            /// <summary>
            /// Decide on what test to use at this node of the decision dag. This is the principal
            /// heuristic we can change to adjust the quality of the generated decision automaton.
            /// See https://www.cs.tufts.edu/~nr/cs257/archive/norman-ramsey/match.pdf for some ideas.
            /// </summary>
            internal BoundDagTest ComputeSelectedTest()
            {
                // Our simple heuristic is to perform the first test of the first possible matched case
                var choice = Cases[0].RemainingTests[0];

                // But if that test is a null check, it might be redundant with a following type test.
                if (choice.Kind == BoundKind.DagNonNullTest &&
                    Cases[0].RemainingTests.Length > 1 &&
                    Cases[0].RemainingTests[1] is var choice2 &&
                    choice2.Kind == BoundKind.DagTypeTest &&
                    choice.Input == choice2.Input)
                {
                    return choice2;
                }

                return choice;
            }
        }

        /// <summary>
        /// An equivalence relation between dag states used to dedup the states during dag construction.
        /// After dag construction is complete we treat a DagState as using object equality as equivalent
        /// states have been merged.
        /// </summary>
        private class DagStateEquivalence : IEqualityComparer<DagState>
        {
            public static readonly DagStateEquivalence Instance = new DagStateEquivalence();

            private DagStateEquivalence() { }

            public bool Equals(DagState x, DagState y)
            {
                return x.Cases.SequenceEqual(y.Cases, (a, b) => a.Equals(b));
            }

            public int GetHashCode(DagState x)
            {
                return Hash.Combine(Hash.CombineValues(x.Cases), x.Cases.Length);
            }
        }

        /// <summary>
        /// As part of the description of a node of the decision automaton, we keep track of what tests
        /// remain to be done for each case.
        /// </summary>
        private sealed class RemainingTestsForCase
        {
            /// <summary>
            /// A number that is distinct for each case and monotonically increasing from earlier to later cases.
            /// Since we always keep the cases in order, this is only used to assist with debugging (e.g.
            /// see DecisionDag.Dump()).
            /// </summary>
            public readonly int Index;
            public readonly SyntaxNode Syntax;
            public readonly ImmutableArray<BoundDagTest> RemainingTests;
            public readonly ImmutableArray<BoundPatternBinding> Bindings;
            public readonly BoundExpression WhenClause;
            public readonly LabelSymbol CaseLabel;
            public RemainingTestsForCase(
                int Index,
                SyntaxNode Syntax,
                ImmutableArray<BoundDagTest> RemainingTests,
                ImmutableArray<BoundPatternBinding> Bindings,
                BoundExpression WhenClause,
                LabelSymbol CaseLabel)
            {
                this.Index = Index;
                this.Syntax = Syntax;
                this.RemainingTests = RemainingTests;
                this.Bindings = Bindings;
                this.WhenClause = WhenClause;
                this.CaseLabel = CaseLabel;
            }

            public override bool Equals(object obj)
            {
                throw ExceptionUtilities.Unreachable;
            }

            public bool Equals(RemainingTestsForCase other)
            {
                // We do not include Syntax, Bindings, WhereClause, or CaseLabel
                // because once the Index is the same, those must be the same too.
                return other != null && this.Index == other.Index && this.RemainingTests.SequenceEqual(other.RemainingTests, SameTest);
            }

            private static bool SameTest(BoundDagTest x, BoundDagTest y)
            {
                if (x.Kind != y.Kind || x.Input != y.Input)
                {
                    return false;
                }

                switch (x.Kind)
                {
                    case BoundKind.DagTypeTest:
                        return ((BoundDagTypeTest)x).Type.Equals(((BoundDagTypeTest)y).Type, TypeCompareKind.AllIgnoreOptions);

                    case BoundKind.DagValueTest:
                        return ((BoundDagValueTest)x).Value == ((BoundDagValueTest)y).Value;

                    case BoundKind.DagExplicitNullTest:
                    case BoundKind.DagNonNullTest:
                        return true;

                    default:
                        // For an evaluation, we defer to its .Equals
                        return x.Equals(y);
                }
            }

            public override int GetHashCode()
            {
                int result = Hash.Combine(RemainingTests.Length, Index);
                foreach (var d in RemainingTests)
                {
                    result = Hash.Combine((int)d.Kind, result);
                }

                return result;
            }
        }
    }
}<|MERGE_RESOLUTION|>--- conflicted
+++ resolved
@@ -352,11 +352,7 @@
             // Add a null and type test if needed.
             if (!declaration.IsVar)
             {
-<<<<<<< HEAD
-                input = MakeConvertToType(input, syntax, type, tests);
-=======
                 input = MakeConvertToType(input, declaration.Syntax, type, isExplicitTest: false, tests);
->>>>>>> 84e4f390
             }
 
             BoundExpression variableAccess = declaration.VariableAccess;
@@ -380,7 +376,7 @@
             SyntaxNode syntax = typePattern.Syntax;
 
             // Add a null and type test
-            input = MakeConvertToType(input, syntax, type, tests);
+            input = MakeConvertToType(input: input, syntax: syntax, type: type, isExplicitTest: false, tests: tests);
         }
 
         private static void MakeCheckNotNull(
