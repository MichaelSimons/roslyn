﻿// Copyright (c) Microsoft.  All Rights Reserved.  Licensed under the Apache License, Version 2.0.  See License.txt in the project root for license information.

using System.Collections.Generic;
using System.Collections.Immutable;
using System.Diagnostics;
using System.Threading;
using Microsoft.CodeAnalysis.CSharp.Symbols;
using Microsoft.CodeAnalysis.CSharp.Syntax;
using Roslyn.Utilities;

namespace Microsoft.CodeAnalysis.CSharp
{
    /// <summary>
    /// A Binder converts names in to symbols and syntax nodes into bound trees. It is context
    /// dependent, relative to a location in source code.
    /// </summary>
    internal partial class Binder
    {
        internal CSharpCompilation Compilation { get; }
        private readonly Binder _next;

        internal readonly BinderFlags Flags;

        /// <summary>
        /// Used to create a root binder.
        /// </summary>
        internal Binder(CSharpCompilation compilation)
        {
            Debug.Assert(compilation != null);
            this.Flags = compilation.Options.TopLevelBinderFlags;
            this.Compilation = compilation;
        }

        internal Binder(Binder next)
        {
            Debug.Assert(next != null);
            _next = next;
            this.Flags = next.Flags;
            this.Compilation = next.Compilation;
        }

        protected Binder(Binder next, BinderFlags flags)
        {
            Debug.Assert(next != null);
            // Mutually exclusive.
            Debug.Assert(!flags.Includes(BinderFlags.UncheckedRegion | BinderFlags.CheckedRegion));
            // Implied.
            Debug.Assert(!flags.Includes(BinderFlags.InNestedFinallyBlock) || flags.Includes(BinderFlags.InFinallyBlock | BinderFlags.InCatchBlock));
            _next = next;
            this.Flags = flags;
            this.Compilation = next.Compilation;
        }

        internal bool IsSemanticModelBinder
        {
            get
            {
                return this.Flags.Includes(BinderFlags.SemanticModel);
            }
        }

        // IsEarlyAttributeBinder is called relatively frequently so we want fast code here.
        internal bool IsEarlyAttributeBinder
        {
            get
            {
                return this.Flags.Includes(BinderFlags.EarlyAttributeBinding);
            }
        }

        // Return the nearest enclosing node being bound as a nameof(...) argument, if any, or null if none.
        protected virtual SyntaxNode EnclosingNameofArgument => null;

        /// <summary>
        /// Get the next binder in which to look up a name, if not found by this binder.
        /// </summary>
        internal protected Binder Next
        {
            get
            {
                return _next;
            }
        }

        /// <summary>
        /// <see cref="OverflowChecks.Enabled"/> if we are in an explicitly checked context (within checked block or expression).
        /// <see cref="OverflowChecks.Disabled"/> if we are in an explicitly unchecked context (within unchecked block or expression).
        /// <see cref="OverflowChecks.Implicit"/> otherwise.
        /// </summary>
        protected OverflowChecks CheckOverflow
        {
            get
            {
                // Although C# 4.0 specification says that checked context never flows in a lambda, 
                // the Dev10 compiler implementation always flows the context in, except for 
                // when the lambda is directly a "parameter" of the checked/unchecked expression.
                // For Roslyn we decided to change the spec and always flow the context in.
                // So we don't stop at lambda binder.

                Debug.Assert(!this.Flags.Includes(BinderFlags.UncheckedRegion | BinderFlags.CheckedRegion));

                return this.Flags.Includes(BinderFlags.CheckedRegion)
                    ? OverflowChecks.Enabled
                    : this.Flags.Includes(BinderFlags.UncheckedRegion)
                        ? OverflowChecks.Disabled
                        : OverflowChecks.Implicit;
            }
        }

        /// <summary>
        /// True if instructions that check overflow should be generated.
        /// </summary>
        /// <remarks>
        /// Spec 7.5.12:
        /// For non-constant expressions (expressions that are evaluated at run-time) that are not 
        /// enclosed by any checked or unchecked operators or statements, the default overflow checking
        /// context is unchecked unless external factors (such as compiler switches and execution 
        /// environment configuration) call for checked evaluation.
        /// </remarks>
        protected bool CheckOverflowAtRuntime
        {
            get
            {
                var result = CheckOverflow;
                return result == OverflowChecks.Enabled || result == OverflowChecks.Implicit && Compilation.Options.CheckOverflow;
            }
        }

        /// <summary>
        /// True if the compiler should check for overflow while evaluating constant expressions.
        /// </summary>
        /// <remarks>
        /// Spec 7.5.12:
        /// For constant expressions (expressions that can be fully evaluated at compile-time), 
        /// the default overflow checking context is always checked. Unless a constant expression 
        /// is explicitly placed in an unchecked context, overflows that occur during the compile-time 
        /// evaluation of the expression always cause compile-time errors.
        /// </remarks>
        internal bool CheckOverflowAtCompileTime
        {
            get
            {
                return CheckOverflow != OverflowChecks.Disabled;
            }
        }

        /// <summary>
        /// Some nodes have special binder's for their contents (like Block's)
        /// </summary>
        internal virtual Binder GetBinder(CSharpSyntaxNode node)
        {
            return this.Next.GetBinder(node);
        }

        /// <summary>
        /// Get locals declared immediately in scope designated by the node.
        /// </summary>
        internal virtual ImmutableArray<LocalSymbol> GetDeclaredLocalsForScope(CSharpSyntaxNode scopeDesignator)
        {
            return this.Next.GetDeclaredLocalsForScope(scopeDesignator);
        }

        /// <summary>
        /// Get local functions declared immediately in scope designated by the node.
        /// </summary>
        internal virtual ImmutableArray<LocalFunctionSymbol> GetDeclaredLocalFunctionsForScope(CSharpSyntaxNode scopeDesignator)
        {
            return this.Next.GetDeclaredLocalFunctionsForScope(scopeDesignator);
        }

        internal virtual bool IsLocalFunctionsScopeBinder
        {
            get
            {
                return false;
            }
        }

        internal virtual bool IsLabelsScopeBinder
        {
            get
            {
                return false;
            }
        }

        /// <summary>
        /// The member containing the binding context.  Note that for the purposes of the compiler,
        /// a lambda expression is considered a "member" of its enclosing method, field, or lambda.
        /// </summary>
        internal virtual Symbol ContainingMemberOrLambda
        {
            get
            {
                return Next.ContainingMemberOrLambda;
            }
        }

        /// <summary>
        /// Is the contained code within a member method body?
        /// </summary>
        /// <remarks>
        /// May be false in lambdas that are outside of member method bodies, e.g. lambdas in
        /// field initializers.
        /// </remarks>
        internal virtual bool IsInMethodBody
        {
            get
            {
                return Next.IsInMethodBody;
            }
        }

        /// <summary>
        /// Is the contained code within an iterator block?
        /// </summary>
        /// <remarks>
        /// Will be false in a lambda in an iterator.
        /// </remarks>
        internal virtual bool IsDirectlyInIterator
        {
            get
            {
                return Next.IsDirectlyInIterator;
            }
        }

        /// <summary>
        /// Is the contained code within the syntactic span of an
        /// iterator method?
        /// </summary>
        /// <remarks>
        /// Will be true in a lambda in an iterator.
        /// </remarks>
        internal virtual bool IsIndirectlyInIterator
        {
            get
            {
                return Next.IsIndirectlyInIterator;
            }
        }

        /// <summary>
        /// If we are inside a context where a break statement is legal,
        /// returns the <see cref="GeneratedLabelSymbol"/> that a break statement would branch to.
        /// Returns null otherwise.
        /// </summary>
        internal virtual GeneratedLabelSymbol BreakLabel
        {
            get
            {
                return Next.BreakLabel;
            }
        }

        /// <summary>
        /// If we are inside a context where a continue statement is legal,
        /// returns the <see cref="GeneratedLabelSymbol"/> that a continue statement would branch to.
        /// Returns null otherwise.
        /// </summary>
        internal virtual GeneratedLabelSymbol ContinueLabel
        {
            get
            {
                return Next.ContinueLabel;
            }
        }

        /// <summary>
        /// Get the element type of this iterator.
        /// </summary>
        /// <param name="node">Node to report diagnostics, if any, such as "yield statement cannot be used
        /// inside a lambda expression"</param>
        /// <param name="diagnostics">Where to place any diagnostics</param>
        /// <returns>Element type of the current iterator, or an error type.</returns>
        internal virtual TypeSymbol GetIteratorElementType(YieldStatementSyntax node, DiagnosticBag diagnostics)
        {
            return Next.GetIteratorElementType(node, diagnostics);
        }

        public virtual ConsList<LocalSymbol> ImplicitlyTypedLocalsBeingBound
        {
            get
            {
                return _next.ImplicitlyTypedLocalsBeingBound;
            }
        }

        /// <summary>
        /// The imports for all containing namespace declarations (innermost-to-outermost, including global),
        /// or null if there are none.
        /// </summary>
        internal virtual ImportChain ImportChain
        {
            get
            {
                return _next.ImportChain;
            }
        }

        internal virtual Imports GetImports(ConsList<Symbol> basesBeingResolved)
        {
            return _next.GetImports(basesBeingResolved);
        }

        /// <summary>
        /// The type containing the binding context
        /// </summary>
        internal NamedTypeSymbol ContainingType
        {
            get
            {
                var member = this.ContainingMemberOrLambda;
                Debug.Assert((object)member == null || member.Kind != SymbolKind.ErrorType);
                return (object)member == null
                    ? null
                    : member.Kind == SymbolKind.NamedType
                        ? (NamedTypeSymbol)member
                        : member.ContainingType;
            }
        }


        /// <summary>
        /// Returns true if the binder is binding top-level script code.
        /// </summary>
        internal bool BindingTopLevelScriptCode
        {
            get
            {
                var containingMember = this.ContainingMemberOrLambda;
                switch (containingMember.Kind)
                {
                    case SymbolKind.Method:
                        // global statements
                        return ((MethodSymbol)containingMember).IsScriptInitializer;

                    case SymbolKind.NamedType:
                        // script variable initializers
                        return ((NamedTypeSymbol)containingMember).IsScriptClass;

                    default:
                        return false;
                }
            }
        }

        internal virtual ConstantFieldsInProgress ConstantFieldsInProgress
        {
            get
            {
                return this.Next.ConstantFieldsInProgress;
            }
        }

        internal virtual ConsList<FieldSymbol> FieldsBeingBound
        {
            get
            {
                return this.Next.FieldsBeingBound;
            }
        }

        internal virtual LocalSymbol LocalInProgress
        {
            get
            {
                return this.Next.LocalInProgress;
            }
        }

        internal virtual BoundExpression ConditionalReceiverExpression
        {
            get
            {
                return this.Next.ConditionalReceiverExpression;
            }
        }

        private Conversions _lazyConversions;
        internal Conversions Conversions
        {
            get
            {
                if (_lazyConversions == null)
                {
                    Interlocked.CompareExchange(ref _lazyConversions, new Conversions(this), null);
                }

                return _lazyConversions;
            }
        }

        private OverloadResolution _lazyOverloadResolution;
        internal OverloadResolution OverloadResolution
        {
            get
            {
                if (_lazyOverloadResolution == null)
                {
                    Interlocked.CompareExchange(ref _lazyOverloadResolution, new OverloadResolution(this), null);
                }

                return _lazyOverloadResolution;
            }
        }

        internal static void Error(DiagnosticBag diagnostics, DiagnosticInfo info, CSharpSyntaxNode syntax)
        {
            diagnostics.Add(new CSDiagnostic(info, syntax.Location));
        }

        internal static void Error(DiagnosticBag diagnostics, DiagnosticInfo info, Location location)
        {
            diagnostics.Add(new CSDiagnostic(info, location));
        }

        internal static void Error(DiagnosticBag diagnostics, ErrorCode code, CSharpSyntaxNode syntax)
        {
            diagnostics.Add(new CSDiagnostic(new CSDiagnosticInfo(code), syntax.Location));
        }

        internal static void Error(DiagnosticBag diagnostics, ErrorCode code, CSharpSyntaxNode syntax, params object[] args)
        {
            diagnostics.Add(new CSDiagnostic(new CSDiagnosticInfo(code, args), syntax.Location));
        }

        internal static void Error(DiagnosticBag diagnostics, ErrorCode code, SyntaxToken token)
        {
            diagnostics.Add(new CSDiagnostic(new CSDiagnosticInfo(code), token.GetLocation()));
        }

        internal static void Error(DiagnosticBag diagnostics, ErrorCode code, SyntaxToken token, params object[] args)
        {
            diagnostics.Add(new CSDiagnostic(new CSDiagnosticInfo(code, args), token.GetLocation()));
        }

        internal static void Error(DiagnosticBag diagnostics, ErrorCode code, SyntaxNodeOrToken syntax)
        {
            Error(diagnostics, code, syntax.GetLocation());
        }

        internal static void Error(DiagnosticBag diagnostics, ErrorCode code, SyntaxNodeOrToken syntax, params object[] args)
        {
            Error(diagnostics, code, syntax.GetLocation(), args);
        }

        internal static void Error(DiagnosticBag diagnostics, ErrorCode code, Location location)
        {
            diagnostics.Add(new CSDiagnostic(new CSDiagnosticInfo(code), location));
        }

        internal static void Error(DiagnosticBag diagnostics, ErrorCode code, Location location, params object[] args)
        {
            diagnostics.Add(new CSDiagnostic(new CSDiagnosticInfo(code, args), location));
        }

        /// <summary>
        /// Issue an error or warning for a symbol if it is Obsolete. If there is not enough
        /// information to report diagnostics, then store the symbols so that diagnostics
        /// can be reported at a later stage.
        /// </summary>
        internal void ReportDiagnosticsIfObsolete(DiagnosticBag diagnostics, Symbol symbol, SyntaxNodeOrToken node, bool hasBaseReceiver)
        {
            switch (symbol.Kind)
            {
                case SymbolKind.NamedType:
                case SymbolKind.Field:
                case SymbolKind.Method:
                case SymbolKind.Event:
                case SymbolKind.Property:
                    ReportDiagnosticsIfObsolete(diagnostics, symbol, node, hasBaseReceiver, this.ContainingMemberOrLambda, this.ContainingType, this.Flags);
                    break;
            }
        }

        internal void ReportDiagnosticsIfObsolete(DiagnosticBag diagnostics, Conversion conversion, SyntaxNodeOrToken node, bool hasBaseReceiver)
        {
            if (conversion.IsValid && (object)conversion.Method != null)
            {
                ReportDiagnosticsIfObsolete(diagnostics, conversion.Method, node, hasBaseReceiver);
            }
        }

        internal static void ReportDiagnosticsIfObsolete(
            DiagnosticBag diagnostics,
            Symbol symbol,
            SyntaxNodeOrToken node,
            bool hasBaseReceiver,
            Symbol containingMember,
            NamedTypeSymbol containingType,
            BinderFlags location)
        {
            Debug.Assert((object)symbol != null);

            Debug.Assert(symbol.Kind == SymbolKind.NamedType ||
                         symbol.Kind == SymbolKind.Field ||
                         symbol.Kind == SymbolKind.Method ||
                         symbol.Kind == SymbolKind.Event ||
                         symbol.Kind == SymbolKind.Property);

            // Dev11 also reports on the unconstructed method.  It would be nice to report on 
            // the constructed method, but then we wouldn't be able to walk the override chain.
            if (symbol.Kind == SymbolKind.Method)
            {
                symbol = ((MethodSymbol)symbol).ConstructedFrom;
            }

            // There are two reasons to walk up to the least-overridden member:
            //   1) That's the method to which we will actually emit a call.
            //   2) We don't know what virtual dispatch will do at runtime so an
            //      overriding member is basically a shot in the dark.  Better to
            //      just be consistent and always use the least-overridden member.
            Symbol leastOverriddenSymbol = symbol.GetLeastOverriddenMember(containingType);

            bool checkOverridingSymbol = hasBaseReceiver && !ReferenceEquals(symbol, leastOverriddenSymbol);
            if (checkOverridingSymbol)
            {
                // If we have a base receiver, we must be done with declaration binding, so it should
                // be safe to decode diagnostics.  We want to do this since reporting for the overriding
                // member is conditional on reporting for the overridden member (i.e. we need a definite
                // answer so we don't double-report).  You might think that double reporting just results
                // in cascading diagnostics, but it's possible that the second diagnostic is an error
                // while the first is merely a warning.
                leastOverriddenSymbol.GetAttributes();
            }

            ThreeState reportedOnOverridden = ReportDiagnosticsIfObsoleteInternal(diagnostics, leastOverriddenSymbol, node, containingMember, location);

            // CONSIDER: In place of hasBaseReceiver, dev11 also accepts cases where symbol.ContainingType is a "simple type" (e.g. int)
            // or a special by-ref type (e.g. ArgumentHandle).  These cases are probably more important for other checks performed by
            // ExpressionBinder::PostBindMethod, but they do appear to ObsoleteAttribute as well.  We're skipping them because they
            // don't make much sense for ObsoleteAttribute (e.g. this would seem to address the case where int.ToString has been made
            // obsolete but object.ToString has not).

            // If the overridden member was not definitely obsolete and this is a (non-virtual) base member
            // access, then check the overriding symbol as well.
            if (reportedOnOverridden != ThreeState.True && checkOverridingSymbol)
            {
                Debug.Assert(reportedOnOverridden != ThreeState.Unknown, "We forced attribute binding above.");

                ReportDiagnosticsIfObsoleteInternal(diagnostics, symbol, node, containingMember, location);
            }
        }

        /// <returns>
        /// True if the symbol is definitely obsolete.
        /// False if the symbol is definitely not obsolete.
        /// Unknown if the symbol may be obsolete.
        /// 
        /// NOTE: The return value reflects obsolete-ness, not whether or not the diagnostic was reported.
        /// </returns>
        private static ThreeState ReportDiagnosticsIfObsoleteInternal(DiagnosticBag diagnostics, Symbol symbol, SyntaxNodeOrToken node, Symbol containingMember, BinderFlags location)
        {
            Debug.Assert(diagnostics != null);

            if (symbol.ObsoleteState == ThreeState.False)
            {
                return ThreeState.False;
            }

            var data = symbol.ObsoleteAttributeData;
            if (data == null)
            {
                // Obsolete attribute has errors.
                return ThreeState.False;
            }

            // If we haven't cracked attributes on the symbol at all or we haven't
            // cracked attribute arguments enough to be able to report diagnostics for
            // ObsoleteAttribute, store the symbol so that we can report diagnostics at a 
            // later stage.
            if (symbol.ObsoleteState == ThreeState.Unknown)
            {
                diagnostics.Add(new LazyObsoleteDiagnosticInfo(symbol, containingMember, location), node.GetLocation());
                return ThreeState.Unknown;
            }

            // After this point, always return True.

            var inObsoleteContext = ObsoleteAttributeHelpers.GetObsoleteContextState(containingMember);

            // If we are in a context that is already obsolete, there is no point reporting
            // more obsolete diagnostics.
            if (inObsoleteContext == ThreeState.True)
            {
                return ThreeState.True;
            }
            // If the context is unknown, then store the symbol so that we can do this check at a
            // later stage
            else if (inObsoleteContext == ThreeState.Unknown)
            {
                diagnostics.Add(new LazyObsoleteDiagnosticInfo(symbol, containingMember, location), node.GetLocation());
                return ThreeState.True;
            }

            // We have all the information we need to report diagnostics right now. So do it.
            var diagInfo = ObsoleteAttributeHelpers.CreateObsoleteDiagnostic(symbol, location);
            if (diagInfo != null)
            {
                diagnostics.Add(diagInfo, node.GetLocation());
                return ThreeState.True;
            }

            return ThreeState.True;
        }

<<<<<<< HEAD
        internal void ResolveOverloads<TMember>(
            ImmutableArray<TMember> members,
            ImmutableArray<TypeSymbol> typeArguments,
            ImmutableArray<ArgumentSyntax> arguments,
            BoundExpression receiver,
            OverloadResolutionResult<TMember> result,
            ref HashSet<DiagnosticInfo> useSiteDiagnostics,
            bool allowRefOmittedArguments)
            where TMember : Symbol
        {
            var methodsBuilder = ArrayBuilder<TMember>.GetInstance(members.Length);
            methodsBuilder.AddRange(members);

            var typeArgumentsBuilder = ArrayBuilder<TypeSymbol>.GetInstance(typeArguments.Length);
            typeArgumentsBuilder.AddRange(typeArguments);

            var analyzedArguments = AnalyzedArguments.GetInstance();
            var unusedDiagnostics = DiagnosticBag.GetInstance();
            foreach (var argumentSyntax in arguments)
            {
                BindArgumentAndName(analyzedArguments, unusedDiagnostics, false, argumentSyntax, allowArglist: false);
            }

            OverloadResolution.MethodOrPropertyOverloadResolution(
                methodsBuilder,
                typeArgumentsBuilder,
                analyzedArguments,
                receiver,
                result,
                isMethodGroupConversion: false,
                allowRefOmittedArguments: allowRefOmittedArguments,
                useSiteDiagnostics: ref useSiteDiagnostics);

            methodsBuilder.Free();
            typeArgumentsBuilder.Free();
            analyzedArguments.Free();
            unusedDiagnostics.Free();
        }

        internal bool IsSymbolAccessibleConditional(
=======
        internal static bool IsSymbolAccessibleConditional(
>>>>>>> 1428e775
            Symbol symbol,
            AssemblySymbol within,
            ref HashSet<DiagnosticInfo> useSiteDiagnostics)
        {
            return AccessCheck.IsSymbolAccessible(symbol, within, ref useSiteDiagnostics);
        }

        internal bool IsSymbolAccessibleConditional(
            Symbol symbol,
            NamedTypeSymbol within,
            ref HashSet<DiagnosticInfo> useSiteDiagnostics,
            TypeSymbol throughTypeOpt = null)
        {
            return this.Flags.Includes(BinderFlags.IgnoreAccessibility) || AccessCheck.IsSymbolAccessible(symbol, within, ref useSiteDiagnostics, throughTypeOpt);
        }

        internal bool IsSymbolAccessibleConditional(
            Symbol symbol,
            NamedTypeSymbol within,
            TypeSymbol throughTypeOpt,
            out bool failedThroughTypeCheck,
            ref HashSet<DiagnosticInfo> useSiteDiagnostics,
            ConsList<Symbol> basesBeingResolved = null)
        {
            if (this.Flags.Includes(BinderFlags.IgnoreAccessibility))
            {
                failedThroughTypeCheck = false;
                return true;
            }

            return AccessCheck.IsSymbolAccessible(symbol, within, throughTypeOpt, out failedThroughTypeCheck, ref useSiteDiagnostics, basesBeingResolved);
        }

        /// <summary>
        /// Expression lvalue and rvalue requirements.
        /// </summary>
        internal enum BindValueKind : byte
        {
            /// <summary>
            /// Expression is the RHS of an assignment operation.
            /// </summary>
            /// <remarks>
            /// The following are rvalues: values, variables, null literals, properties
            /// and indexers with getters, events. The following are not rvalues:
            /// namespaces, types, method groups, anonymous functions.
            /// </remarks>
            RValue,

            /// <summary>
            /// Expression is the RHS of an assignment operation
            /// and may be a method group.
            /// </summary>
            RValueOrMethodGroup,

            /// <summary>
            /// Expression is the LHS of a simple assignment operation.
            /// </summary>
            Assignment,

            /// <summary>
            /// Expression is the operand of an increment
            /// or decrement operation.
            /// </summary>
            IncrementDecrement,

            /// <summary>
            /// Expression is the LHS of a compound assignment
            /// operation (such as +=).
            /// </summary>
            CompoundAssignment,

            /// <summary>
            /// Expression is passed as a ref or out parameter or assigned to a byref variable.
            /// </summary>
            RefOrOut,

            /// <summary>
            /// Expression is the operand of an address-of operation (&amp;).
            /// </summary>
            AddressOf,

            /// <summary>
            /// Expression is the receiver of a fixed buffer field access
            /// </summary>
            FixedReceiver,

            /// <summary>
            /// Expression is assigned by reference.
            /// </summary>
            RefAssign,
            
            /// <summary>
            /// Expression is returned by reference.
            /// </summary>
            RefReturn,
        }

        /// <summary>
        /// Report diagnostics that should be reported when using a synthesized attribute. 
        /// </summary>
        internal static void ReportUseSiteDiagnosticForSynthesizedAttribute(
            CSharpCompilation compilation,
            WellKnownMember attributeMember,
            DiagnosticBag diagnostics,
            Location location = null,
            CSharpSyntaxNode syntax = null)
        {
            Debug.Assert((location != null) ^ (syntax != null));

            // Dev11 reports use-site diagnostics when an optional attribute is found but is bad for some other reason 
            // (comes from an unified assembly). When the symbol is not found no error is reported. See test VersionUnification_UseSiteDiagnostics_OptionalAttributes.
            bool isOptional = WellKnownMembers.IsSynthesizedAttributeOptional(attributeMember);

            GetWellKnownTypeMember(compilation, attributeMember, diagnostics, location, syntax, isOptional);
        }

#if DEBUG
        // Helper to allow displaying the binder hierarchy in the debugger.
        internal Binder[] GetAllBinders()
        {
            var binders = ArrayBuilder<Binder>.GetInstance();
            for (var binder = this; binder != null; binder = binder.Next)
            {
                binders.Add(binder);
            }
            return binders.ToArrayAndFree();
        }
#endif
        
        internal BoundExpression WrapWithVariablesIfAny(CSharpSyntaxNode scopeDesignator, BoundExpression expression)
        {
            var locals = this.GetDeclaredLocalsForScope(scopeDesignator);
            return (locals.IsEmpty)
                ? expression
                : new BoundSequence(scopeDesignator, locals, ImmutableArray<BoundExpression>.Empty, expression, expression.Type) { WasCompilerGenerated = true };
        }

        internal BoundStatement WrapWithVariablesIfAny(CSharpSyntaxNode scopeDesignator, BoundStatement statement)
        {
            var locals = this.GetDeclaredLocalsForScope(scopeDesignator);
            if (locals.IsEmpty)
            {
                return statement;
            }

            return new BoundBlock(statement.Syntax, locals,
                                  ImmutableArray<LocalFunctionSymbol>.Empty,
                                  ImmutableArray.Create(statement))
                        { WasCompilerGenerated = true };
        }
    }
}<|MERGE_RESOLUTION|>--- conflicted
+++ resolved
@@ -605,50 +605,7 @@
             return ThreeState.True;
         }
 
-<<<<<<< HEAD
-        internal void ResolveOverloads<TMember>(
-            ImmutableArray<TMember> members,
-            ImmutableArray<TypeSymbol> typeArguments,
-            ImmutableArray<ArgumentSyntax> arguments,
-            BoundExpression receiver,
-            OverloadResolutionResult<TMember> result,
-            ref HashSet<DiagnosticInfo> useSiteDiagnostics,
-            bool allowRefOmittedArguments)
-            where TMember : Symbol
-        {
-            var methodsBuilder = ArrayBuilder<TMember>.GetInstance(members.Length);
-            methodsBuilder.AddRange(members);
-
-            var typeArgumentsBuilder = ArrayBuilder<TypeSymbol>.GetInstance(typeArguments.Length);
-            typeArgumentsBuilder.AddRange(typeArguments);
-
-            var analyzedArguments = AnalyzedArguments.GetInstance();
-            var unusedDiagnostics = DiagnosticBag.GetInstance();
-            foreach (var argumentSyntax in arguments)
-            {
-                BindArgumentAndName(analyzedArguments, unusedDiagnostics, false, argumentSyntax, allowArglist: false);
-            }
-
-            OverloadResolution.MethodOrPropertyOverloadResolution(
-                methodsBuilder,
-                typeArgumentsBuilder,
-                analyzedArguments,
-                receiver,
-                result,
-                isMethodGroupConversion: false,
-                allowRefOmittedArguments: allowRefOmittedArguments,
-                useSiteDiagnostics: ref useSiteDiagnostics);
-
-            methodsBuilder.Free();
-            typeArgumentsBuilder.Free();
-            analyzedArguments.Free();
-            unusedDiagnostics.Free();
-        }
-
-        internal bool IsSymbolAccessibleConditional(
-=======
         internal static bool IsSymbolAccessibleConditional(
->>>>>>> 1428e775
             Symbol symbol,
             AssemblySymbol within,
             ref HashSet<DiagnosticInfo> useSiteDiagnostics)
