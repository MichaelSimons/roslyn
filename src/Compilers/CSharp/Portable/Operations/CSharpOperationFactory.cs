﻿// Copyright (c) Microsoft.  All Rights Reserved.  Licensed under the Apache License, Version 2.0.  See License.txt in the project root for license information.

using System;
using System.Collections.Concurrent;
using System.Collections.Immutable;
using System.Diagnostics;
using System.Linq;
using Microsoft.CodeAnalysis.CSharp;
using Microsoft.CodeAnalysis.CSharp.Symbols;
using Microsoft.CodeAnalysis.PooledObjects;
using Roslyn.Utilities;

namespace Microsoft.CodeAnalysis.Semantics
{
    internal sealed partial class CSharpOperationFactory
    {
        private readonly ConcurrentDictionary<BoundNode, IOperation> _cache =
            new ConcurrentDictionary<BoundNode, IOperation>(concurrencyLevel: 2, capacity: 10);

        private readonly ConcurrentDictionary<BoundLocalDeclaration, IVariableDeclaration> _variableDeclarationCache =
            new ConcurrentDictionary<BoundLocalDeclaration, IVariableDeclaration>(concurrencyLevel: 2, capacity: 10);

        private readonly SemanticModel _semanticModel;

        public CSharpOperationFactory(SemanticModel semanticModel)
        {
            _semanticModel = semanticModel;
        }

        public IOperation Create(BoundNode boundNode)
        {
            if (boundNode == null)
            {
                return null;
            }

            // this should be removed once this issue is fixed
            // https://github.com/dotnet/roslyn/issues/21187
            if (IsIgnoredNode(boundNode))
            {
                // due to how IOperation is set up, some of C# BoundNode must be ignored
                // while generating IOperation. otherwise, 2 different IOperation trees will be created
                // for nodes under same sub tree
                return null;
            }

            return _cache.GetOrAdd(boundNode, n => CreateInternal(n));
        }

        private static bool IsIgnoredNode(BoundNode boundNode)
        {
            // since boundNode doesn't have parent pointer, it can't just look around using bound node
            // it needs to use syntax node. we ignore these because this will return its own operation tree
            // that don't belong to its parent operation tree.
            switch (boundNode.Kind)
            {
                case BoundKind.LocalDeclaration:
                    return boundNode.Syntax.Kind() == SyntaxKind.VariableDeclarator &&
                           boundNode.Syntax.Parent?.Kind() == SyntaxKind.VariableDeclaration &&
                           boundNode.Syntax.Parent?.Parent?.Kind() == SyntaxKind.LocalDeclarationStatement;
                case BoundKind.EventAccess:
                    // related issue - https://github.com/dotnet/roslyn/pull/20960
                    return boundNode.Syntax.Kind() == SyntaxKind.IdentifierName &&
                           (boundNode.Syntax.Parent?.Kind() == SyntaxKind.AddAssignmentExpression ||
                            boundNode.Syntax.Parent?.Kind() == SyntaxKind.SubtractAssignmentExpression);
            }

            return false;
        }

        private IOperation CreateInternal(BoundNode boundNode)
        {
            switch (boundNode.Kind)
            {
                case BoundKind.DeconstructValuePlaceholder:
                    return CreateBoundDeconstructValuePlaceholderOperation((BoundDeconstructValuePlaceholder)boundNode);
                case BoundKind.Call:
                    return CreateBoundCallOperation((BoundCall)boundNode);
                case BoundKind.Local:
                    return CreateBoundLocalOperation((BoundLocal)boundNode);
                case BoundKind.FieldAccess:
                    return CreateBoundFieldAccessOperation((BoundFieldAccess)boundNode);
                case BoundKind.PropertyAccess:
                    return CreateBoundPropertyAccessOperation((BoundPropertyAccess)boundNode);
                case BoundKind.IndexerAccess:
                    return CreateBoundIndexerAccessOperation((BoundIndexerAccess)boundNode);
                case BoundKind.EventAccess:
                    return CreateBoundEventAccessOperation((BoundEventAccess)boundNode);
                case BoundKind.EventAssignmentOperator:
                    return CreateBoundEventAssignmentOperatorOperation((BoundEventAssignmentOperator)boundNode);
                case BoundKind.Parameter:
                    return CreateBoundParameterOperation((BoundParameter)boundNode);
                case BoundKind.Literal:
                    return CreateBoundLiteralOperation((BoundLiteral)boundNode);
                case BoundKind.ObjectCreationExpression:
                    return CreateBoundObjectCreationExpressionOperation((BoundObjectCreationExpression)boundNode);
                case BoundKind.DynamicObjectCreationExpression:
                    return CreateBoundDynamicObjectCreationExpressionOperation((BoundDynamicObjectCreationExpression)boundNode);
                case BoundKind.ObjectInitializerExpression:
                    return CreateBoundObjectInitializerExpressionOperation((BoundObjectInitializerExpression)boundNode);
                case BoundKind.CollectionInitializerExpression:
                    return CreateBoundCollectionInitializerExpressionOperation((BoundCollectionInitializerExpression)boundNode);
                case BoundKind.ObjectInitializerMember:
                    return CreateBoundObjectInitializerMemberOperation((BoundObjectInitializerMember)boundNode);
                case BoundKind.CollectionElementInitializer:
                    return CreateBoundCollectionElementInitializerOperation((BoundCollectionElementInitializer)boundNode);
                case BoundKind.DynamicMemberAccess:
                    return CreateBoundDynamicMemberAccessOperation((BoundDynamicMemberAccess)boundNode);
                case BoundKind.DynamicCollectionElementInitializer:
                    return CreateBoundDynamicCollectionElementInitializerOperation((BoundDynamicCollectionElementInitializer)boundNode);
                case BoundKind.UnboundLambda:
                    return CreateUnboundLambdaOperation((UnboundLambda)boundNode);
                case BoundKind.Lambda:
                    return CreateBoundLambdaOperation((BoundLambda)boundNode);
                case BoundKind.Conversion:
                    return CreateBoundConversionOperation((BoundConversion)boundNode);
                case BoundKind.AsOperator:
                    return CreateBoundAsOperatorOperation((BoundAsOperator)boundNode);
                case BoundKind.IsOperator:
                    return CreateBoundIsOperatorOperation((BoundIsOperator)boundNode);
                case BoundKind.SizeOfOperator:
                    return CreateBoundSizeOfOperatorOperation((BoundSizeOfOperator)boundNode);
                case BoundKind.TypeOfOperator:
                    return CreateBoundTypeOfOperatorOperation((BoundTypeOfOperator)boundNode);
                case BoundKind.ArrayCreation:
                    return CreateBoundArrayCreationOperation((BoundArrayCreation)boundNode);
                case BoundKind.ArrayInitialization:
                    return CreateBoundArrayInitializationOperation((BoundArrayInitialization)boundNode);
                case BoundKind.DefaultExpression:
                    return CreateBoundDefaultExpressionOperation((BoundDefaultExpression)boundNode);
                case BoundKind.BaseReference:
                    return CreateBoundBaseReferenceOperation((BoundBaseReference)boundNode);
                case BoundKind.ThisReference:
                    return CreateBoundThisReferenceOperation((BoundThisReference)boundNode);
                case BoundKind.AssignmentOperator:
                    return CreateBoundAssignmentOperatorOrMemberInitializerOperation((BoundAssignmentOperator)boundNode);
                case BoundKind.CompoundAssignmentOperator:
                    return CreateBoundCompoundAssignmentOperatorOperation((BoundCompoundAssignmentOperator)boundNode);
                case BoundKind.IncrementOperator:
                    return CreateBoundIncrementOperatorOperation((BoundIncrementOperator)boundNode);
                case BoundKind.BadExpression:
                    return CreateBoundBadExpressionOperation((BoundBadExpression)boundNode);
                case BoundKind.NewT:
                    return CreateBoundNewTOperation((BoundNewT)boundNode);
                case BoundKind.UnaryOperator:
                    return CreateBoundUnaryOperatorOperation((BoundUnaryOperator)boundNode);
                case BoundKind.BinaryOperator:
                    return CreateBoundBinaryOperatorOperation((BoundBinaryOperator)boundNode);
                case BoundKind.ConditionalOperator:
                    return CreateBoundConditionalOperatorOperation((BoundConditionalOperator)boundNode);
                case BoundKind.NullCoalescingOperator:
                    return CreateBoundNullCoalescingOperatorOperation((BoundNullCoalescingOperator)boundNode);
                case BoundKind.AwaitExpression:
                    return CreateBoundAwaitExpressionOperation((BoundAwaitExpression)boundNode);
                case BoundKind.ArrayAccess:
                    return CreateBoundArrayAccessOperation((BoundArrayAccess)boundNode);
                case BoundKind.PointerIndirectionOperator:
                    return CreateBoundPointerIndirectionOperatorOperation((BoundPointerIndirectionOperator)boundNode);
                case BoundKind.NameOfOperator:
                    return CreateBoundNameOfOperatorOperation((BoundNameOfOperator)boundNode);
                case BoundKind.ThrowExpression:
                    return CreateBoundThrowExpressionOperation((BoundThrowExpression)boundNode);
                case BoundKind.AddressOfOperator:
                    return CreateBoundAddressOfOperatorOperation((BoundAddressOfOperator)boundNode);
                case BoundKind.ImplicitReceiver:
                    return CreateBoundImplicitReceiverOperation((BoundImplicitReceiver)boundNode);
                case BoundKind.ConditionalAccess:
                    return CreateBoundConditionalAccessOperation((BoundConditionalAccess)boundNode);
                case BoundKind.ConditionalReceiver:
                    return CreateBoundConditionalReceiverOperation((BoundConditionalReceiver)boundNode);
                case BoundKind.FieldEqualsValue:
                    return CreateBoundFieldEqualsValueOperation((BoundFieldEqualsValue)boundNode);
                case BoundKind.PropertyEqualsValue:
                    return CreateBoundPropertyEqualsValueOperation((BoundPropertyEqualsValue)boundNode);
                case BoundKind.ParameterEqualsValue:
                    return CreateBoundParameterEqualsValueOperation((BoundParameterEqualsValue)boundNode);
                case BoundKind.Block:
                    return CreateBoundBlockOperation((BoundBlock)boundNode);
                case BoundKind.ContinueStatement:
                    return CreateBoundContinueStatementOperation((BoundContinueStatement)boundNode);
                case BoundKind.BreakStatement:
                    return CreateBoundBreakStatementOperation((BoundBreakStatement)boundNode);
                case BoundKind.YieldBreakStatement:
                    return CreateBoundYieldBreakStatementOperation((BoundYieldBreakStatement)boundNode);
                case BoundKind.GotoStatement:
                    return CreateBoundGotoStatementOperation((BoundGotoStatement)boundNode);
                case BoundKind.NoOpStatement:
                    return CreateBoundNoOpStatementOperation((BoundNoOpStatement)boundNode);
                case BoundKind.IfStatement:
                    return CreateBoundIfStatementOperation((BoundIfStatement)boundNode);
                case BoundKind.WhileStatement:
                    return CreateBoundWhileStatementOperation((BoundWhileStatement)boundNode);
                case BoundKind.DoStatement:
                    return CreateBoundDoStatementOperation((BoundDoStatement)boundNode);
                case BoundKind.ForStatement:
                    return CreateBoundForStatementOperation((BoundForStatement)boundNode);
                case BoundKind.ForEachStatement:
                    return CreateBoundForEachStatementOperation((BoundForEachStatement)boundNode);
                case BoundKind.SwitchStatement:
                    return CreateBoundSwitchStatementOperation((BoundSwitchStatement)boundNode);
                case BoundKind.SwitchLabel:
                    return CreateBoundSwitchLabelOperation((BoundSwitchLabel)boundNode);
                case BoundKind.TryStatement:
                    return CreateBoundTryStatementOperation((BoundTryStatement)boundNode);
                case BoundKind.CatchBlock:
                    return CreateBoundCatchBlockOperation((BoundCatchBlock)boundNode);
                case BoundKind.FixedStatement:
                    return CreateBoundFixedStatementOperation((BoundFixedStatement)boundNode);
                case BoundKind.UsingStatement:
                    return CreateBoundUsingStatementOperation((BoundUsingStatement)boundNode);
                case BoundKind.ThrowStatement:
                    return CreateBoundThrowStatementOperation((BoundThrowStatement)boundNode);
                case BoundKind.ReturnStatement:
                    return CreateBoundReturnStatementOperation((BoundReturnStatement)boundNode);
                case BoundKind.YieldReturnStatement:
                    return CreateBoundYieldReturnStatementOperation((BoundYieldReturnStatement)boundNode);
                case BoundKind.LockStatement:
                    return CreateBoundLockStatementOperation((BoundLockStatement)boundNode);
                case BoundKind.BadStatement:
                    return CreateBoundBadStatementOperation((BoundBadStatement)boundNode);
                case BoundKind.LocalDeclaration:
                    return CreateBoundLocalDeclarationOperation((BoundLocalDeclaration)boundNode);
                case BoundKind.MultipleLocalDeclarations:
                    return CreateBoundMultipleLocalDeclarationsOperation((BoundMultipleLocalDeclarations)boundNode);
                case BoundKind.LabelStatement:
                    return CreateBoundLabelStatementOperation((BoundLabelStatement)boundNode);
                case BoundKind.LabeledStatement:
                    return CreateBoundLabeledStatementOperation((BoundLabeledStatement)boundNode);
                case BoundKind.ExpressionStatement:
                    return CreateBoundExpressionStatementOperation((BoundExpressionStatement)boundNode);
                case BoundKind.TupleLiteral:
                case BoundKind.ConvertedTupleLiteral:
                    return CreateBoundTupleExpressionOperation((BoundTupleExpression)boundNode);
                case BoundKind.InterpolatedString:
                    return CreateBoundInterpolatedStringExpressionOperation((BoundInterpolatedString)boundNode);
                case BoundKind.StringInsert:
                    return CreateBoundInterpolationOperation((BoundStringInsert)boundNode);
                case BoundKind.LocalFunctionStatement:
                    return CreateBoundLocalFunctionStatementOperation((BoundLocalFunctionStatement)boundNode);
                case BoundKind.AnonymousObjectCreationExpression:
                    return CreateBoundAnonymousObjectCreationExpressionOperation((BoundAnonymousObjectCreationExpression)boundNode);
                case BoundKind.AnonymousPropertyDeclaration:
                    return CreateBoundAnonymousPropertyDeclarationOperation((BoundAnonymousPropertyDeclaration)boundNode);
                case BoundKind.ConstantPattern:
                    return CreateBoundConstantPatternOperation((BoundConstantPattern)boundNode);
                case BoundKind.DeclarationPattern:
                    return CreateBoundDeclarationPatternOperation((BoundDeclarationPattern)boundNode);
                case BoundKind.WildcardPattern:
                    throw ExceptionUtilities.Unreachable;
                case BoundKind.PatternSwitchStatement:
                    return CreateBoundPatternSwitchStatementOperation((BoundPatternSwitchStatement)boundNode);
                case BoundKind.PatternSwitchLabel:
                    return CreateBoundPatternSwitchLabelOperation((BoundPatternSwitchLabel)boundNode);
                case BoundKind.IsPatternExpression:
                    return CreateBoundIsPatternExpressionOperation((BoundIsPatternExpression)boundNode);
                default:
                    var constantValue = ConvertToOptional((boundNode as BoundExpression)?.ConstantValue);
                    return Operation.CreateOperationNone(_semanticModel, boundNode.Syntax, constantValue, getChildren: () => GetIOperationChildren(boundNode));
            }
        }

        private ImmutableArray<IOperation> GetIOperationChildren(BoundNode boundNode)
        {
            var boundNodeWithChildren = (IBoundNodeWithIOperationChildren)boundNode;
            if (boundNodeWithChildren.Children.IsDefaultOrEmpty)
            {
                return ImmutableArray<IOperation>.Empty;
            }

            var builder = ArrayBuilder<IOperation>.GetInstance(boundNodeWithChildren.Children.Length);
            foreach (var childNode in boundNodeWithChildren.Children)
            {
                var operation = Create(childNode);
                builder.Add(operation);
            }

            return builder.ToImmutableAndFree();
        }

        private IPlaceholderExpression CreateBoundDeconstructValuePlaceholderOperation(BoundDeconstructValuePlaceholder boundDeconstructValuePlaceholder)
        {
            SyntaxNode syntax = boundDeconstructValuePlaceholder.Syntax;
            ITypeSymbol type = boundDeconstructValuePlaceholder.Type;
            Optional<object> constantValue = ConvertToOptional(boundDeconstructValuePlaceholder.ConstantValue);
            return new PlaceholderExpression(_semanticModel, syntax, type, constantValue);
        }

        private IInvocationExpression CreateBoundCallOperation(BoundCall boundCall)
        {
            IMethodSymbol targetMethod = boundCall.Method;
            Lazy<IOperation> instance = new Lazy<IOperation>(() => Create(((object)boundCall.Method == null || boundCall.Method.IsStatic) ? null : boundCall.ReceiverOpt));
            bool isVirtual = (object)boundCall.Method != null &&
                        boundCall.ReceiverOpt != null &&
                        (boundCall.Method.IsVirtual || boundCall.Method.IsAbstract || boundCall.Method.IsOverride) &&
                        !boundCall.ReceiverOpt.SuppressVirtualCalls;
            Lazy<ImmutableArray<IArgument>> argumentsInEvaluationOrder = new Lazy<ImmutableArray<IArgument>>(() =>
            {
                return DeriveArguments(
                    boundCall,
                    boundCall.BinderOpt,
                    boundCall.Method,
                    boundCall.Method,
                    boundCall.Arguments,
                    boundCall.ArgumentNamesOpt,
                    boundCall.ArgsToParamsOpt,
                    boundCall.ArgumentRefKindsOpt,
                    boundCall.Method.Parameters,
                    boundCall.Expanded,
                    boundCall.Syntax,
                    boundCall.InvokedAsExtensionMethod);
            });
            SyntaxNode syntax = boundCall.Syntax;
            ITypeSymbol type = boundCall.Type;
            Optional<object> constantValue = ConvertToOptional(boundCall.ConstantValue);
            return new LazyInvocationExpression(targetMethod, instance, isVirtual, argumentsInEvaluationOrder, _semanticModel, syntax, type, constantValue);
        }

        private ILocalReferenceExpression CreateBoundLocalOperation(BoundLocal boundLocal)
        {
            ILocalSymbol local = boundLocal.LocalSymbol;
            SyntaxNode syntax = boundLocal.Syntax;
            ITypeSymbol type = boundLocal.Type;
            Optional<object> constantValue = ConvertToOptional(boundLocal.ConstantValue);
            return new LocalReferenceExpression(local, _semanticModel, syntax, type, constantValue);
        }

        private IFieldReferenceExpression CreateBoundFieldAccessOperation(BoundFieldAccess boundFieldAccess)
        {
            IFieldSymbol field = boundFieldAccess.FieldSymbol;
            Lazy<IOperation> instance = new Lazy<IOperation>(() => Create(boundFieldAccess.FieldSymbol.IsStatic ? null : boundFieldAccess.ReceiverOpt));
            ISymbol member = boundFieldAccess.FieldSymbol;
            SyntaxNode syntax = boundFieldAccess.Syntax;
            ITypeSymbol type = boundFieldAccess.Type;
            Optional<object> constantValue = ConvertToOptional(boundFieldAccess.ConstantValue);
            return new LazyFieldReferenceExpression(field, instance, member, _semanticModel, syntax, type, constantValue);
        }

        private IPropertyReferenceExpression CreateBoundPropertyAccessOperation(BoundPropertyAccess boundPropertyAccess)
        {
            IPropertySymbol property = boundPropertyAccess.PropertySymbol;
            Lazy<IOperation> instance = new Lazy<IOperation>(() => Create(boundPropertyAccess.PropertySymbol.IsStatic ? null : boundPropertyAccess.ReceiverOpt));
            Lazy<ImmutableArray<IArgument>> argumentsInEvaluationOrder = new Lazy<ImmutableArray<IArgument>>(() => ImmutableArray<IArgument>.Empty);
            ISymbol member = boundPropertyAccess.PropertySymbol;
            SyntaxNode syntax = boundPropertyAccess.Syntax;
            ITypeSymbol type = boundPropertyAccess.Type;
            Optional<object> constantValue = ConvertToOptional(boundPropertyAccess.ConstantValue);
            return new LazyPropertyReferenceExpression(property, instance, member, argumentsInEvaluationOrder, _semanticModel, syntax, type, constantValue);
        }

        private IPropertyReferenceExpression CreateBoundIndexerAccessOperation(BoundIndexerAccess boundIndexerAccess)
        {
            IPropertySymbol property = boundIndexerAccess.Indexer;
            Lazy<IOperation> instance = new Lazy<IOperation>(() => Create(boundIndexerAccess.Indexer.IsStatic ? null : boundIndexerAccess.ReceiverOpt));
            ISymbol member = boundIndexerAccess.Indexer;
            Lazy<ImmutableArray<IArgument>> argumentsInEvaluationOrder = new Lazy<ImmutableArray<IArgument>>(() =>
            {
                MethodSymbol accessor = boundIndexerAccess.UseSetterForDefaultArgumentGeneration
                    ? boundIndexerAccess.Indexer.GetOwnOrInheritedSetMethod()
                    : boundIndexerAccess.Indexer.GetOwnOrInheritedGetMethod();

                return DeriveArguments(
                    boundIndexerAccess,
                    boundIndexerAccess.BinderOpt,
                    boundIndexerAccess.Indexer,
                    accessor,
                    boundIndexerAccess.Arguments,
                    boundIndexerAccess.ArgumentNamesOpt,
                    boundIndexerAccess.ArgsToParamsOpt,
                    boundIndexerAccess.ArgumentRefKindsOpt,
                    boundIndexerAccess.Indexer.Parameters,
                    boundIndexerAccess.Expanded,
                    boundIndexerAccess.Syntax);
            });
            SyntaxNode syntax = boundIndexerAccess.Syntax;
            ITypeSymbol type = boundIndexerAccess.Type;
            Optional<object> constantValue = ConvertToOptional(boundIndexerAccess.ConstantValue);
            return new LazyPropertyReferenceExpression(property, instance, member, argumentsInEvaluationOrder, _semanticModel, syntax, type, constantValue);
        }

        private IEventReferenceExpression CreateBoundEventAccessOperation(BoundEventAccess boundEventAccess)
        {
            IEventSymbol @event = boundEventAccess.EventSymbol;
            Lazy<IOperation> instance = new Lazy<IOperation>(() => Create(boundEventAccess.EventSymbol.IsStatic ? null : boundEventAccess.ReceiverOpt));
            ISymbol member = boundEventAccess.EventSymbol;
            SyntaxNode syntax = boundEventAccess.Syntax;
            ITypeSymbol type = boundEventAccess.Type;
            Optional<object> constantValue = ConvertToOptional(boundEventAccess.ConstantValue);
            return new LazyEventReferenceExpression(@event, instance, member, _semanticModel, syntax, type, constantValue);
        }

        private IEventAssignmentExpression CreateBoundEventAssignmentOperatorOperation(BoundEventAssignmentOperator boundEventAssignmentOperator)
        {
            IEventSymbol @event = boundEventAssignmentOperator.Event;
            Lazy<IOperation> eventInstance = new Lazy<IOperation>(() => Create(boundEventAssignmentOperator.Event.IsStatic ? null : boundEventAssignmentOperator.ReceiverOpt));
            Lazy<IOperation> handlerValue = new Lazy<IOperation>(() => Create(boundEventAssignmentOperator.Argument));
            bool adds = boundEventAssignmentOperator.IsAddition;
            SyntaxNode syntax = boundEventAssignmentOperator.Syntax;
            ITypeSymbol type = boundEventAssignmentOperator.Type;
            Optional<object> constantValue = ConvertToOptional(boundEventAssignmentOperator.ConstantValue);
            return new LazyEventAssignmentExpression(@event, eventInstance, handlerValue, adds, _semanticModel, syntax, type, constantValue);
        }

        private IParameterReferenceExpression CreateBoundParameterOperation(BoundParameter boundParameter)
        {
            IParameterSymbol parameter = boundParameter.ParameterSymbol;
            SyntaxNode syntax = boundParameter.Syntax;
            ITypeSymbol type = boundParameter.Type;
            Optional<object> constantValue = ConvertToOptional(boundParameter.ConstantValue);
            return new ParameterReferenceExpression(parameter, _semanticModel, syntax, type, constantValue);
        }

        private ILiteralExpression CreateBoundLiteralOperation(BoundLiteral boundLiteral)
        {
            string text = boundLiteral.Syntax.ToString();
            SyntaxNode syntax = boundLiteral.Syntax;
            ITypeSymbol type = boundLiteral.Type;
            Optional<object> constantValue = ConvertToOptional(boundLiteral.ConstantValue);
            return new LiteralExpression(text, _semanticModel, syntax, type, constantValue);
        }

        private IAnonymousObjectCreationExpression CreateBoundAnonymousObjectCreationExpressionOperation(BoundAnonymousObjectCreationExpression boundAnonymousObjectCreationExpression)
        {
            Lazy<ImmutableArray<IOperation>> memberInitializers = new Lazy<ImmutableArray<IOperation>>(() => GetAnonymousObjectCreationInitializers(boundAnonymousObjectCreationExpression));
            SyntaxNode syntax = boundAnonymousObjectCreationExpression.Syntax;
            ITypeSymbol type = boundAnonymousObjectCreationExpression.Type;
            Optional<object> constantValue = ConvertToOptional(boundAnonymousObjectCreationExpression.ConstantValue);
            return new LazyAnonymousObjectCreationExpression(memberInitializers, _semanticModel, syntax, type, constantValue);
        }

        private IPropertyReferenceExpression CreateBoundAnonymousPropertyDeclarationOperation(BoundAnonymousPropertyDeclaration boundAnonymousPropertyDeclaration)
        {
            PropertySymbol property = boundAnonymousPropertyDeclaration.Property;
            Lazy<IOperation> instance = new Lazy<IOperation>(() => null);
            ISymbol member = boundAnonymousPropertyDeclaration.Property;
            Lazy<ImmutableArray<IArgument>> argumentsInEvaluationOrder = new Lazy<ImmutableArray<IArgument>>(() => ImmutableArray<IArgument>.Empty);
            SyntaxNode syntax = boundAnonymousPropertyDeclaration.Syntax;
            ITypeSymbol type = boundAnonymousPropertyDeclaration.Type;
            Optional<object> constantValue = ConvertToOptional(boundAnonymousPropertyDeclaration.ConstantValue);
            return new LazyPropertyReferenceExpression(property, instance, member, argumentsInEvaluationOrder, _semanticModel, syntax, type, constantValue);
        }

        private IObjectCreationExpression CreateBoundObjectCreationExpressionOperation(BoundObjectCreationExpression boundObjectCreationExpression)
        {
            IMethodSymbol constructor = boundObjectCreationExpression.Constructor;
            Lazy<IObjectOrCollectionInitializerExpression> initializer = new Lazy<IObjectOrCollectionInitializerExpression>(() => (IObjectOrCollectionInitializerExpression)Create(boundObjectCreationExpression.InitializerExpressionOpt));
            Lazy<ImmutableArray<IArgument>> argumentsInEvaluationOrder = new Lazy<ImmutableArray<IArgument>>(() =>
            {
                return DeriveArguments(
                    boundObjectCreationExpression,
                    boundObjectCreationExpression.BinderOpt,
                    boundObjectCreationExpression.Constructor,
                    boundObjectCreationExpression.Constructor,
                    boundObjectCreationExpression.Arguments,
                    boundObjectCreationExpression.ArgumentNamesOpt,
                    boundObjectCreationExpression.ArgsToParamsOpt,
                    boundObjectCreationExpression.ArgumentRefKindsOpt,
                    boundObjectCreationExpression.Constructor.Parameters,
                    boundObjectCreationExpression.Expanded,
                    boundObjectCreationExpression.Syntax);
            });
            SyntaxNode syntax = boundObjectCreationExpression.Syntax;
            ITypeSymbol type = boundObjectCreationExpression.Type;
            Optional<object> constantValue = ConvertToOptional(boundObjectCreationExpression.ConstantValue);
            return new LazyObjectCreationExpression(constructor, initializer, argumentsInEvaluationOrder, _semanticModel, syntax, type, constantValue);
        }

        private IDynamicObjectCreationExpression CreateBoundDynamicObjectCreationExpressionOperation(BoundDynamicObjectCreationExpression boundDynamicObjectCreationExpression)
        {
            string name = boundDynamicObjectCreationExpression.Name;
            ImmutableArray<ISymbol> applicableSymbols = StaticCast<ISymbol>.From(boundDynamicObjectCreationExpression.ApplicableMethods);
            Lazy<ImmutableArray<IOperation>> arguments = new Lazy<ImmutableArray<IOperation>>(() => boundDynamicObjectCreationExpression.Arguments.SelectAsArray(n => Create(n)));
            ImmutableArray<string> argumentNames = boundDynamicObjectCreationExpression.ArgumentNamesOpt.NullToEmpty();
            ImmutableArray<RefKind> argumentRefKinds = boundDynamicObjectCreationExpression.ArgumentRefKindsOpt.NullToEmpty();
            Lazy<IObjectOrCollectionInitializerExpression> initializer = new Lazy<IObjectOrCollectionInitializerExpression>(() => (IObjectOrCollectionInitializerExpression)Create(boundDynamicObjectCreationExpression.InitializerExpressionOpt));
            SyntaxNode syntax = boundDynamicObjectCreationExpression.Syntax;
            ITypeSymbol type = boundDynamicObjectCreationExpression.Type;
            Optional<object> constantValue = ConvertToOptional(boundDynamicObjectCreationExpression.ConstantValue);
            return new LazyDynamicObjectCreationExpression(name, applicableSymbols, arguments, argumentNames, argumentRefKinds, initializer, _semanticModel, syntax, type, constantValue);
        }

        private IObjectOrCollectionInitializerExpression CreateBoundObjectInitializerExpressionOperation(BoundObjectInitializerExpression boundObjectInitializerExpression)
        {
            Lazy<ImmutableArray<IOperation>> initializers = new Lazy<ImmutableArray<IOperation>>(() => BoundObjectCreationExpression.GetChildInitializers(boundObjectInitializerExpression).SelectAsArray(n => Create(n)));
            SyntaxNode syntax = boundObjectInitializerExpression.Syntax;
            ITypeSymbol type = boundObjectInitializerExpression.Type;
            Optional<object> constantValue = ConvertToOptional(boundObjectInitializerExpression.ConstantValue);
            return new LazyObjectOrCollectionInitializerExpression(initializers, _semanticModel, syntax, type, constantValue);
        }

        private IObjectOrCollectionInitializerExpression CreateBoundCollectionInitializerExpressionOperation(BoundCollectionInitializerExpression boundCollectionInitializerExpression)
        {
            Lazy<ImmutableArray<IOperation>> initializers = new Lazy<ImmutableArray<IOperation>>(() => BoundObjectCreationExpression.GetChildInitializers(boundCollectionInitializerExpression).SelectAsArray(n => Create(n)));
            SyntaxNode syntax = boundCollectionInitializerExpression.Syntax;
            ITypeSymbol type = boundCollectionInitializerExpression.Type;
            Optional<object> constantValue = ConvertToOptional(boundCollectionInitializerExpression.ConstantValue);
            return new LazyObjectOrCollectionInitializerExpression(initializers, _semanticModel, syntax, type, constantValue);
        }

        private IMemberReferenceExpression CreateBoundObjectInitializerMemberOperation(BoundObjectInitializerMember boundObjectInitializerMember)
        {
            Lazy<IOperation> instance = new Lazy<IOperation>(() => new InstanceReferenceExpression(
                InstanceReferenceKind.Implicit,
                _semanticModel,
                syntax: boundObjectInitializerMember.Syntax,
                type: boundObjectInitializerMember.MemberSymbol.ContainingType,
                constantValue: default(Optional<object>)));

            SyntaxNode syntax = boundObjectInitializerMember.Syntax;
            ITypeSymbol type = boundObjectInitializerMember.Type;
            Optional<object> constantValue = ConvertToOptional(boundObjectInitializerMember.ConstantValue);

            switch (boundObjectInitializerMember.MemberSymbol.Kind)
            {
                case SymbolKind.Field:
                    var field = (FieldSymbol)boundObjectInitializerMember.MemberSymbol;
                    return new LazyFieldReferenceExpression(field, instance, field, _semanticModel, syntax, type, constantValue);
                case SymbolKind.Event:
                    var eventSymbol = (EventSymbol)boundObjectInitializerMember.MemberSymbol;
                    return new LazyEventReferenceExpression(eventSymbol, instance, eventSymbol, _semanticModel, syntax, type, constantValue);
                case SymbolKind.Property:
                    var property = (PropertySymbol)boundObjectInitializerMember.MemberSymbol;
                    Lazy<ImmutableArray<IArgument>> argumentsInEvaluationOrder;
                    if (!boundObjectInitializerMember.Arguments.Any())
                    {
                        // Simple property reference.
                        argumentsInEvaluationOrder = new Lazy<ImmutableArray<IArgument>>(() => ImmutableArray<IArgument>.Empty);
                    }
                    else
                    {
                        // Indexed property reference.
                        argumentsInEvaluationOrder = new Lazy<ImmutableArray<IArgument>>(() =>
                        {
                            return DeriveArguments(
                                boundObjectInitializerMember,
                                boundObjectInitializerMember.BinderOpt,
                                property,
                                property.GetOwnOrInheritedSetMethod(),
                                boundObjectInitializerMember.Arguments,
                                boundObjectInitializerMember.ArgumentNamesOpt,
                                boundObjectInitializerMember.ArgsToParamsOpt,
                                boundObjectInitializerMember.ArgumentRefKindsOpt,
                                property.Parameters,
                                boundObjectInitializerMember.Expanded,
                                boundObjectInitializerMember.Syntax);
                        });
                    }

                    return new LazyPropertyReferenceExpression(property, instance, property, argumentsInEvaluationOrder, _semanticModel, syntax, type, constantValue);
                default:
                    throw ExceptionUtilities.Unreachable;
            }
        }

        private ICollectionElementInitializerExpression CreateBoundCollectionElementInitializerOperation(BoundCollectionElementInitializer boundCollectionElementInitializer)
        {
            IMethodSymbol addMethod = boundCollectionElementInitializer.AddMethod;
            Lazy<ImmutableArray<IOperation>> arguments = new Lazy<ImmutableArray<IOperation>>(() => boundCollectionElementInitializer.Arguments.SelectAsArray(n => Create(n)));
            bool isDynamic = false;
            SyntaxNode syntax = boundCollectionElementInitializer.Syntax;
            ITypeSymbol type = boundCollectionElementInitializer.Type;
            Optional<object> constantValue = ConvertToOptional(boundCollectionElementInitializer.ConstantValue);
            return new LazyCollectionElementInitializerExpression(addMethod, arguments, isDynamic, _semanticModel, syntax, type, constantValue);
        }

        private IDynamicMemberReferenceExpression CreateBoundDynamicMemberAccessOperation(BoundDynamicMemberAccess boundDynamicMemberAccess)
        {
            Lazy<IOperation> instance = new Lazy<IOperation>(() => Create(boundDynamicMemberAccess.Receiver));
            string memberName = boundDynamicMemberAccess.Name;
            ImmutableArray<ITypeSymbol> typeArguments = ImmutableArray<ITypeSymbol>.Empty;
            if (!boundDynamicMemberAccess.TypeArgumentsOpt.IsDefault)
            {
                typeArguments = ImmutableArray<ITypeSymbol>.CastUp(boundDynamicMemberAccess.TypeArgumentsOpt);
            }
            ITypeSymbol containingType = null;
            SyntaxNode syntaxNode = boundDynamicMemberAccess.Syntax;
            ITypeSymbol type = boundDynamicMemberAccess.Type;
            Optional<object> constantValue = ConvertToOptional(boundDynamicMemberAccess.ConstantValue);
            return new LazyDynamicMemberReferenceExpression(instance, memberName, typeArguments, containingType, _semanticModel, syntaxNode, type, constantValue);
        }

        private ICollectionElementInitializerExpression CreateBoundDynamicCollectionElementInitializerOperation(BoundDynamicCollectionElementInitializer boundCollectionElementInitializer)
        {
            IMethodSymbol addMethod = null;
            Lazy<ImmutableArray<IOperation>> arguments = new Lazy<ImmutableArray<IOperation>>(() => boundCollectionElementInitializer.Arguments.SelectAsArray(n => Create(n)));
            bool isDynamic = true;
            SyntaxNode syntax = boundCollectionElementInitializer.Syntax;
            ITypeSymbol type = boundCollectionElementInitializer.Type;
            Optional<object> constantValue = ConvertToOptional(boundCollectionElementInitializer.ConstantValue);
            return new LazyCollectionElementInitializerExpression(addMethod, arguments, isDynamic, _semanticModel, syntax, type, constantValue);
        }

        private IOperation CreateUnboundLambdaOperation(UnboundLambda unboundLambda)
        {
            // We want to ensure that we never see the UnboundLambda node, and that we don't end up having two different IOperation
            // nodes for the lambda expression. So, we ask the semantic model for the IOperation node for the unbound lambda syntax.
            // We are counting on the fact that will do the error recovery and actually create the BoundLambda node appropriate for
            // this syntax node.
            var lambdaOperation = _semanticModel.GetOperationInternal(unboundLambda.Syntax);
            Debug.Assert(lambdaOperation.Kind == OperationKind.LambdaExpression);
            return lambdaOperation;
        }

        private ILambdaExpression CreateBoundLambdaOperation(BoundLambda boundLambda)
        {
            IMethodSymbol signature = boundLambda.Symbol;
            Lazy<IBlockStatement> body = new Lazy<IBlockStatement>(() => (IBlockStatement)Create(boundLambda.Body));
            SyntaxNode syntax = boundLambda.Syntax;
            // This matches the SemanticModel implementation. This is because in VB, lambdas by themselves
            // do not have a type. To get the type of a lambda expression in the SemanticModel, you need to look at
            // TypeInfo.ConvertedType, rather than TypeInfo.Type. We replicate that behavior here. To get the type of
            // an ILambdaExpression, you need to look at the parent IConversionExpression.
            ITypeSymbol type = null;
            Optional<object> constantValue = ConvertToOptional(boundLambda.ConstantValue);
            return new LazyLambdaExpression(signature, body, _semanticModel, syntax, type, constantValue);
        }

        private ILocalFunctionStatement CreateBoundLocalFunctionStatementOperation(BoundLocalFunctionStatement boundLocalFunctionStatement)
        {
            IMethodSymbol localFunctionSymbol = boundLocalFunctionStatement.Symbol;
            Lazy<IBlockStatement> body = new Lazy<IBlockStatement>(() => (IBlockStatement)Create(boundLocalFunctionStatement.Body));
            SyntaxNode syntax = boundLocalFunctionStatement.Syntax;
            ITypeSymbol type = null;
            Optional<object> constantValue = default(Optional<object>);
            return new LazyLocalFunctionStatement(localFunctionSymbol, body, _semanticModel, syntax, type, constantValue);
        }

        private IOperation CreateBoundConversionOperation(BoundConversion boundConversion)
        {
            ConversionKind conversionKind = GetConversionKind(boundConversion.ConversionKind);
            if (boundConversion.ConversionKind == CSharp.ConversionKind.MethodGroup)
            {
                IMethodSymbol method = boundConversion.SymbolOpt;
                bool isVirtual = method != null && (method.IsAbstract || method.IsOverride || method.IsVirtual) && !boundConversion.SuppressVirtualCalls;
                Lazy<IOperation> instance = new Lazy<IOperation>(() => Create((boundConversion.Operand as BoundMethodGroup)?.InstanceOpt));
                SyntaxNode syntax = boundConversion.Syntax;
                ITypeSymbol type = boundConversion.Type;
                Optional<object> constantValue = ConvertToOptional(boundConversion.ConstantValue);
                return new LazyMethodBindingExpression(method, isVirtual, instance, method, _semanticModel, syntax, type, constantValue);
            }
            else
            {
                Lazy<IOperation> operand = new Lazy<IOperation>(() => Create(boundConversion.Operand));
                SyntaxNode syntax = boundConversion.Syntax;
                Conversion conversion = _semanticModel.GetConversion(syntax);
                bool isExplicit = boundConversion.ExplicitCastInCode;
                bool isTryCast = false;
                bool isChecked = boundConversion.Checked;
                ITypeSymbol type = boundConversion.Type;
                Optional<object> constantValue = ConvertToOptional(boundConversion.ConstantValue);
<<<<<<< HEAD
                return new LazyCSharpConversionExpression(operand, conversion, isExplicit, isChecked, isTryCast, syntax, type, constantValue);
=======
                return new LazyConversionExpression(operand, conversionKind, isExplicit, usesOperatorMethod, operatorMethod, _semanticModel, syntax, type, constantValue);
>>>>>>> 8de36852
            }
        }

        private IConversionExpression CreateBoundAsOperatorOperation(BoundAsOperator boundAsOperator)
        {
            Lazy<IOperation> operand = new Lazy<IOperation>(() => Create(boundAsOperator.Operand));
            SyntaxNode syntax = boundAsOperator.Syntax;
            Conversion conversion = _semanticModel.GetConversion(syntax);
            bool isExplicit = true;
            bool isTryCast = true;
            bool isChecked = false;
            ITypeSymbol type = boundAsOperator.Type;
            Optional<object> constantValue = ConvertToOptional(boundAsOperator.ConstantValue);
<<<<<<< HEAD
            return new LazyCSharpConversionExpression(operand, conversion, isExplicit, isTryCast, isChecked, syntax, type, constantValue);
=======
            return new LazyConversionExpression(operand, conversionKind, isExplicit, usesOperatorMethod, operatorMethod, _semanticModel, syntax, type, constantValue);
>>>>>>> 8de36852
        }

        private IIsTypeExpression CreateBoundIsOperatorOperation(BoundIsOperator boundIsOperator)
        {
            Lazy<IOperation> operand = new Lazy<IOperation>(() => Create(boundIsOperator.Operand));
            ITypeSymbol isType = boundIsOperator.TargetType.Type;
            SyntaxNode syntax = boundIsOperator.Syntax;
            ITypeSymbol type = boundIsOperator.Type;
            Optional<object> constantValue = ConvertToOptional(boundIsOperator.ConstantValue);
            return new LazyIsTypeExpression(operand, isType, _semanticModel, syntax, type, constantValue);
        }

        private ISizeOfExpression CreateBoundSizeOfOperatorOperation(BoundSizeOfOperator boundSizeOfOperator)
        {
            ITypeSymbol typeOperand = boundSizeOfOperator.SourceType.Type;
            SyntaxNode syntax = boundSizeOfOperator.Syntax;
            ITypeSymbol type = boundSizeOfOperator.Type;
            Optional<object> constantValue = ConvertToOptional(boundSizeOfOperator.ConstantValue);
            return new SizeOfExpression(typeOperand, _semanticModel, syntax, type, constantValue);
        }

        private ITypeOfExpression CreateBoundTypeOfOperatorOperation(BoundTypeOfOperator boundTypeOfOperator)
        {
            ITypeSymbol typeOperand = boundTypeOfOperator.SourceType.Type;
            SyntaxNode syntax = boundTypeOfOperator.Syntax;
            ITypeSymbol type = boundTypeOfOperator.Type;
            Optional<object> constantValue = ConvertToOptional(boundTypeOfOperator.ConstantValue);
            return new TypeOfExpression(typeOperand, _semanticModel, syntax, type, constantValue);
        }

        private IArrayCreationExpression CreateBoundArrayCreationOperation(BoundArrayCreation boundArrayCreation)
        {
            ITypeSymbol elementType = GetArrayCreationElementType(boundArrayCreation);
            Lazy<ImmutableArray<IOperation>> dimensionSizes = new Lazy<ImmutableArray<IOperation>>(() => boundArrayCreation.Bounds.SelectAsArray(n => Create(n)));
            Lazy<IArrayInitializer> initializer = new Lazy<IArrayInitializer>(() => (IArrayInitializer)Create(boundArrayCreation.InitializerOpt));
            SyntaxNode syntax = boundArrayCreation.Syntax;
            ITypeSymbol type = boundArrayCreation.Type;
            Optional<object> constantValue = ConvertToOptional(boundArrayCreation.ConstantValue);
            return new LazyArrayCreationExpression(elementType, dimensionSizes, initializer, _semanticModel, syntax, type, constantValue);
        }

        private IArrayInitializer CreateBoundArrayInitializationOperation(BoundArrayInitialization boundArrayInitialization)
        {
            Lazy<ImmutableArray<IOperation>> elementValues = new Lazy<ImmutableArray<IOperation>>(() => boundArrayInitialization.Initializers.SelectAsArray(n => Create(n)));
            SyntaxNode syntax = boundArrayInitialization.Syntax;
            ITypeSymbol type = boundArrayInitialization.Type;
            Optional<object> constantValue = ConvertToOptional(boundArrayInitialization.ConstantValue);
            return new LazyArrayInitializer(elementValues, _semanticModel, syntax, type, constantValue);
        }

        private IDefaultValueExpression CreateBoundDefaultExpressionOperation(BoundDefaultExpression boundDefaultExpression)
        {
            SyntaxNode syntax = boundDefaultExpression.Syntax;
            ITypeSymbol type = boundDefaultExpression.Type;
            Optional<object> constantValue = ConvertToOptional(boundDefaultExpression.ConstantValue);
            return new DefaultValueExpression(_semanticModel, syntax, type, constantValue);
        }

        private IInstanceReferenceExpression CreateBoundBaseReferenceOperation(BoundBaseReference boundBaseReference)
        {
            InstanceReferenceKind instanceReferenceKind = InstanceReferenceKind.BaseClass;
            SyntaxNode syntax = boundBaseReference.Syntax;
            ITypeSymbol type = boundBaseReference.Type;
            Optional<object> constantValue = ConvertToOptional(boundBaseReference.ConstantValue);
            return new InstanceReferenceExpression(instanceReferenceKind, _semanticModel, syntax, type, constantValue);
        }

        private IInstanceReferenceExpression CreateBoundThisReferenceOperation(BoundThisReference boundThisReference)
        {
            InstanceReferenceKind instanceReferenceKind = boundThisReference.Syntax.Kind() == SyntaxKind.ThisExpression ? InstanceReferenceKind.Explicit : InstanceReferenceKind.Implicit;
            SyntaxNode syntax = boundThisReference.Syntax;
            ITypeSymbol type = boundThisReference.Type;
            Optional<object> constantValue = ConvertToOptional(boundThisReference.ConstantValue);
            return new InstanceReferenceExpression(instanceReferenceKind, _semanticModel, syntax, type, constantValue);
        }

        private IOperation CreateBoundAssignmentOperatorOrMemberInitializerOperation(BoundAssignmentOperator boundAssignmentOperator)
        {
            return IsMemberInitializer(boundAssignmentOperator) ?
                (IOperation)CreateBoundMemberInitializerOperation(boundAssignmentOperator) :
                CreateBoundAssignmentOperatorOperation(boundAssignmentOperator);
        }

        private static bool IsMemberInitializer(BoundAssignmentOperator boundAssignmentOperator) =>
            boundAssignmentOperator.Right?.Kind == BoundKind.ObjectInitializerExpression || boundAssignmentOperator.Right?.Kind == BoundKind.CollectionInitializerExpression;

        private ISimpleAssignmentExpression CreateBoundAssignmentOperatorOperation(BoundAssignmentOperator boundAssignmentOperator)
        {
            Debug.Assert(!IsMemberInitializer(boundAssignmentOperator));

            Lazy<IOperation> target = new Lazy<IOperation>(() => Create(boundAssignmentOperator.Left));
            Lazy<IOperation> value = new Lazy<IOperation>(() => Create(boundAssignmentOperator.Right));
            SyntaxNode syntax = boundAssignmentOperator.Syntax;
            ITypeSymbol type = boundAssignmentOperator.Type;
            Optional<object> constantValue = ConvertToOptional(boundAssignmentOperator.ConstantValue);
            return new LazySimpleAssignmentExpression(target, value, _semanticModel, syntax, type, constantValue);
        }

        private IMemberInitializerExpression CreateBoundMemberInitializerOperation(BoundAssignmentOperator boundAssignmentOperator)
        {
            Debug.Assert(IsMemberInitializer(boundAssignmentOperator));

            Lazy<IMemberReferenceExpression> target = new Lazy<IMemberReferenceExpression>(() => (IMemberReferenceExpression)Create(boundAssignmentOperator.Left));
            Lazy<IObjectOrCollectionInitializerExpression> value = new Lazy<IObjectOrCollectionInitializerExpression>(() => (IObjectOrCollectionInitializerExpression)Create(boundAssignmentOperator.Right));
            SyntaxNode syntax = boundAssignmentOperator.Syntax;
            ITypeSymbol type = boundAssignmentOperator.Type;
            Optional<object> constantValue = ConvertToOptional(boundAssignmentOperator.ConstantValue);
            return new LazyMemberInitializerExpression(target, value, _semanticModel, syntax, type, constantValue);
        }

        private ICompoundAssignmentExpression CreateBoundCompoundAssignmentOperatorOperation(BoundCompoundAssignmentOperator boundCompoundAssignmentOperator)
        {
            BinaryOperationKind binaryOperationKind = Helper.DeriveBinaryOperationKind(boundCompoundAssignmentOperator.Operator.Kind);
            Lazy<IOperation> target = new Lazy<IOperation>(() => Create(boundCompoundAssignmentOperator.Left));
            Lazy<IOperation> value = new Lazy<IOperation>(() => Create(boundCompoundAssignmentOperator.Right));
            bool usesOperatorMethod = (boundCompoundAssignmentOperator.Operator.Kind & BinaryOperatorKind.TypeMask) == BinaryOperatorKind.UserDefined;
            IMethodSymbol operatorMethod = boundCompoundAssignmentOperator.Operator.Method;
            SyntaxNode syntax = boundCompoundAssignmentOperator.Syntax;
            ITypeSymbol type = boundCompoundAssignmentOperator.Type;
            Optional<object> constantValue = ConvertToOptional(boundCompoundAssignmentOperator.ConstantValue);
            return new LazyCompoundAssignmentExpression(binaryOperationKind, boundCompoundAssignmentOperator.Type.IsNullableType(), target, value, usesOperatorMethod, operatorMethod, _semanticModel, syntax, type, constantValue);
        }

        private IIncrementExpression CreateBoundIncrementOperatorOperation(BoundIncrementOperator boundIncrementOperator)
        {
            UnaryOperationKind incrementOperationKind = Helper.DeriveUnaryOperationKind(boundIncrementOperator.OperatorKind);
            Lazy<IOperation> target = new Lazy<IOperation>(() => Create(boundIncrementOperator.Operand));
            bool usesOperatorMethod = (boundIncrementOperator.OperatorKind & UnaryOperatorKind.TypeMask) == UnaryOperatorKind.UserDefined;
            IMethodSymbol operatorMethod = boundIncrementOperator.MethodOpt;
            SyntaxNode syntax = boundIncrementOperator.Syntax;
            ITypeSymbol type = boundIncrementOperator.Type;
            Optional<object> constantValue = ConvertToOptional(boundIncrementOperator.ConstantValue);
            return new LazyIncrementExpression(incrementOperationKind, target, usesOperatorMethod, operatorMethod, _semanticModel, syntax, type, constantValue);
        }

        private IInvalidExpression CreateBoundBadExpressionOperation(BoundBadExpression boundBadExpression)
        {
            Lazy<ImmutableArray<IOperation>> children = new Lazy<ImmutableArray<IOperation>>(() => boundBadExpression.ChildBoundNodes.SelectAsArray(n => Create(n)));
            SyntaxNode syntax = boundBadExpression.Syntax;
            ITypeSymbol type = boundBadExpression.Type;
            Optional<object> constantValue = ConvertToOptional(boundBadExpression.ConstantValue);
            return new LazyInvalidExpression(children, _semanticModel, syntax, type, constantValue);
        }

        private ITypeParameterObjectCreationExpression CreateBoundNewTOperation(BoundNewT boundNewT)
        {
            Lazy<IObjectOrCollectionInitializerExpression> initializer = new Lazy<IObjectOrCollectionInitializerExpression>(() => (IObjectOrCollectionInitializerExpression)Create(boundNewT.InitializerExpressionOpt));
            SyntaxNode syntax = boundNewT.Syntax;
            ITypeSymbol type = boundNewT.Type;
            Optional<object> constantValue = ConvertToOptional(boundNewT.ConstantValue);
            return new LazyTypeParameterObjectCreationExpression(initializer, _semanticModel, syntax, type, constantValue);
        }

        private IUnaryOperatorExpression CreateBoundUnaryOperatorOperation(BoundUnaryOperator boundUnaryOperator)
        {
            UnaryOperationKind unaryOperationKind = Helper.DeriveUnaryOperationKind(boundUnaryOperator.OperatorKind);
            Lazy<IOperation> operand = new Lazy<IOperation>(() => Create(boundUnaryOperator.Operand));
            bool usesOperatorMethod = (boundUnaryOperator.OperatorKind & UnaryOperatorKind.TypeMask) == UnaryOperatorKind.UserDefined;
            IMethodSymbol operatorMethod = boundUnaryOperator.MethodOpt;
            SyntaxNode syntax = boundUnaryOperator.Syntax;
            ITypeSymbol type = boundUnaryOperator.Type;
            Optional<object> constantValue = ConvertToOptional(boundUnaryOperator.ConstantValue);
            bool isLifted = boundUnaryOperator.OperatorKind.IsLifted();
            return new LazyUnaryOperatorExpression(unaryOperationKind, operand, isLifted, usesOperatorMethod, operatorMethod, _semanticModel, syntax, type, constantValue);
        }

        private IBinaryOperatorExpression CreateBoundBinaryOperatorOperation(BoundBinaryOperator boundBinaryOperator)
        {
            BinaryOperationKind binaryOperationKind = Helper.DeriveBinaryOperationKind(boundBinaryOperator.OperatorKind);
            Lazy<IOperation> leftOperand = new Lazy<IOperation>(() => Create(boundBinaryOperator.Left));
            Lazy<IOperation> rightOperand = new Lazy<IOperation>(() => Create(boundBinaryOperator.Right));
            bool usesOperatorMethod = (boundBinaryOperator.OperatorKind & BinaryOperatorKind.TypeMask) == BinaryOperatorKind.UserDefined;
            IMethodSymbol operatorMethod = boundBinaryOperator.MethodOpt;
            SyntaxNode syntax = boundBinaryOperator.Syntax;
            ITypeSymbol type = boundBinaryOperator.Type;
            Optional<object> constantValue = ConvertToOptional(boundBinaryOperator.ConstantValue);
            bool isLifted = boundBinaryOperator.OperatorKind.IsLifted();
            return new LazyBinaryOperatorExpression(binaryOperationKind, leftOperand, rightOperand, isLifted, usesOperatorMethod, operatorMethod, _semanticModel, syntax, type, constantValue);
        }

        private IConditionalChoiceExpression CreateBoundConditionalOperatorOperation(BoundConditionalOperator boundConditionalOperator)
        {
            Lazy<IOperation> condition = new Lazy<IOperation>(() => Create(boundConditionalOperator.Condition));
            Lazy<IOperation> ifTrueValue = new Lazy<IOperation>(() => Create(boundConditionalOperator.Consequence));
            Lazy<IOperation> ifFalseValue = new Lazy<IOperation>(() => Create(boundConditionalOperator.Alternative));
            SyntaxNode syntax = boundConditionalOperator.Syntax;
            ITypeSymbol type = boundConditionalOperator.Type;
            Optional<object> constantValue = ConvertToOptional(boundConditionalOperator.ConstantValue);
            return new LazyConditionalChoiceExpression(condition, ifTrueValue, ifFalseValue, _semanticModel, syntax, type, constantValue);
        }

        private INullCoalescingExpression CreateBoundNullCoalescingOperatorOperation(BoundNullCoalescingOperator boundNullCoalescingOperator)
        {
            Lazy<IOperation> primaryOperand = new Lazy<IOperation>(() => Create(boundNullCoalescingOperator.LeftOperand));
            Lazy<IOperation> secondaryOperand = new Lazy<IOperation>(() => Create(boundNullCoalescingOperator.RightOperand));
            SyntaxNode syntax = boundNullCoalescingOperator.Syntax;
            ITypeSymbol type = boundNullCoalescingOperator.Type;
            Optional<object> constantValue = ConvertToOptional(boundNullCoalescingOperator.ConstantValue);
            return new LazyNullCoalescingExpression(primaryOperand, secondaryOperand, _semanticModel, syntax, type, constantValue);
        }

        private IAwaitExpression CreateBoundAwaitExpressionOperation(BoundAwaitExpression boundAwaitExpression)
        {
            Lazy<IOperation> awaitedValue = new Lazy<IOperation>(() => Create(boundAwaitExpression.Expression));
            SyntaxNode syntax = boundAwaitExpression.Syntax;
            ITypeSymbol type = boundAwaitExpression.Type;
            Optional<object> constantValue = ConvertToOptional(boundAwaitExpression.ConstantValue);
            return new LazyAwaitExpression(awaitedValue, _semanticModel, syntax, type, constantValue);
        }

        private IArrayElementReferenceExpression CreateBoundArrayAccessOperation(BoundArrayAccess boundArrayAccess)
        {
            Lazy<IOperation> arrayReference = new Lazy<IOperation>(() => Create(boundArrayAccess.Expression));
            Lazy<ImmutableArray<IOperation>> indices = new Lazy<ImmutableArray<IOperation>>(() => boundArrayAccess.Indices.SelectAsArray(n => Create(n)));
            SyntaxNode syntax = boundArrayAccess.Syntax;
            ITypeSymbol type = boundArrayAccess.Type;
            Optional<object> constantValue = ConvertToOptional(boundArrayAccess.ConstantValue);
            return new LazyArrayElementReferenceExpression(arrayReference, indices, _semanticModel, syntax, type, constantValue);
        }

        private IPointerIndirectionReferenceExpression CreateBoundPointerIndirectionOperatorOperation(BoundPointerIndirectionOperator boundPointerIndirectionOperator)
        {
            Lazy<IOperation> pointer = new Lazy<IOperation>(() => Create(boundPointerIndirectionOperator.Operand));
            SyntaxNode syntax = boundPointerIndirectionOperator.Syntax;
            ITypeSymbol type = boundPointerIndirectionOperator.Type;
            Optional<object> constantValue = ConvertToOptional(boundPointerIndirectionOperator.ConstantValue);
            return new LazyPointerIndirectionReferenceExpression(pointer, _semanticModel, syntax, type, constantValue);
        }

        private INameOfExpression CreateBoundNameOfOperatorOperation(BoundNameOfOperator boundNameOfOperator)
        {
            Lazy<IOperation> argument = new Lazy<IOperation>(() => Create(boundNameOfOperator.Argument));
            SyntaxNode syntax = boundNameOfOperator.Syntax;
            ITypeSymbol type = boundNameOfOperator.Type;
            Optional<object> constantValue = ConvertToOptional(boundNameOfOperator.ConstantValue);
            return new LazyNameOfExpression(argument, _semanticModel, syntax, type, constantValue);
        }

        private IThrowExpression CreateBoundThrowExpressionOperation(BoundThrowExpression boundThrowExpression)
        {
            Lazy<IOperation> expression = new Lazy<IOperation>(() => Create(boundThrowExpression.Expression));
            SyntaxNode syntax = boundThrowExpression.Syntax;
            ITypeSymbol type = boundThrowExpression.Type;
            Optional<object> constantValue = ConvertToOptional(boundThrowExpression.ConstantValue);
            return new LazyThrowExpression(expression, _semanticModel, syntax, type, constantValue);
        }

        private IAddressOfExpression CreateBoundAddressOfOperatorOperation(BoundAddressOfOperator boundAddressOfOperator)
        {
            Lazy<IOperation> reference = new Lazy<IOperation>(() => Create(boundAddressOfOperator.Operand));
            SyntaxNode syntax = boundAddressOfOperator.Syntax;
            ITypeSymbol type = boundAddressOfOperator.Type;
            Optional<object> constantValue = ConvertToOptional(boundAddressOfOperator.ConstantValue);
            return new LazyAddressOfExpression(reference, _semanticModel, syntax, type, constantValue);
        }

        private IInstanceReferenceExpression CreateBoundImplicitReceiverOperation(BoundImplicitReceiver boundImplicitReceiver)
        {
            InstanceReferenceKind instanceReferenceKind = InstanceReferenceKind.Implicit;
            SyntaxNode syntax = boundImplicitReceiver.Syntax;
            ITypeSymbol type = boundImplicitReceiver.Type;
            Optional<object> constantValue = ConvertToOptional(boundImplicitReceiver.ConstantValue);
            return new InstanceReferenceExpression(instanceReferenceKind, _semanticModel, syntax, type, constantValue);
        }

        private IConditionalAccessExpression CreateBoundConditionalAccessOperation(BoundConditionalAccess boundConditionalAccess)
        {
            Lazy<IOperation> conditionalValue = new Lazy<IOperation>(() => Create(boundConditionalAccess.AccessExpression));
            Lazy<IOperation> conditionalInstance = new Lazy<IOperation>(() => Create(boundConditionalAccess.Receiver));
            SyntaxNode syntax = boundConditionalAccess.Syntax;
            ITypeSymbol type = boundConditionalAccess.Type;
            Optional<object> constantValue = ConvertToOptional(boundConditionalAccess.ConstantValue);
            return new LazyConditionalAccessExpression(conditionalValue, conditionalInstance, _semanticModel, syntax, type, constantValue);
        }

        private IConditionalAccessInstanceExpression CreateBoundConditionalReceiverOperation(BoundConditionalReceiver boundConditionalReceiver)
        {
            SyntaxNode syntax = boundConditionalReceiver.Syntax;
            ITypeSymbol type = boundConditionalReceiver.Type;
            Optional<object> constantValue = ConvertToOptional(boundConditionalReceiver.ConstantValue);
            return new ConditionalAccessInstanceExpression(_semanticModel, syntax, type, constantValue);
        }

        private IFieldInitializer CreateBoundFieldEqualsValueOperation(BoundFieldEqualsValue boundFieldEqualsValue)
        {
            ImmutableArray<IFieldSymbol> initializedFields = ImmutableArray.Create<IFieldSymbol>(boundFieldEqualsValue.Field);
            Lazy<IOperation> value = new Lazy<IOperation>(() => Create(boundFieldEqualsValue.Value));
            OperationKind kind = OperationKind.FieldInitializer;
            SyntaxNode syntax = boundFieldEqualsValue.Syntax;
            ITypeSymbol type = null;
            Optional<object> constantValue = default(Optional<object>);
            return new LazyFieldInitializer(initializedFields, value, kind, _semanticModel, syntax, type, constantValue);
        }

        private IPropertyInitializer CreateBoundPropertyEqualsValueOperation(BoundPropertyEqualsValue boundPropertyEqualsValue)
        {
            IPropertySymbol initializedProperty = boundPropertyEqualsValue.Property;
            Lazy<IOperation> value = new Lazy<IOperation>(() => Create(boundPropertyEqualsValue.Value));
            OperationKind kind = OperationKind.PropertyInitializer;
            SyntaxNode syntax = boundPropertyEqualsValue.Syntax;
            ITypeSymbol type = null;
            Optional<object> constantValue = default(Optional<object>);
            return new LazyPropertyInitializer(initializedProperty, value, kind, _semanticModel, syntax, type, constantValue);
        }

        private IParameterInitializer CreateBoundParameterEqualsValueOperation(BoundParameterEqualsValue boundParameterEqualsValue)
        {
            IParameterSymbol parameter = boundParameterEqualsValue.Parameter;
            Lazy<IOperation> value = new Lazy<IOperation>(() => Create(boundParameterEqualsValue.Value));
            OperationKind kind = OperationKind.ParameterInitializer;
            SyntaxNode syntax = boundParameterEqualsValue.Syntax;
            ITypeSymbol type = null;
            Optional<object> constantValue = default(Optional<object>);
            return new LazyParameterInitializer(parameter, value, kind, _semanticModel, syntax, type, constantValue);
        }

        private IBlockStatement CreateBoundBlockOperation(BoundBlock boundBlock)
        {
            Lazy<ImmutableArray<IOperation>> statements =
                new Lazy<ImmutableArray<IOperation>>(() => boundBlock.Statements.Select(s => Create(s)).Where(s => s.Kind != OperationKind.None).ToImmutableArray());

            ImmutableArray<ILocalSymbol> locals = boundBlock.Locals.As<ILocalSymbol>();
            SyntaxNode syntax = boundBlock.Syntax;
            ITypeSymbol type = null;
            Optional<object> constantValue = default(Optional<object>);
            return new LazyBlockStatement(statements, locals, _semanticModel, syntax, type, constantValue);
        }

        private IBranchStatement CreateBoundContinueStatementOperation(BoundContinueStatement boundContinueStatement)
        {
            ILabelSymbol target = boundContinueStatement.Label;
            BranchKind branchKind = BranchKind.Continue;
            SyntaxNode syntax = boundContinueStatement.Syntax;
            ITypeSymbol type = null;
            Optional<object> constantValue = default(Optional<object>);
            return new BranchStatement(target, branchKind, _semanticModel, syntax, type, constantValue);
        }

        private IBranchStatement CreateBoundBreakStatementOperation(BoundBreakStatement boundBreakStatement)
        {
            ILabelSymbol target = boundBreakStatement.Label;
            BranchKind branchKind = BranchKind.Break;
            SyntaxNode syntax = boundBreakStatement.Syntax;
            ITypeSymbol type = null;
            Optional<object> constantValue = default(Optional<object>);
            return new BranchStatement(target, branchKind, _semanticModel, syntax, type, constantValue);
        }

        private IReturnStatement CreateBoundYieldBreakStatementOperation(BoundYieldBreakStatement boundYieldBreakStatement)
        {
            Lazy<IOperation> returnedValue = new Lazy<IOperation>(() => Create(null));
            SyntaxNode syntax = boundYieldBreakStatement.Syntax;
            ITypeSymbol type = null;
            Optional<object> constantValue = default(Optional<object>);
            return new LazyReturnStatement(OperationKind.YieldBreakStatement, returnedValue, _semanticModel, syntax, type, constantValue);
        }

        private IBranchStatement CreateBoundGotoStatementOperation(BoundGotoStatement boundGotoStatement)
        {
            ILabelSymbol target = boundGotoStatement.Label;
            BranchKind branchKind = BranchKind.GoTo;
            SyntaxNode syntax = boundGotoStatement.Syntax;
            ITypeSymbol type = null;
            Optional<object> constantValue = default(Optional<object>);
            return new BranchStatement(target, branchKind, _semanticModel, syntax, type, constantValue);
        }

        private IEmptyStatement CreateBoundNoOpStatementOperation(BoundNoOpStatement boundNoOpStatement)
        {
            SyntaxNode syntax = boundNoOpStatement.Syntax;
            ITypeSymbol type = null;
            Optional<object> constantValue = default(Optional<object>);
            return new EmptyStatement(_semanticModel, syntax, type, constantValue);
        }

        private IIfStatement CreateBoundIfStatementOperation(BoundIfStatement boundIfStatement)
        {
            Lazy<IOperation> condition = new Lazy<IOperation>(() => Create(boundIfStatement.Condition));
            Lazy<IOperation> ifTrueStatement = new Lazy<IOperation>(() => Create(boundIfStatement.Consequence));
            Lazy<IOperation> ifFalseStatement = new Lazy<IOperation>(() => Create(boundIfStatement.AlternativeOpt));
            SyntaxNode syntax = boundIfStatement.Syntax;
            ITypeSymbol type = null;
            Optional<object> constantValue = default(Optional<object>);
            return new LazyIfStatement(condition, ifTrueStatement, ifFalseStatement, _semanticModel, syntax, type, constantValue);
        }

        private IWhileUntilLoopStatement CreateBoundWhileStatementOperation(BoundWhileStatement boundWhileStatement)
        {
            bool isTopTest = true;
            bool isWhile = true;
            Lazy<IOperation> condition = new Lazy<IOperation>(() => Create(boundWhileStatement.Condition));
            LoopKind loopKind = LoopKind.WhileUntil;
            Lazy<IOperation> body = new Lazy<IOperation>(() => Create(boundWhileStatement.Body));
            SyntaxNode syntax = boundWhileStatement.Syntax;
            ITypeSymbol type = null;
            Optional<object> constantValue = default(Optional<object>);
            return new LazyWhileUntilLoopStatement(isTopTest, isWhile, condition, loopKind, body, _semanticModel, syntax, type, constantValue);
        }

        private IWhileUntilLoopStatement CreateBoundDoStatementOperation(BoundDoStatement boundDoStatement)
        {
            bool isTopTest = false;
            bool isWhile = true;
            Lazy<IOperation> condition = new Lazy<IOperation>(() => Create(boundDoStatement.Condition));
            LoopKind loopKind = LoopKind.WhileUntil;
            Lazy<IOperation> body = new Lazy<IOperation>(() => Create(boundDoStatement.Body));
            SyntaxNode syntax = boundDoStatement.Syntax;
            ITypeSymbol type = null;
            Optional<object> constantValue = default(Optional<object>);
            return new LazyWhileUntilLoopStatement(isTopTest, isWhile, condition, loopKind, body, _semanticModel, syntax, type, constantValue);
        }

        private IForLoopStatement CreateBoundForStatementOperation(BoundForStatement boundForStatement)
        {
            Lazy<ImmutableArray<IOperation>> before = new Lazy<ImmutableArray<IOperation>>(() => ToStatements(boundForStatement.Initializer));
            Lazy<ImmutableArray<IOperation>> atLoopBottom = new Lazy<ImmutableArray<IOperation>>(() => ToStatements(boundForStatement.Increment));
            ImmutableArray<ILocalSymbol> locals = boundForStatement.OuterLocals.As<ILocalSymbol>();
            Lazy<IOperation> condition = new Lazy<IOperation>(() => Create(boundForStatement.Condition));
            LoopKind loopKind = LoopKind.For;
            Lazy<IOperation> body = new Lazy<IOperation>(() => Create(boundForStatement.Body));
            SyntaxNode syntax = boundForStatement.Syntax;
            ITypeSymbol type = null;
            Optional<object> constantValue = default(Optional<object>);
            return new LazyForLoopStatement(before, atLoopBottom, locals, condition, loopKind, body, _semanticModel, syntax, type, constantValue);
        }

        private IForEachLoopStatement CreateBoundForEachStatementOperation(BoundForEachStatement boundForEachStatement)
        {
            ILocalSymbol iterationVariable = boundForEachStatement.IterationVariables.Length == 1 ?
                                                                                    boundForEachStatement.IterationVariables.FirstOrDefault() :
                                                                                    null;
            Lazy<IOperation> collection = new Lazy<IOperation>(() => Create(boundForEachStatement.Expression));
            LoopKind loopKind = LoopKind.ForEach;
            Lazy<IOperation> body = new Lazy<IOperation>(() => Create(boundForEachStatement.Body));
            SyntaxNode syntax = boundForEachStatement.Syntax;
            ITypeSymbol type = null;
            Optional<object> constantValue = default(Optional<object>);
            return new LazyForEachLoopStatement(iterationVariable, collection, loopKind, body, _semanticModel, syntax, type, constantValue);
        }

        private ISwitchStatement CreateBoundSwitchStatementOperation(BoundSwitchStatement boundSwitchStatement)
        {
            Lazy<IOperation> value = new Lazy<IOperation>(() => Create(boundSwitchStatement.Expression));
            Lazy<ImmutableArray<ISwitchCase>> cases = new Lazy<ImmutableArray<ISwitchCase>>(() => GetSwitchStatementCases(boundSwitchStatement));
            SyntaxNode syntax = boundSwitchStatement.Syntax;
            ITypeSymbol type = null;
            Optional<object> constantValue = default(Optional<object>);
            return new LazySwitchStatement(value, cases, _semanticModel, syntax, type, constantValue);
        }

        private ICaseClause CreateBoundSwitchLabelOperation(BoundSwitchLabel boundSwitchLabel)
        {
            SyntaxNode syntax = boundSwitchLabel.Syntax;
            ITypeSymbol type = null;
            Optional<object> constantValue = default(Optional<object>);

            if (boundSwitchLabel.ExpressionOpt != null)
            {
                Lazy<IOperation> value = new Lazy<IOperation>(() => Create(boundSwitchLabel.ExpressionOpt));
                BinaryOperationKind equality = GetLabelEqualityKind(boundSwitchLabel);
                return new LazySingleValueCaseClause(value, equality, CaseKind.SingleValue, _semanticModel, syntax, type, constantValue);
            }
            else
            {
                return new DefaultCaseClause(_semanticModel, syntax, type, constantValue);
            }
        }

        private ITryStatement CreateBoundTryStatementOperation(BoundTryStatement boundTryStatement)
        {
            Lazy<IBlockStatement> body = new Lazy<IBlockStatement>(() => (IBlockStatement)Create(boundTryStatement.TryBlock));
            Lazy<ImmutableArray<ICatchClause>> catches = new Lazy<ImmutableArray<ICatchClause>>(() => boundTryStatement.CatchBlocks.SelectAsArray(n => (ICatchClause)Create(n)));
            Lazy<IBlockStatement> finallyHandler = new Lazy<IBlockStatement>(() => (IBlockStatement)Create(boundTryStatement.FinallyBlockOpt));
            SyntaxNode syntax = boundTryStatement.Syntax;
            ITypeSymbol type = null;
            Optional<object> constantValue = default(Optional<object>);
            return new LazyTryStatement(body, catches, finallyHandler, _semanticModel, syntax, type, constantValue);
        }

        private ICatchClause CreateBoundCatchBlockOperation(BoundCatchBlock boundCatchBlock)
        {
            Lazy<IBlockStatement> handler = new Lazy<IBlockStatement>(() => (IBlockStatement)Create(boundCatchBlock.Body));
            ITypeSymbol caughtType = boundCatchBlock.ExceptionTypeOpt;
            Lazy<IOperation> filter = new Lazy<IOperation>(() => Create(boundCatchBlock.ExceptionFilterOpt));
            ILocalSymbol exceptionLocal = (boundCatchBlock.Locals.FirstOrDefault()?.DeclarationKind == CSharp.Symbols.LocalDeclarationKind.CatchVariable) ? boundCatchBlock.Locals.FirstOrDefault() : null;
            SyntaxNode syntax = boundCatchBlock.Syntax;
            ITypeSymbol type = null;
            Optional<object> constantValue = default(Optional<object>);
            return new LazyCatchClause(handler, caughtType, filter, exceptionLocal, _semanticModel, syntax, type, constantValue);
        }

        private IFixedStatement CreateBoundFixedStatementOperation(BoundFixedStatement boundFixedStatement)
        {
            Lazy<IVariableDeclarationStatement> variables = new Lazy<IVariableDeclarationStatement>(() => (IVariableDeclarationStatement)Create(boundFixedStatement.Declarations));
            Lazy<IOperation> body = new Lazy<IOperation>(() => Create(boundFixedStatement.Body));
            SyntaxNode syntax = boundFixedStatement.Syntax;
            ITypeSymbol type = null;
            Optional<object> constantValue = default(Optional<object>);
            return new LazyFixedStatement(variables, body, _semanticModel, syntax, type, constantValue);
        }

        private IUsingStatement CreateBoundUsingStatementOperation(BoundUsingStatement boundUsingStatement)
        {
            Lazy<IOperation> body = new Lazy<IOperation>(() => Create(boundUsingStatement.Body));
            Lazy<IVariableDeclarationStatement> declaration = new Lazy<IVariableDeclarationStatement>(() => (IVariableDeclarationStatement)Create(boundUsingStatement.DeclarationsOpt));
            Lazy<IOperation> value = new Lazy<IOperation>(() => Create(boundUsingStatement.ExpressionOpt));
            SyntaxNode syntax = boundUsingStatement.Syntax;
            ITypeSymbol type = null;
            Optional<object> constantValue = default(Optional<object>);
            return new LazyUsingStatement(body, declaration, value, _semanticModel, syntax, type, constantValue);
        }

        private IThrowStatement CreateBoundThrowStatementOperation(BoundThrowStatement boundThrowStatement)
        {
            Lazy<IOperation> thrownObject = new Lazy<IOperation>(() => Create(boundThrowStatement.ExpressionOpt));
            SyntaxNode syntax = boundThrowStatement.Syntax;
            ITypeSymbol type = null;
            Optional<object> constantValue = default(Optional<object>);
            return new LazyThrowStatement(thrownObject, _semanticModel, syntax, type, constantValue);
        }

        private IReturnStatement CreateBoundReturnStatementOperation(BoundReturnStatement boundReturnStatement)
        {
            Lazy<IOperation> returnedValue = new Lazy<IOperation>(() => Create(boundReturnStatement.ExpressionOpt));
            SyntaxNode syntax = boundReturnStatement.Syntax;
            ITypeSymbol type = null;
            Optional<object> constantValue = default(Optional<object>);
            return new LazyReturnStatement(OperationKind.ReturnStatement, returnedValue, _semanticModel, syntax, type, constantValue);
        }

        private IReturnStatement CreateBoundYieldReturnStatementOperation(BoundYieldReturnStatement boundYieldReturnStatement)
        {
            Lazy<IOperation> returnedValue = new Lazy<IOperation>(() => Create(boundYieldReturnStatement.Expression));
            SyntaxNode syntax = boundYieldReturnStatement.Syntax;
            ITypeSymbol type = null;
            Optional<object> constantValue = default(Optional<object>);
            return new LazyReturnStatement(OperationKind.YieldReturnStatement, returnedValue, _semanticModel, syntax, type, constantValue);
        }

        private ILockStatement CreateBoundLockStatementOperation(BoundLockStatement boundLockStatement)
        {
            Lazy<IOperation> lockedObject = new Lazy<IOperation>(() => Create(boundLockStatement.Argument));
            Lazy<IOperation> body = new Lazy<IOperation>(() => Create(boundLockStatement.Body));
            SyntaxNode syntax = boundLockStatement.Syntax;
            ITypeSymbol type = null;
            Optional<object> constantValue = default(Optional<object>);
            return new LazyLockStatement(lockedObject, body, _semanticModel, syntax, type, constantValue);
        }

        private IInvalidStatement CreateBoundBadStatementOperation(BoundBadStatement boundBadStatement)
        {
            Lazy<ImmutableArray<IOperation>> children = new Lazy<ImmutableArray<IOperation>>(() => boundBadStatement.ChildBoundNodes.SelectAsArray(n => Create(n)));
            SyntaxNode syntax = boundBadStatement.Syntax;
            ITypeSymbol type = null;
            Optional<object> constantValue = default(Optional<object>);
            return new LazyInvalidStatement(children, _semanticModel, syntax, type, constantValue);
        }

        private IVariableDeclaration CreateVariableDeclaration(BoundLocalDeclaration boundLocalDeclaration)
        {
            // special case for variable decl due to BoundNode using same node for both statement and other construct
            return _variableDeclarationCache.GetOrAdd(boundLocalDeclaration, d =>
            {
                return OperationFactory.CreateVariableDeclaration(d.LocalSymbol, Create(d.InitializerOpt), _semanticModel, d.Syntax);
            });
        }

        private IVariableDeclarationStatement CreateBoundLocalDeclarationOperation(BoundLocalDeclaration boundLocalDeclaration)
        {
            Lazy<ImmutableArray<IVariableDeclaration>> declarations = new Lazy<ImmutableArray<IVariableDeclaration>>(() => ImmutableArray.Create(CreateVariableDeclaration(boundLocalDeclaration)));
            SyntaxNode syntax = boundLocalDeclaration.Syntax;
            ITypeSymbol type = null;
            Optional<object> constantValue = default(Optional<object>);
            return new LazyVariableDeclarationStatement(declarations, _semanticModel, syntax, type, constantValue);
        }

        private IVariableDeclarationStatement CreateBoundMultipleLocalDeclarationsOperation(BoundMultipleLocalDeclarations boundMultipleLocalDeclarations)
        {
            Lazy<ImmutableArray<IVariableDeclaration>> declarations = new Lazy<ImmutableArray<IVariableDeclaration>>(() =>
                boundMultipleLocalDeclarations.LocalDeclarations.SelectAsArray(declaration => CreateVariableDeclaration(declaration)));
            SyntaxNode syntax = boundMultipleLocalDeclarations.Syntax;
            ITypeSymbol type = null;
            Optional<object> constantValue = default(Optional<object>);
            return new LazyVariableDeclarationStatement(declarations, _semanticModel, syntax, type, constantValue);
        }

        private ILabelStatement CreateBoundLabelStatementOperation(BoundLabelStatement boundLabelStatement)
        {
            ILabelSymbol label = boundLabelStatement.Label;
            Lazy<IOperation> labeledStatement = new Lazy<IOperation>(() => Create(null));
            SyntaxNode syntax = boundLabelStatement.Syntax;
            ITypeSymbol type = null;
            Optional<object> constantValue = default(Optional<object>);
            return new LazyLabelStatement(label, labeledStatement, _semanticModel, syntax, type, constantValue);
        }

        private ILabelStatement CreateBoundLabeledStatementOperation(BoundLabeledStatement boundLabeledStatement)
        {
            ILabelSymbol label = boundLabeledStatement.Label;
            Lazy<IOperation> labeledStatement = new Lazy<IOperation>(() => Create(boundLabeledStatement.Body));
            SyntaxNode syntax = boundLabeledStatement.Syntax;
            ITypeSymbol type = null;
            Optional<object> constantValue = default(Optional<object>);
            return new LazyLabelStatement(label, labeledStatement, _semanticModel, syntax, type, constantValue);
        }

        private IExpressionStatement CreateBoundExpressionStatementOperation(BoundExpressionStatement boundExpressionStatement)
        {
            Lazy<IOperation> expression = new Lazy<IOperation>(() => Create(boundExpressionStatement.Expression));
            SyntaxNode syntax = boundExpressionStatement.Syntax;
            ITypeSymbol type = null;
            Optional<object> constantValue = default(Optional<object>);
            return new LazyExpressionStatement(expression, _semanticModel, syntax, type, constantValue);
        }

        private ITupleExpression CreateBoundTupleExpressionOperation(BoundTupleExpression boundTupleExpression)
        {
            Lazy<ImmutableArray<IOperation>> elements = new Lazy<ImmutableArray<IOperation>>(() => boundTupleExpression.Arguments.SelectAsArray(element => Create(element)));
            SyntaxNode syntax = boundTupleExpression.Syntax;
            ITypeSymbol type = boundTupleExpression.Type;
            Optional<object> constantValue = default(Optional<object>);
            return new LazyTupleExpression(elements, _semanticModel, syntax, type, constantValue);
        }

        private IInterpolatedStringExpression CreateBoundInterpolatedStringExpressionOperation(BoundInterpolatedString boundInterpolatedString)
        {
            Lazy<ImmutableArray<IInterpolatedStringContent>> parts = new Lazy<ImmutableArray<IInterpolatedStringContent>>(() =>
                boundInterpolatedString.Parts.SelectAsArray(interpolatedStringContent => CreateBoundInterpolatedStringContentOperation(interpolatedStringContent)));
            SyntaxNode syntax = boundInterpolatedString.Syntax;
            ITypeSymbol type = boundInterpolatedString.Type;
            Optional<object> constantValue = ConvertToOptional(boundInterpolatedString.ConstantValue);
            return new LazyInterpolatedStringExpression(parts, _semanticModel, syntax, type, constantValue);
        }

        private IInterpolatedStringContent CreateBoundInterpolatedStringContentOperation(BoundNode boundNode)
        {
            if (boundNode.Kind == BoundKind.StringInsert)
            {
                return (IInterpolatedStringContent)Create(boundNode);
            }
            else
            {
                return CreateBoundInterpolatedStringTextOperation(boundNode);
            }
        }

        private IInterpolation CreateBoundInterpolationOperation(BoundStringInsert boundStringInsert)
        {
            Lazy<IOperation> expression = new Lazy<IOperation>(() => Create(boundStringInsert.Value));
            Lazy<IOperation> alignment = new Lazy<IOperation>(() => Create(boundStringInsert.Alignment));
            Lazy<IOperation> format = new Lazy<IOperation>(() => Create(boundStringInsert.Format));
            SyntaxNode syntax = boundStringInsert.Syntax;
            ITypeSymbol type = null;
            Optional<object> constantValue = default(Optional<object>);
            return new LazyInterpolation(expression, alignment, format, _semanticModel, syntax, type, constantValue);
        }

        private IInterpolatedStringText CreateBoundInterpolatedStringTextOperation(BoundNode boundNode)
        {
            Lazy<IOperation> text = new Lazy<IOperation>(() => Create(boundNode));
            SyntaxNode syntax = boundNode.Syntax;
            ITypeSymbol type = null;
            Optional<object> constantValue = default(Optional<object>);
            return new LazyInterpolatedStringText(text, _semanticModel, syntax, type, constantValue);
        }

        private IConstantPattern CreateBoundConstantPatternOperation(BoundConstantPattern boundConstantPattern)
        {
            Lazy<IOperation> value = new Lazy<IOperation>(() => Create(boundConstantPattern.Value));
            SyntaxNode syntax = boundConstantPattern.Syntax;
            ITypeSymbol type = null;
            Optional<object> constantValue = default(Optional<object>);
            return new LazyConstantPattern(value, _semanticModel, syntax, type, constantValue);
        }

        private IDeclarationPattern CreateBoundDeclarationPatternOperation(BoundDeclarationPattern boundDeclarationPattern)
        {
            ISymbol variable = boundDeclarationPattern.Variable;
            SyntaxNode syntax = boundDeclarationPattern.Syntax;
            ITypeSymbol type = null;
            Optional<object> constantValue = default(Optional<object>);
            return new DeclarationPattern(variable, _semanticModel, syntax, type, constantValue);
        }

        private ISwitchStatement CreateBoundPatternSwitchStatementOperation(BoundPatternSwitchStatement boundPatternSwitchStatement)
        {
            Lazy<IOperation> value = new Lazy<IOperation>(() => Create(boundPatternSwitchStatement.Expression));
            Lazy<ImmutableArray<ISwitchCase>> cases = new Lazy<ImmutableArray<ISwitchCase>>(() => GetPatternSwitchStatementCases(boundPatternSwitchStatement));
            SyntaxNode syntax = boundPatternSwitchStatement.Syntax;
            ITypeSymbol type = null;
            Optional<object> constantValue = default(Optional<object>);
            return new LazySwitchStatement(value, cases, _semanticModel, syntax, type, constantValue);
        }

        private ICaseClause CreateBoundPatternSwitchLabelOperation(BoundPatternSwitchLabel boundPatternSwitchLabel)
        {
            SyntaxNode syntax = boundPatternSwitchLabel.Syntax;
            ITypeSymbol type = null;
            Optional<object> constantValue = default(Optional<object>);

            if (boundPatternSwitchLabel.Pattern.Kind == BoundKind.WildcardPattern)
            {
                // Default switch label in pattern switch statement is represented as a default case clause.
                return new DefaultCaseClause(_semanticModel, syntax, type, constantValue);
            }
            else
            {
                LabelSymbol label = boundPatternSwitchLabel.Label;
                Lazy<IPattern> pattern = new Lazy<IPattern>(() => (IPattern)Create(boundPatternSwitchLabel.Pattern));
                Lazy<IOperation> guardExpression = new Lazy<IOperation>(() => Create(boundPatternSwitchLabel.Guard));
                return new LazyPatternCaseClause(label, pattern, guardExpression, _semanticModel, syntax, type, constantValue);
            }
        }

        private IIsPatternExpression CreateBoundIsPatternExpressionOperation(BoundIsPatternExpression boundIsPatternExpression)
        {
            Lazy<IOperation> expression = new Lazy<IOperation>(() => Create(boundIsPatternExpression.Expression));
            Lazy<IPattern> pattern = new Lazy<IPattern>(() => (IPattern)Create(boundIsPatternExpression.Pattern));
            SyntaxNode syntax = boundIsPatternExpression.Syntax;
            ITypeSymbol type = boundIsPatternExpression.Type;
            Optional<object> constantValue = ConvertToOptional(boundIsPatternExpression.ConstantValue);
            return new LazyIsPatternExpression(expression, pattern, _semanticModel, syntax, type, constantValue);
        }
    }
}<|MERGE_RESOLUTION|>--- conflicted
+++ resolved
@@ -647,11 +647,7 @@
                 bool isChecked = boundConversion.Checked;
                 ITypeSymbol type = boundConversion.Type;
                 Optional<object> constantValue = ConvertToOptional(boundConversion.ConstantValue);
-<<<<<<< HEAD
-                return new LazyCSharpConversionExpression(operand, conversion, isExplicit, isChecked, isTryCast, syntax, type, constantValue);
-=======
-                return new LazyConversionExpression(operand, conversionKind, isExplicit, usesOperatorMethod, operatorMethod, _semanticModel, syntax, type, constantValue);
->>>>>>> 8de36852
+                return new LazyCSharpConversionExpression(operand, conversion, isExplicit, isChecked, isTryCast, _semanticModel, syntax, type, constantValue);
             }
         }
 
@@ -665,11 +661,7 @@
             bool isChecked = false;
             ITypeSymbol type = boundAsOperator.Type;
             Optional<object> constantValue = ConvertToOptional(boundAsOperator.ConstantValue);
-<<<<<<< HEAD
-            return new LazyCSharpConversionExpression(operand, conversion, isExplicit, isTryCast, isChecked, syntax, type, constantValue);
-=======
-            return new LazyConversionExpression(operand, conversionKind, isExplicit, usesOperatorMethod, operatorMethod, _semanticModel, syntax, type, constantValue);
->>>>>>> 8de36852
+            return new LazyCSharpConversionExpression(operand, conversion, isExplicit, isTryCast, isChecked, _semanticModel, syntax, type, constantValue);
         }
 
         private IIsTypeExpression CreateBoundIsOperatorOperation(BoundIsOperator boundIsOperator)
