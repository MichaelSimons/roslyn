﻿// Licensed to the .NET Foundation under one or more agreements.
// The .NET Foundation licenses this file to you under the MIT license.
// See the LICENSE file in the project root for more information.

#nullable enable

using System.Collections.Immutable;
using System.Diagnostics;
using System.Linq;
using System.Runtime.CompilerServices;
using Microsoft.CodeAnalysis.Collections;
using Microsoft.CodeAnalysis.CSharp.Symbols;
using Microsoft.CodeAnalysis.CSharp.Syntax;
using Microsoft.CodeAnalysis.PooledObjects;
using Microsoft.CodeAnalysis.Operations;
using Roslyn.Utilities;

namespace Microsoft.CodeAnalysis.CSharp
{
    internal sealed partial class LocalRewriter
    {
        public override BoundNode VisitDynamicInvocation(BoundDynamicInvocation node)
        {
            return VisitDynamicInvocation(node, resultDiscarded: false);
        }

        public BoundExpression VisitDynamicInvocation(BoundDynamicInvocation node, bool resultDiscarded)
        {
            var loweredArguments = VisitList(node.Arguments);

            bool hasImplicitReceiver;
            BoundExpression loweredReceiver;
            ImmutableArray<TypeWithAnnotations> typeArguments;
            string name;
            switch (node.Expression.Kind)
            {
                case BoundKind.MethodGroup:
                    // method invocation
                    BoundMethodGroup methodGroup = (BoundMethodGroup)node.Expression;
                    typeArguments = methodGroup.TypeArgumentsOpt;
                    name = methodGroup.Name;
                    hasImplicitReceiver = (methodGroup.Flags & BoundMethodGroupFlags.HasImplicitReceiver) != 0;

                    // Should have been eliminated during binding of dynamic invocation:
                    Debug.Assert(methodGroup.ReceiverOpt == null || methodGroup.ReceiverOpt.Kind != BoundKind.TypeOrValueExpression);

                    if (methodGroup.ReceiverOpt == null)
                    {
                        // Calling a static method defined on an outer class via its simple name.
                        NamedTypeSymbol firstContainer = node.ApplicableMethods.First().ContainingType;
                        Debug.Assert(node.ApplicableMethods.All(m => !m.RequiresInstanceReceiver && TypeSymbol.Equals(m.ContainingType, firstContainer, TypeCompareKind.ConsiderEverything2)));

                        loweredReceiver = new BoundTypeExpression(node.Syntax, null, firstContainer);
                    }
                    else if (hasImplicitReceiver && _factory.TopLevelMethod is { RequiresInstanceReceiver: false })
                    {
                        // Calling a static method defined on the current class via its simple name.
                        Debug.Assert(_factory.CurrentType is { });
                        loweredReceiver = new BoundTypeExpression(node.Syntax, null, _factory.CurrentType);
                    }
                    else
                    {
                        loweredReceiver = VisitExpression(methodGroup.ReceiverOpt);
                    }

                    // If we are calling a method on a NoPIA type, we need to embed all methods/properties
                    // with the matching name of this dynamic invocation.
                    EmbedIfNeedTo(loweredReceiver, methodGroup.Methods, node.Syntax);

                    break;

                case BoundKind.DynamicMemberAccess:
                    // method invocation
                    var memberAccess = (BoundDynamicMemberAccess)node.Expression;
                    name = memberAccess.Name;
                    typeArguments = memberAccess.TypeArgumentsOpt;
                    loweredReceiver = VisitExpression(memberAccess.Receiver);
                    hasImplicitReceiver = false;
                    break;

                default:
                    // delegate invocation
                    var loweredExpression = VisitExpression(node.Expression);
                    return _dynamicFactory.MakeDynamicInvocation(loweredExpression, loweredArguments, node.ArgumentNamesOpt, node.ArgumentRefKindsOpt, resultDiscarded).ToExpression();
            }

            Debug.Assert(loweredReceiver != null);
            return _dynamicFactory.MakeDynamicMemberInvocation(
                name,
                loweredReceiver,
                typeArguments,
                loweredArguments,
                node.ArgumentNamesOpt,
                node.ArgumentRefKindsOpt,
                hasImplicitReceiver,
                resultDiscarded).ToExpression();
        }

        private void EmbedIfNeedTo(BoundExpression receiver, ImmutableArray<MethodSymbol> methods, SyntaxNode syntaxNode)
        {
            // If we are calling a method on a NoPIA type, we need to embed all methods/properties
            // with the matching name of this dynamic invocation.
            var module = this.EmitModule;
            if (module != null && receiver != null && receiver.Type is { })
            {
                var assembly = receiver.Type.ContainingAssembly;

                if ((object)assembly != null && assembly.IsLinked)
                {
                    foreach (var m in methods)
                    {
                        module.EmbeddedTypesManagerOpt.EmbedMethodIfNeedTo(m.OriginalDefinition, syntaxNode, _diagnostics.DiagnosticBag);
                    }
                }
            }
        }

        private void EmbedIfNeedTo(BoundExpression receiver, ImmutableArray<PropertySymbol> properties, SyntaxNode syntaxNode)
        {
            // If we are calling a method on a NoPIA type, we need to embed all methods/properties
            // with the matching name of this dynamic invocation.
            var module = this.EmitModule;
            if (module != null && receiver is { Type: { } })
            {
                var assembly = receiver.Type.ContainingAssembly;

                if ((object)assembly != null && assembly.IsLinked)
                {
                    foreach (var p in properties)
                    {
                        module.EmbeddedTypesManagerOpt.EmbedPropertyIfNeedTo(p.OriginalDefinition, syntaxNode, _diagnostics.DiagnosticBag);
                    }
                }
            }
        }

        public override BoundNode VisitCall(BoundCall node)
        {
            Debug.Assert(node != null);

            // Rewrite the receiver
            BoundExpression? rewrittenReceiver = VisitExpression(node.ReceiverOpt);

            // Rewrite the arguments.
            // NOTE: We may need additional argument rewriting such as generating a params array, re-ordering arguments based on argsToParamsOpt map, inserting arguments for optional parameters, etc.
            // NOTE: This is done later by MakeArguments, for now we just lower each argument.
            var rewrittenArguments = VisitList(node.Arguments);

            return MakeCall(
                syntax: node.Syntax,
                rewrittenReceiver: rewrittenReceiver,
                method: node.Method,
                rewrittenArguments: rewrittenArguments,
                argumentRefKindsOpt: node.ArgumentRefKindsOpt,
                expanded: node.Expanded,
                invokedAsExtensionMethod: node.InvokedAsExtensionMethod,
                argsToParamsOpt: node.ArgsToParamsOpt,
                resultKind: node.ResultKind,
                type: node.Type,
                nodeOpt: node);
        }

        private BoundExpression MakeCall(
            SyntaxNode syntax,
            BoundExpression? rewrittenReceiver,
            MethodSymbol method,
            ImmutableArray<BoundExpression> rewrittenArguments,
            ImmutableArray<RefKind> argumentRefKindsOpt,
            bool expanded,
            bool invokedAsExtensionMethod,
            ImmutableArray<int> argsToParamsOpt,
            LookupResultKind resultKind,
            TypeSymbol type,
            BoundCall? nodeOpt = null)
        {
            // We have already lowered each argument, but we may need some additional rewriting for the arguments,
            // such as generating a params array, re-ordering arguments based on argsToParamsOpt map, inserting arguments for optional parameters, etc.
            ImmutableArray<LocalSymbol> temps;
            rewrittenArguments = MakeArguments(
                syntax,
                rewrittenArguments,
                method,
                method,
                expanded,
                argsToParamsOpt,
                ref argumentRefKindsOpt,
                out temps,
                invokedAsExtensionMethod);

            return MakeCall(nodeOpt, syntax, rewrittenReceiver, method, rewrittenArguments, argumentRefKindsOpt, invokedAsExtensionMethod, resultKind, type, temps);
        }

        private BoundExpression MakeCall(
            BoundCall? node,
            SyntaxNode syntax,
            BoundExpression? rewrittenReceiver,
            MethodSymbol method,
            ImmutableArray<BoundExpression> rewrittenArguments,
            ImmutableArray<RefKind> argumentRefKinds,
            bool invokedAsExtensionMethod,
            LookupResultKind resultKind,
            TypeSymbol type,
            ImmutableArray<LocalSymbol> temps = default(ImmutableArray<LocalSymbol>))
        {
            BoundExpression rewrittenBoundCall;

            if (method.IsStatic &&
                method.ContainingType.IsObjectType() &&
                !_inExpressionLambda &&
                (object)method == (object)_compilation.GetSpecialTypeMember(SpecialMember.System_Object__ReferenceEquals))
            {
                Debug.Assert(rewrittenArguments.Length == 2);

                // ECMA - 335
                // I.8.2.5.1 Identity
                //           ...
                //           Identity is implemented on System.Object via the ReferenceEquals method.
                rewrittenBoundCall = new BoundBinaryOperator(
                    syntax,
                    BinaryOperatorKind.ObjectEqual,
                    null,
                    null,
                    resultKind,
                    rewrittenArguments[0],
                    rewrittenArguments[1],
                    type);
            }
            else if (node == null)
            {
                rewrittenBoundCall = new BoundCall(
                    syntax,
                    rewrittenReceiver,
                    method,
                    rewrittenArguments,
                    default(ImmutableArray<string>),
                    argumentRefKinds,
                    isDelegateCall: false,
                    expanded: false,
                    invokedAsExtensionMethod: invokedAsExtensionMethod,
                    argsToParamsOpt: default(ImmutableArray<int>),
                    resultKind: resultKind,
                    binderOpt: null,
                    type: type);
            }
            else
            {
                rewrittenBoundCall = node.Update(
                    rewrittenReceiver,
                    method,
                    rewrittenArguments,
                    default(ImmutableArray<string>),
                    argumentRefKinds,
                    node.IsDelegateCall,
                    false,
                    node.InvokedAsExtensionMethod,
                    default(ImmutableArray<int>),
                    node.ResultKind,
                    node.BinderOpt,
                    node.Type);
            }

            if (!temps.IsDefaultOrEmpty)
            {
                return new BoundSequence(
                    syntax,
                    locals: temps,
                    sideEffects: ImmutableArray<BoundExpression>.Empty,
                    value: rewrittenBoundCall,
                    type: type);
            }

            return rewrittenBoundCall;
        }

        private BoundExpression MakeCall(SyntaxNode syntax, BoundExpression? rewrittenReceiver, MethodSymbol method, ImmutableArray<BoundExpression> rewrittenArguments, TypeSymbol type)
        {
            return MakeCall(
                node: null,
                syntax: syntax,
                rewrittenReceiver: rewrittenReceiver,
                method: method,
                rewrittenArguments: rewrittenArguments,
                argumentRefKinds: default(ImmutableArray<RefKind>),
                invokedAsExtensionMethod: false,
                resultKind: LookupResultKind.Viable,
                type: type);
        }

        private static bool IsSafeForReordering(BoundExpression expression, RefKind kind)
        {
            // To be safe for reordering an expression must not cause any observable side effect *or
            // observe any side effect*. Accessing a local by value, for example, is possibly not
            // safe for reordering because reading a local can give a different result if reordered
            // with respect to a write elsewhere.

            var current = expression;
            while (true)
            {
                if (current.ConstantValue != null)
                {
                    return true;
                }

                switch (current.Kind)
                {
                    default:
                        return false;
                    case BoundKind.Parameter:
                    case BoundKind.Local:
                        // A ref to a local variable or formal parameter is safe to reorder; it
                        // never has a side effect or consumes one.
                        return kind != RefKind.None;
                    case BoundKind.PassByCopy:
                        return IsSafeForReordering(((BoundPassByCopy)current).Expression, kind);
                    case BoundKind.Conversion:
                        {
                            BoundConversion conv = (BoundConversion)current;
                            switch (conv.ConversionKind)
                            {
                                case ConversionKind.AnonymousFunction:
                                case ConversionKind.ImplicitConstant:
                                case ConversionKind.MethodGroup:
                                case ConversionKind.NullLiteral:
                                case ConversionKind.DefaultLiteral:
                                    return true;

                                case ConversionKind.Boxing:
                                case ConversionKind.ImplicitDynamic:
                                case ConversionKind.ExplicitDynamic:
                                case ConversionKind.ExplicitEnumeration:
                                case ConversionKind.ExplicitNullable:
                                case ConversionKind.ExplicitNumeric:
                                case ConversionKind.ExplicitReference:
                                case ConversionKind.Identity:
                                case ConversionKind.ImplicitEnumeration:
                                case ConversionKind.ImplicitNullable:
                                case ConversionKind.ImplicitNumeric:
                                case ConversionKind.ImplicitReference:
                                case ConversionKind.Unboxing:
                                case ConversionKind.PointerToInteger:
                                case ConversionKind.PointerToPointer:
                                case ConversionKind.PointerToVoid:
                                case ConversionKind.NullToPointer:
                                case ConversionKind.IntegerToPointer:
                                    current = conv.Operand;
                                    break;

                                case ConversionKind.ExplicitUserDefined:
                                case ConversionKind.ImplicitUserDefined:
                                // expression trees rewrite this later.
                                // it is a kind of user defined conversions on IntPtr and in some cases can fail
                                case ConversionKind.IntPtr:
                                case ConversionKind.ImplicitThrow:
                                    return false;

                                default:
                                    // when this assert is hit, examine whether such conversion kind is 
                                    // 1) actually expected to get this far
                                    // 2) figure if it is possibly not producing or consuming any sideeffects (rare case)
                                    // 3) add a case for it
                                    Debug.Assert(false, "Unexpected conversion kind" + conv.ConversionKind);

                                    // it is safe to assume that conversion is not reorderable
                                    return false;
                            }
                            break;
                        }
                }
            }
        }

        /// <summary>
        /// Rewrites arguments of an invocation according to the receiving method or indexer.
        /// It is assumed that each argument has already been lowered, but we may need
        /// additional rewriting for the arguments, such as generating a params array, re-ordering
        /// arguments based on <paramref name="argsToParamsOpt"/> map, inserting arguments for optional parameters, etc.
        /// <paramref name="optionalParametersMethod"/> is the method used for values of any optional parameters.
        /// For indexers, this method must be an accessor, and for methods it must be the method
        /// itself. <paramref name="optionalParametersMethod"/> is needed for indexers since getter and setter
        /// may have distinct optional parameter values.
        /// </summary>
        private ImmutableArray<BoundExpression> MakeArguments(
            SyntaxNode syntax,
            ImmutableArray<BoundExpression> rewrittenArguments,
            Symbol methodOrIndexer,
            MethodSymbol optionalParametersMethod,
            bool expanded,
            ImmutableArray<int> argsToParamsOpt,
            ref ImmutableArray<RefKind> argumentRefKindsOpt,
            out ImmutableArray<LocalSymbol> temps,
            bool invokedAsExtensionMethod = false,
            ThreeState enableCallerInfo = ThreeState.Unknown)
        {
            // Either the methodOrIndexer is a property, in which case the method used
            // for optional parameters is an accessor of that property (or an overridden
            // property), or the methodOrIndexer is used for optional parameters directly.
            Debug.Assert(((methodOrIndexer.Kind == SymbolKind.Property) && optionalParametersMethod.IsAccessor()) ||
                ReferenceEquals(methodOrIndexer, optionalParametersMethod));

            // We need to do a fancy rewrite under the following circumstances:
            // (1) a params array is being used; we need to generate the array.
            // (2) there were named arguments that reordered the arguments; we might
            //     have to generate temporaries to ensure that the arguments are 
            //     evaluated in source code order, not the actual call order.
            // (3) there were optional parameters that had no corresponding arguments.
            //
            // If none of those are the case then we can just take an early out.

            ArrayBuilder<LocalSymbol> temporariesBuilder = ArrayBuilder<LocalSymbol>.GetInstance();
            rewrittenArguments = _factory.MakeTempsForDiscardArguments(rewrittenArguments, temporariesBuilder);
            ImmutableArray<ParameterSymbol> parameters = methodOrIndexer.GetParameters();

            if (CanSkipRewriting(rewrittenArguments, methodOrIndexer, expanded, argsToParamsOpt, invokedAsExtensionMethod, false, out var isComReceiver))
            {
                temps = temporariesBuilder.ToImmutableAndFree();
                argumentRefKindsOpt = GetEffectiveArgumentRefKinds(argumentRefKindsOpt, parameters);

                return rewrittenArguments;
            }

            // We have:
            // * a list of arguments, already converted to their proper types, 
            //   in source code order. Some optional arguments might be missing.
            // * a map showing which parameter each argument corresponds to. If
            //   this is null, then the argument to parameter mapping is one-to-one.
            // * the ref kind of each argument, in source code order. That is, whether
            //   the argument was marked as ref, out, or value (neither).
            // * a method symbol.
            // * whether the call is expanded or normal form.

            // We rewrite the call so that:
            // * if in its expanded form, we create the params array.
            // * if the call requires reordering of arguments because of named arguments, temporaries are generated as needed

            // Doing this transformation can move around refness in interesting ways. For example, consider
            //
            // A().M(y : ref B()[C()], x : out D());
            //
            // This will be created as a call with receiver A(), symbol M, argument list ( B()[C()], D() ),
            // name list ( y, x ) and ref list ( ref, out ).  We can rewrite this into temporaries:
            //
            // A().M( 
            //    seq ( ref int temp_y = ref B()[C()], out D() ),
            //    temp_y );
            // 
            // Now we have a call with receiver A(), symbol M, argument list as shown, no name list,
            // and ref list ( out, value ). We do not want to pass a *ref* to temp_y; the temporary
            // storage is not the thing being ref'd! We want to pass the *value* of temp_y, which
            // *contains* a reference.

            // We attempt to minimize the number of temporaries required. Arguments which neither
            // produce nor observe a side effect can be placed into their proper position without
            // recourse to a temporary. For example:
            //
            // Where(predicate: x=>x.Length!=0, sequence: S())
            //
            // can be rewritten without any temporaries because the conversion from lambda to
            // delegate does not produce any side effect that could be observed by S().
            //
            // By contrast:
            //
            // Goo(z: this.p, y: this.Q(), x: (object)10)
            //
            // The boxing of 10 can be reordered, but the fetch of this.p has to happen before the
            // call to this.Q() because the call could change the value of this.p. 
            //
            // We start by binding everything that is not obviously reorderable as a temporary, and
            // then run an optimizer to remove unnecessary temporaries.

            BoundExpression[] actualArguments = new BoundExpression[parameters.Length]; // The actual arguments that will be passed; one actual argument per formal parameter.
            ArrayBuilder<BoundAssignmentOperator> storesToTemps = ArrayBuilder<BoundAssignmentOperator>.GetInstance(rewrittenArguments.Length);
            ArrayBuilder<RefKind> refKinds = ArrayBuilder<RefKind>.GetInstance(parameters.Length, RefKind.None);

            // Step one: Store everything that is non-trivial into a temporary; record the
            // stores in storesToTemps and make the actual argument a reference to the temp.
            // Do not yet attempt to deal with params arrays or optional arguments.
            BuildStoresToTemps(
                expanded,
                argsToParamsOpt,
                parameters,
                argumentRefKindsOpt,
                rewrittenArguments,
                forceLambdaSpilling: false, // lambda conversions can be re-orderd in calls without side affects
                actualArguments,
                refKinds,
                storesToTemps);


            // all the formal arguments, except missing optionals, are now in place. 
            // Optimize away unnecessary temporaries.
            // Necessary temporaries have their store instructions merged into the appropriate 
            // argument expression.
            OptimizeTemporaries(actualArguments, storesToTemps, temporariesBuilder);

            // Step two: If we have a params array, build the array and fill in the argument.
            if (expanded)
            {
                actualArguments[actualArguments.Length - 1] = BuildParamsArray(syntax, methodOrIndexer, argsToParamsOpt, rewrittenArguments, parameters, actualArguments[actualArguments.Length - 1]);
            }

            // Step three: Now fill in the optional arguments.
            InsertMissingOptionalArguments(syntax, optionalParametersMethod.Parameters, actualArguments, refKinds, enableCallerInfo);

            if (isComReceiver)
            {
                RewriteArgumentsForComCall(parameters, actualArguments, refKinds, temporariesBuilder);
            }

            temps = temporariesBuilder.ToImmutableAndFree();
            storesToTemps.Free();

            // * The refkind map is now filled out to match the arguments.
            // * The list of parameter names is now null because the arguments have been reordered.
            // * The args-to-params map is now null because every argument exactly matches its parameter.
            // * The call is no longer in its expanded form.

            argumentRefKindsOpt = GetRefKindsOrNull(refKinds);
            refKinds.Free();

            return actualArguments.AsImmutableOrNull();
        }

        /// <summary>
        /// Patch refKinds for arguments that match 'In' parameters to have effective RefKind.
        /// For the purpose of further analysis we will mark the arguments as -
        /// - In        if was originally passed as None
        /// - StrictIn  if was originally passed as In
        /// Here and in the layers after the lowering we only care about None/notNone differences for the arguments
        /// Except for async stack spilling which needs to know whether arguments were originally passed as "In" and must obey "no copying" rule.
        /// </summary>
        private static ImmutableArray<RefKind> GetEffectiveArgumentRefKinds(ImmutableArray<RefKind> argumentRefKindsOpt, ImmutableArray<ParameterSymbol> parameters)
        {
            ArrayBuilder<RefKind>? refKindsBuilder = null;
            for (int i = 0; i < parameters.Length; i++)
            {
                var paramRefKind = parameters[i].RefKind;
                if (paramRefKind == RefKind.In)
                {
                    var argRefKind = argumentRefKindsOpt.IsDefault ? RefKind.None : argumentRefKindsOpt[i];

                    if (refKindsBuilder == null)
                    {
                        if (!argumentRefKindsOpt.IsDefault)
                        {
                            Debug.Assert(!argumentRefKindsOpt.IsEmpty);
                            refKindsBuilder = ArrayBuilder<RefKind>.GetInstance(parameters.Length);
                            refKindsBuilder.AddRange(argumentRefKindsOpt);
                        }
                        else
                        {
                            refKindsBuilder = ArrayBuilder<RefKind>.GetInstance(parameters.Length, fillWithValue: RefKind.None);
                        }
                    }

                    refKindsBuilder[i] = argRefKind == RefKind.None ? paramRefKind : RefKindExtensions.StrictIn;
                }
            }

            if (refKindsBuilder != null)
            {
                argumentRefKindsOpt = refKindsBuilder.ToImmutableAndFree();
            }

            // NOTE: we may have more arguments than parameters in a case of arglist. That is ok.
            Debug.Assert(argumentRefKindsOpt.IsDefault || argumentRefKindsOpt.Length >= parameters.Length);
            return argumentRefKindsOpt;
        }

        internal static ImmutableArray<IArgumentOperation> MakeArgumentsInEvaluationOrder(
            CSharpOperationFactory operationFactory,
            Binder binder,
            SyntaxNode syntax,
            ImmutableArray<BoundExpression> arguments,
            Symbol methodOrIndexer,
            MethodSymbol optionalParametersMethod,
            bool expanded,
            ImmutableArray<int> argsToParamsOpt,
            bool invokedAsExtensionMethod)
        {
            // Either the methodOrIndexer is a property, in which case the method used
            // for optional parameters is an accessor of that property (or an overridden
            // property), or the methodOrIndexer is used for optional parameters directly.
            Debug.Assert(((methodOrIndexer.Kind == SymbolKind.Property) &&
                (optionalParametersMethod.IsAccessor() ||
                 ((PropertySymbol)methodOrIndexer).MustCallMethodsDirectly)) || // This condition is a temporary workaround for https://github.com/dotnet/roslyn/issues/23852
                (object)methodOrIndexer == optionalParametersMethod);

            // We need to do a fancy rewrite under the following circumstances:
            // (1) a params array is being used; we need to generate the array. 
            // (2) there were optional parameters that had no corresponding arguments.
            //
            // If neither of those are the case then we can just take an early out.

            if (CanSkipRewriting(arguments, methodOrIndexer, expanded, argsToParamsOpt, invokedAsExtensionMethod, true, out _))
            {
                // In this case, the invocation is not in expanded form and there's no named argument provided.
                // So we just return list of arguments as is.

                ImmutableArray<ParameterSymbol> parameters = methodOrIndexer.GetParameters();
                ArrayBuilder<IArgumentOperation> argumentsBuilder = ArrayBuilder<IArgumentOperation>.GetInstance(arguments.Length);

                int i = 0;
                for (; i < parameters.Length; ++i)
                {
                    argumentsBuilder.Add(operationFactory.CreateArgumentOperation(ArgumentKind.Explicit, parameters[i].GetPublicSymbol(), arguments[i]));
                }

                // TODO: In case of __arglist, we will have more arguments than parameters, 
                //       set the parameter to null for __arglist argument for now.
                //       https://github.com/dotnet/roslyn/issues/19673
                for (; i < arguments.Length; ++i)
                {
                    argumentsBuilder.Add(operationFactory.CreateArgumentOperation(ArgumentKind.Explicit, null, arguments[i]));
                }

                Debug.Assert(methodOrIndexer.GetIsVararg() ^ parameters.Length == arguments.Length);

                return argumentsBuilder.ToImmutableAndFree();
            }

            Debug.Assert(binder != null);

            return BuildArgumentsInEvaluationOrder(
                operationFactory,
                syntax,
                methodOrIndexer,
                optionalParametersMethod,
                expanded,
                argsToParamsOpt,
                arguments,
                binder);
        }

        // temporariesBuilder will be null when factory is null.
        private static bool CanSkipRewriting(
            ImmutableArray<BoundExpression> rewrittenArguments,
            Symbol methodOrIndexer,
            bool expanded,
            ImmutableArray<int> argsToParamsOpt,
            bool invokedAsExtensionMethod,
            bool ignoreComReceiver,
            out bool isComReceiver)
        {
            isComReceiver = false;

            // An applicable "vararg" method could not possibly be applicable in its expanded
            // form, and cannot possibly have named arguments or used optional parameters, 
            // because the __arglist() argument has to be positional and in the last position. 

            if (methodOrIndexer.GetIsVararg())
            {
                Debug.Assert(rewrittenArguments.Length == methodOrIndexer.GetParameterCount() + 1);
                Debug.Assert(argsToParamsOpt.IsDefault);
                Debug.Assert(!expanded);
                return true;
            }

            if (!ignoreComReceiver)
            {
                var receiverNamedType = invokedAsExtensionMethod ?
                                        ((MethodSymbol)methodOrIndexer).Parameters[0].Type as NamedTypeSymbol :
                                        methodOrIndexer.ContainingType;
                isComReceiver = receiverNamedType is { IsComImport: true };
            }

            return rewrittenArguments.Length == methodOrIndexer.GetParameterCount() &&
                argsToParamsOpt.IsDefault &&
                !expanded &&
                !isComReceiver;
        }

        private static ImmutableArray<RefKind> GetRefKindsOrNull(ArrayBuilder<RefKind> refKinds)
        {
            foreach (var refKind in refKinds)
            {
                if (refKind != RefKind.None)
                {
                    return refKinds.ToImmutable();
                }
            }
            return default(ImmutableArray<RefKind>);
        }

        // This fills in the arguments, refKinds and storesToTemps arrays.
        private void BuildStoresToTemps(
            bool expanded,
            ImmutableArray<int> argsToParamsOpt,
            ImmutableArray<ParameterSymbol> parameters,
            ImmutableArray<RefKind> argumentRefKinds,
            ImmutableArray<BoundExpression> rewrittenArguments,
            bool forceLambdaSpilling,
            /* out */ BoundExpression[] arguments,
            /* out */ ArrayBuilder<RefKind> refKinds,
            /* out */ ArrayBuilder<BoundAssignmentOperator> storesToTemps)
        {
            Debug.Assert(refKinds.Count == arguments.Length);
            Debug.Assert(storesToTemps.Count == 0);

            for (int a = 0; a < rewrittenArguments.Length; ++a)
            {
                BoundExpression argument = rewrittenArguments[a];
                int p = (!argsToParamsOpt.IsDefault) ? argsToParamsOpt[a] : a;
                RefKind argRefKind = argumentRefKinds.RefKinds(a);
                RefKind paramRefKind = parameters[p].RefKind;

                Debug.Assert(arguments[p] == null);

                // Unfortunately, we violate the specification and allow:
                // M(int q, params int[] x) ... M(x : X(), q : Q());
                // which means that we cannot bail out just because
                // an argument of an expanded-form call corresponds to
                // the parameter array. We need to make sure that the
                // side effects of X() and Q() continue to happen in the right
                // order here.
                //
                // Fortunately, we do disallow M(x : 123, x : 345, x : 456).
                // 
                // Here's what we'll do. If all the remaining arguments
                // correspond to elements in the parameter array then 
                // we can bail out here without creating any temporaries.
                // The next step in the call rewriter will deal with gathering
                // up the elements. 
                //
                // However, if there are other elements after this one
                // that do not correspond to elements in the parameter array
                // then we need to create a temporary as usual. The step that
                // produces the parameter array will need to deal with that
                // eventuality.
                if (IsBeginningOfParamArray(p, a, expanded, arguments.Length, rewrittenArguments, argsToParamsOpt, out int paramArrayArgumentCount)
                    && a + paramArrayArgumentCount == rewrittenArguments.Length)
                {
                    return;
                }

                if ((!forceLambdaSpilling || !isLambdaConversion(argument)) &&
                    IsSafeForReordering(argument, argRefKind))
                {
                    arguments[p] = argument;
                }
                else
                {
                    var temp = _factory.StoreToTemp(
                        argument,
                        out BoundAssignmentOperator assignment,
                        refKind: paramRefKind == RefKind.In ? RefKind.In : argRefKind);
                    storesToTemps.Add(assignment);
                    arguments[p] = temp;
                }

                // Patch refKinds for arguments that match 'In' parameters to have effective RefKind
                // For the purpose of further analysis we will mark the arguments as -
                // - In        if was originally passed as None
                // - StrictIn  if was originally passed as In
                // Here and in the layers after the lowering we only care about None/notNone differences for the arguments
                // Except for async stack spilling which needs to know whether arguments were originally passed as "In" and must obey "no copying" rule.
                if (paramRefKind == RefKind.In)
                {
                    Debug.Assert(argRefKind == RefKind.None || argRefKind == RefKind.In);
                    argRefKind = argRefKind == RefKind.None ? RefKind.In : RefKindExtensions.StrictIn;
                }

                refKinds[p] = argRefKind;
            }

            return;

            bool isLambdaConversion(BoundExpression expr)
                => expr is BoundConversion conv && conv.ConversionKind == ConversionKind.AnonymousFunction;
        }

        // This fills in the arguments and parameters arrays in evaluation order.
        private static ImmutableArray<IArgumentOperation> BuildArgumentsInEvaluationOrder(
            CSharpOperationFactory operationFactory,
            SyntaxNode syntax,
            Symbol methodOrIndexer,
            MethodSymbol optionalParametersMethod,
            bool expanded,
            ImmutableArray<int> argsToParamsOpt,
            ImmutableArray<BoundExpression> arguments,
            Binder binder)
        {
            ImmutableArray<ParameterSymbol> parameters = methodOrIndexer.GetParameters();

            ArrayBuilder<IArgumentOperation> argumentsInEvaluationBuilder = ArrayBuilder<IArgumentOperation>.GetInstance(parameters.Length);

            PooledHashSet<int> processedParameters = PooledHashSet<int>.GetInstance();

            // First, fill in all the explicitly provided arguments.
            for (int a = 0; a < arguments.Length; ++a)
            {
                BoundExpression argument = arguments[a];

                int p = (!argsToParamsOpt.IsDefault) ? argsToParamsOpt[a] : a;
                var parameter = parameters[p];

                Debug.Assert(!processedParameters.Contains(p));

                processedParameters.Add(p);

                ArgumentKind kind = ArgumentKind.Explicit;

                if (IsBeginningOfParamArray(p, a, expanded, parameters.Length, arguments, argsToParamsOpt, out int paramArrayArgumentCount))
                {
                    int firstNonParamArrayArgumentIndex = a + paramArrayArgumentCount;
                    Debug.Assert(firstNonParamArrayArgumentIndex <= arguments.Length);

                    kind = ArgumentKind.ParamArray;
                    ArrayBuilder<BoundExpression> paramArray = ArrayBuilder<BoundExpression>.GetInstance(paramArrayArgumentCount);

                    for (int i = a; i < firstNonParamArrayArgumentIndex; ++i)
                    {
                        paramArray.Add(arguments[i]);
                    }

                    // Set loop variable so the value for next iteration will be the index of the first non param-array argument after param-array argument(s).
                    a = firstNonParamArrayArgumentIndex - 1;

                    argument = CreateParamArrayArgument(syntax, parameter.Type, paramArray.ToImmutableAndFree(), null, binder);
                }

                argumentsInEvaluationBuilder.Add(operationFactory.CreateArgumentOperation(kind, parameter.GetPublicSymbol(), argument));
            }

            // Collect parameters with missing arguments.   
            ArrayBuilder<ParameterSymbol> missingParametersBuilder = ArrayBuilder<ParameterSymbol>.GetInstance(parameters.Length);
            for (int i = 0; i < parameters.Length; ++i)
            {
                if (!processedParameters.Contains(i))
                {
                    missingParametersBuilder.Add(parameters[i]);
                }
            }

            processedParameters.Free();

            // Finally, append default value as arguments.
            AppendMissingOptionalArguments(operationFactory, syntax, methodOrIndexer, optionalParametersMethod, expanded, binder, missingParametersBuilder, argumentsInEvaluationBuilder);

            missingParametersBuilder.Free();

            return argumentsInEvaluationBuilder.ToImmutableAndFree();
        }

        /// <summary>
        /// Returns true if the given argument is the beginning of a list of param array arguments (could be empty), otherwise returns false.
        /// When returns true, numberOfParamArrayArguments is set to the number of param array arguments.
        /// </summary>
        private static bool IsBeginningOfParamArray(
            int parameterIndex,
            int argumentIndex,
            bool expanded,
            int parameterCount,
            ImmutableArray<BoundExpression> arguments,
            ImmutableArray<int> argsToParamsOpt,
            out int numberOfParamArrayArguments)
        {
            numberOfParamArrayArguments = 0;

            if (expanded && parameterIndex == parameterCount - 1)
            {
                int remainingArgument = argumentIndex + 1;
                for (; remainingArgument < arguments.Length; ++remainingArgument)
                {
                    int remainingParameter = (!argsToParamsOpt.IsDefault) ? argsToParamsOpt[remainingArgument] : remainingArgument;
                    if (remainingParameter != parameterCount - 1)
                    {
                        break;
                    }
                }
                numberOfParamArrayArguments = remainingArgument - argumentIndex;
                return true;
            }

            return false;
        }

        private BoundExpression BuildParamsArray(
            SyntaxNode syntax,
            Symbol methodOrIndexer,
            ImmutableArray<int> argsToParamsOpt,
            ImmutableArray<BoundExpression> rewrittenArguments,
            ImmutableArray<ParameterSymbol> parameters,
            BoundExpression tempStoreArgument)
        {
            ArrayBuilder<BoundExpression> paramArray = ArrayBuilder<BoundExpression>.GetInstance();
            int paramsParam = parameters.Length - 1;

            if (tempStoreArgument != null)
            {
                paramArray.Add(tempStoreArgument);
                // Special case: see comment in BuildStoresToTemps above; if there 
                // is an argument already in the slot then it is the only element in 
                // the params array. 
            }
            else
            {
                for (int a = 0; a < rewrittenArguments.Length; ++a)
                {
                    BoundExpression argument = rewrittenArguments[a];
                    int p = (!argsToParamsOpt.IsDefault) ? argsToParamsOpt[a] : a;
                    if (p == paramsParam)
                    {
                        paramArray.Add(argument);
                    }
                }
            }

            var paramArrayType = parameters[paramsParam].Type;
            var arrayArgs = paramArray.ToImmutableAndFree();

            // If this is a zero-length array, rather than using "new T[0]", optimize with "Array.Empty<T>()" 
            // if it's available.  However, we also disable the optimization if we're in an expression lambda, the 
            // point of which is just to represent the semantics of an operation, and we don't know that all consumers
            // of expression lambdas will appropriately understand Array.Empty<T>().
            // We disable it for pointer types as well, since they cannot be used as Type Arguments.
            if (arrayArgs.Length == 0
                && !_inExpressionLambda
                && paramArrayType is ArrayTypeSymbol ats // could be false if there's a semantic error, e.g. the params parameter type isn't an array
                && !ats.ElementType.IsPointerType())
            {
                MethodSymbol? arrayEmpty = _compilation.GetWellKnownTypeMember(WellKnownMember.System_Array__Empty) as MethodSymbol;
                if (arrayEmpty != null) // will be null if Array.Empty<T> doesn't exist in reference assemblies
                {
                    _diagnostics.ReportUseSite(arrayEmpty, syntax);
                    // return an invocation of "Array.Empty<T>()"
                    arrayEmpty = arrayEmpty.Construct(ImmutableArray.Create(ats.ElementType));
                    return new BoundCall(
                        syntax,
                        null,
                        arrayEmpty,
                        ImmutableArray<BoundExpression>.Empty,
                        default(ImmutableArray<string>),
                        default(ImmutableArray<RefKind>),
                        isDelegateCall: false,
                        expanded: false,
                        invokedAsExtensionMethod: false,
                        argsToParamsOpt: default(ImmutableArray<int>),
                        resultKind: LookupResultKind.Viable,
                        binderOpt: null,
                        type: arrayEmpty.ReturnType);
                }
            }

            return CreateParamArrayArgument(syntax, paramArrayType, arrayArgs, this, null);
        }

        private static BoundExpression CreateParamArrayArgument(SyntaxNode syntax,
            TypeSymbol paramArrayType,
            ImmutableArray<BoundExpression> arrayArgs,
            LocalRewriter? localRewriter,
            Binder? binder)
        {
            Debug.Assert(localRewriter == null ^ binder == null);

            TypeSymbol int32Type = (localRewriter != null ? localRewriter._compilation : binder!.Compilation).GetSpecialType(SpecialType.System_Int32);
            BoundExpression arraySize = MakeLiteral(syntax, ConstantValue.Create(arrayArgs.Length), int32Type, localRewriter);

            return new BoundArrayCreation(
                syntax,
                ImmutableArray.Create(arraySize),
                new BoundArrayInitialization(syntax, arrayArgs) { WasCompilerGenerated = true },
                paramArrayType)
            { WasCompilerGenerated = true };
        }

        /// <summary>
        /// To create literal expression for IOperation, set localRewriter to null.
        /// </summary>
        private static BoundExpression MakeLiteral(SyntaxNode syntax, ConstantValue constantValue, TypeSymbol type, LocalRewriter? localRewriter)
        {
            if (localRewriter != null)
            {
                return localRewriter.MakeLiteral(syntax, constantValue, type);
            }
            else
            {
                return new BoundLiteral(syntax, constantValue, type, constantValue.IsBad) { WasCompilerGenerated = true };
            }
        }

        private static void OptimizeTemporaries(
            BoundExpression[] arguments,
            ArrayBuilder<BoundAssignmentOperator> storesToTemps,
            ArrayBuilder<LocalSymbol> temporariesBuilder)
        {
            Debug.Assert(arguments != null);
            Debug.Assert(storesToTemps != null);
            Debug.Assert(temporariesBuilder != null);

            if (storesToTemps.Count > 0)
            {
                int tempsNeeded = MergeArgumentsAndSideEffects(arguments, storesToTemps);
                if (tempsNeeded > 0)
                {
                    foreach (BoundAssignmentOperator s in storesToTemps)
                    {
                        if (s != null)
                        {
                            temporariesBuilder.Add(((BoundLocal)s.Left).LocalSymbol);
                        }
                    }
                }
            }
        }

        /// <summary>
        /// Process tempStores and add them as side-effects to arguments where needed. The return
        /// value tells how many temps are actually needed. For unnecessary temps the corresponding
        /// temp store will be cleared.
        /// </summary>
        private static int MergeArgumentsAndSideEffects(
            BoundExpression[] arguments,
            ArrayBuilder<BoundAssignmentOperator> tempStores)
        {
            Debug.Assert(arguments != null);
            Debug.Assert(tempStores != null);

            int tempsRemainedInUse = tempStores.Count;

            // Suppose we've got temporaries: t0 = A(), t1 = B(), t2 = C(), t4 = D(), t5 = E()
            // and arguments: t0, t2, t1, t4, 10, t5
            //
            // We wish to produce arguments list: A(), SEQ(t1=B(), C()), t1, D(), 10, E()
            //
            // Our algorithm essentially finds temp stores that must happen before given argument
            // load, and if there are any they become side effects of the given load.
            // Stores immediately followed by loads of the same thing can be eliminated.
            //
            // Constraints:
            //    Stores must happen before corresponding loads.
            //    Stores cannot move relative to other stores. If arg was movable it would not need a temp.

            int firstUnclaimedStore = 0;

            for (int a = 0; a < arguments.Length; ++a)
            {
                var argument = arguments[a];

                // if argument is a load, search for corresponding store. if store is found, extract
                // the actual expression we were storing and add it as an argument - this one does
                // not need a temp. if there are any unclaimed stores before the found one, add them
                // as side effects that precede this arg, they cannot happen later.
                // NOTE: missing optional parameters are not filled yet and therefore nulls - no need to do anything for them
                if (argument?.Kind == BoundKind.Local)
                {
                    var correspondingStore = -1;
                    for (int i = firstUnclaimedStore; i < tempStores.Count; i++)
                    {
                        if (tempStores[i].Left == argument)
                        {
                            correspondingStore = i;
                            break;
                        }
                    }

                    // store found?
                    if (correspondingStore != -1)
                    {
                        var value = tempStores[correspondingStore].Right;
                        Debug.Assert(value.Type is { });

                        // the matched store will not need to go into side-effects, only ones before it will
                        // remove the store to signal that we are not using its temp.
                        tempStores[correspondingStore] = null!;
                        tempsRemainedInUse--;

                        // no need for side-effects?
                        // just combine store and load
                        if (correspondingStore == firstUnclaimedStore)
                        {
                            arguments[a] = value;
                        }
                        else
                        {
                            var sideeffects = new BoundExpression[correspondingStore - firstUnclaimedStore];
                            for (int s = 0; s < sideeffects.Length; s++)
                            {
                                sideeffects[s] = tempStores[firstUnclaimedStore + s];
                            }

                            arguments[a] = new BoundSequence(
                                        value.Syntax,
                                        // this sequence does not own locals. Note that temps that
                                        // we use for the rewrite are stored in one arg and loaded
                                        // in another so they must live in a scope above.
                                        ImmutableArray<LocalSymbol>.Empty,
                                        sideeffects.AsImmutableOrNull(),
                                        value,
                                        value.Type);
                        }

                        firstUnclaimedStore = correspondingStore + 1;
                    }
                }
            }

            Debug.Assert(firstUnclaimedStore == tempStores.Count, "not all side-effects were claimed");
            return tempsRemainedInUse;
        }

        private void InsertMissingOptionalArguments(SyntaxNode syntax,
            ImmutableArray<ParameterSymbol> parameters,
            BoundExpression[] arguments,
            ArrayBuilder<RefKind> refKinds,
            ThreeState enableCallerInfo = ThreeState.Unknown)
        {
            Debug.Assert(refKinds.Count == arguments.Length);

            for (int p = 0; p < arguments.Length; ++p)
            {
                if (arguments[p] == null)
                {
                    ParameterSymbol parameter = parameters[p];
                    Debug.Assert(parameter.IsOptional);

                    arguments[p] = GetDefaultParameterValue(syntax, parameter, enableCallerInfo);
                    Debug.Assert(TypeSymbol.Equals(arguments[p].Type, parameter.Type, TypeCompareKind.ConsiderEverything2));

                    if (parameters[p].RefKind == RefKind.In)
                    {
                        Debug.Assert(refKinds[p] == RefKind.None);
                        refKinds[p] = RefKind.In;
                    }
                }
            }
        }

        private static void AppendMissingOptionalArguments(
            CSharpOperationFactory operationFactory,
            SyntaxNode syntax,
            Symbol methodOrIndexer,
            MethodSymbol optionalParametersMethod,
            bool expanded,
            Binder binder,
            ArrayBuilder<ParameterSymbol> missingParameters,
            ArrayBuilder<IArgumentOperation> argumentsBuilder)
        {
            ImmutableArray<ParameterSymbol> parameters = methodOrIndexer.GetParameters();
            ImmutableArray<ParameterSymbol> parametersOfOptionalParametersMethod = optionalParametersMethod.Parameters;

            foreach (ParameterSymbol parameter in missingParameters)
            {
                BoundExpression argument;
                ArgumentKind kind;

                // In case of indexer access, missing parameters are corresponding to the indexer symbol, we need to 
                // get default values based on actual accessor method parameter symbols (but still want to tie resulted IArgument 
                // to the indexer parameter.)
                ParameterSymbol parameterOfOptionalParametersMethod = parametersOfOptionalParametersMethod[parameter.Ordinal];

                if (expanded && parameterOfOptionalParametersMethod.Ordinal == parameters.Length - 1)
                {
                    Debug.Assert(parameterOfOptionalParametersMethod.IsParams);

                    // Create an empty array for omitted param array argument.
                    argument = CreateParamArrayArgument(syntax, parameterOfOptionalParametersMethod.Type, ImmutableArray<BoundExpression>.Empty, null, binder);
                    kind = ArgumentKind.ParamArray;
                }
                else
                {
                    Debug.Assert(parameterOfOptionalParametersMethod.IsOptional);

                    argument = GetDefaultParameterValue(syntax,
                        parameterOfOptionalParametersMethod,
                        enableCallerInfo: ThreeState.Unknown,
                        localRewriter: null,
                        binder: binder,
                        diagnostics: BindingDiagnosticBag.Discarded);
                    kind = ArgumentKind.DefaultValue;
                }

                argumentsBuilder.Add(operationFactory.CreateArgumentOperation(kind, parameter.GetPublicSymbol(), argument));
            }
        }

        private static SourceLocation? GetCallerLocation(SyntaxNode syntax, ThreeState enableCallerInfo)
        {
            switch (enableCallerInfo)
            {
                case ThreeState.False:
                    return null;
                case ThreeState.True:
                    return new SourceLocation(syntax.GetFirstToken());
            }

            Debug.Assert(enableCallerInfo == ThreeState.Unknown);

            switch (syntax.Kind())
            {
                case SyntaxKind.InvocationExpression:
                    return new SourceLocation(((InvocationExpressionSyntax)syntax).ArgumentList.OpenParenToken);
                case SyntaxKind.ObjectCreationExpression:
                    return new SourceLocation(((ObjectCreationExpressionSyntax)syntax).NewKeyword);
                case SyntaxKind.BaseConstructorInitializer:
                case SyntaxKind.ThisConstructorInitializer:
                    return new SourceLocation(((ConstructorInitializerSyntax)syntax).ArgumentList.OpenParenToken);
                case SyntaxKind.ElementAccessExpression:
                    return new SourceLocation(((ElementAccessExpressionSyntax)syntax).ArgumentList.OpenBracketToken);
                case SyntaxKind.FromClause:
                case SyntaxKind.GroupClause:
                case SyntaxKind.JoinClause:
                case SyntaxKind.JoinIntoClause:
                case SyntaxKind.LetClause:
                case SyntaxKind.OrderByClause:
                case SyntaxKind.SelectClause:
                case SyntaxKind.WhereClause:
                    return new SourceLocation(syntax.GetFirstToken());
                default:
                    return null;
            }
        }

        /// <summary>
        /// Gets the default value for the <paramref name="parameter"/>.
        /// </summary>
        /// <param name="syntax">
        /// A syntax node corresponding to the invocation.
        /// </param>
        /// <param name="parameter">
        /// A parameter to get the default value for.
        /// </param>
        /// <param name="enableCallerInfo">
        /// Indicates if caller info is to be enabled when processing this optional parameter.
        /// The value <see cref="ThreeState.Unknown"/> means the decision is to be made based on the shape of the <paramref name="syntax"/> node.
        /// </param>
        /// <remarks>
        /// DELIBERATE SPEC VIOLATION: When processing an implicit invocation of an <c>Add</c> method generated
        /// for an element-initializer in a collection-initializer, the parameter <paramref name="enableCallerInfo"/> 
        /// is set to <see cref="ThreeState.True"/>. It means that if the optional parameter is annotated with <see cref="CallerLineNumberAttribute"/>,
        /// <see cref="CallerFilePathAttribute"/> or <see cref="CallerMemberNameAttribute"/>, and there is no explicit argument corresponding to it,
        /// we will provide caller information as a value of this parameter.
        /// This is done to match the native compiler behavior and user requests (see http://roslyn.codeplex.com/workitem/171). This behavior
        /// does not match the C# spec that currently requires to provide caller information only in explicit invocations and query expressions.
        /// </remarks>  
        private BoundExpression GetDefaultParameterValue(SyntaxNode syntax, ParameterSymbol parameter, ThreeState enableCallerInfo)
        {
            return GetDefaultParameterValue(syntax, parameter, enableCallerInfo, this, null, this._diagnostics);
        }

        /// <summary>
        /// This helper is used by both LocalRewriter and IOperation. 
        ///   - For lowering, 'localRewriter' must be passed in as an argument, and set 'binder' and 'diagnostics' to null.
        ///   - For deriving argument expression for IArgument operation, 'localRewriter' must be null, and 'compilation', 'diagnostics' 
        ///     must be passed in, where 'callerMemberName' must not be null if 'parameter.IsCallerMemberName' is 'true'.
        /// </summary>
        internal static BoundExpression GetDefaultParameterValue(
            SyntaxNode syntax,
            ParameterSymbol parameter,
            ThreeState enableCallerInfo,
<<<<<<< HEAD
            LocalRewriter localRewriter,
            Binder binder,
            BindingDiagnosticBag diagnostics)
=======
            LocalRewriter? localRewriter,
            Binder? binder,
            DiagnosticBag diagnostics)
>>>>>>> e0a1787d
        {
            Debug.Assert(localRewriter == null ^ binder == null);
            Debug.Assert(diagnostics != null);

            bool isLowering;
            CSharpCompilation compilation;

            if (localRewriter != null)
            {
                isLowering = true;
                compilation = localRewriter._compilation;
            }
            else
            {
                isLowering = false;
                compilation = binder!.Compilation;
            }

            // TODO: Ideally, the enableCallerInfo parameter would be of just bool type with only 'true' and 'false' values, and all callers
            // explicitly provided one of those values, so that we do not rely on shape of syntax nodes in the rewriter. There are not many immediate callers, 
            // but often the immediate caller does not have the required information, so all possible call chains should be analyzed and possibly updated
            // to pass this information, and this might be a big task. We should consider doing this when the time permits.

            TypeSymbol parameterType = parameter.Type;
            Debug.Assert(parameter.IsOptional);
            ConstantValue defaultConstantValue = parameter.ExplicitDefaultConstantValue;
            BoundExpression defaultValue;
            SourceLocation? callerSourceLocation;

            // For compatibility with the native compiler we treat all bad imported constant
            // values as default(T). However, we don't do this for IOperation purpose, in which case
            // we will expose the bad node.
            if (defaultConstantValue != null && defaultConstantValue.IsBad && isLowering)
            {
                defaultConstantValue = ConstantValue.Null;
            }

            if (parameter.IsCallerLineNumber && ((callerSourceLocation = GetCallerLocation(syntax, enableCallerInfo)) != null))
            {
                int line = callerSourceLocation.SourceTree.GetDisplayLineNumber(callerSourceLocation.SourceSpan);

                BoundExpression lineLiteral = MakeLiteral(syntax, ConstantValue.Create(line), compilation.GetSpecialType(SpecialType.System_Int32), localRewriter);

                if (parameterType.IsNullableType())
                {
                    TypeSymbol nullableType = parameterType.GetNullableUnderlyingType();
                    defaultValue = MakeConversionNode(lineLiteral, nullableType, @checked: false);

                    // wrap it in a nullable ctor.
                    defaultValue = new BoundObjectCreationExpression(
                        syntax,
                        UnsafeGetNullableMethod(syntax, parameterType, SpecialMember.System_Nullable_T__ctor, compilation, diagnostics),
                        null,
                        defaultValue)
                    { WasCompilerGenerated = true };
                }
                else
                {
                    defaultValue = MakeConversionNode(lineLiteral, parameterType, @checked: false);
                }
            }
            else if (parameter.IsCallerFilePath && ((callerSourceLocation = GetCallerLocation(syntax, enableCallerInfo)) != null))
            {
                string path = callerSourceLocation.SourceTree.GetDisplayPath(callerSourceLocation.SourceSpan, compilation.Options.SourceReferenceResolver);
                BoundExpression memberNameLiteral = MakeLiteral(syntax, ConstantValue.Create(path), compilation.GetSpecialType(SpecialType.System_String), localRewriter);
                defaultValue = MakeConversionNode(memberNameLiteral, parameterType, @checked: false);
            }
            else if (parameter.IsCallerMemberName && ((callerSourceLocation = GetCallerLocation(syntax, enableCallerInfo)) != null))
            {
                string? memberName;

                if (isLowering)
                {
                    Debug.Assert(localRewriter is { });
                    MethodSymbol? topLevelMethod = localRewriter._factory.TopLevelMethod;
                    Debug.Assert(topLevelMethod is { });
                    switch (topLevelMethod.MethodKind)
                    {
                        case MethodKind.Constructor:
                        case MethodKind.StaticConstructor:
                            // See if the code is actually part of a field, field-like event or property initializer and return the name of the corresponding member.
                            var memberDecl = syntax.Ancestors().OfType<MemberDeclarationSyntax>().FirstOrDefault();

                            if (memberDecl != null)
                            {
                                BaseFieldDeclarationSyntax? fieldDecl;

                                if (memberDecl.Kind() == SyntaxKind.PropertyDeclaration)
                                {
                                    var propDecl = (PropertyDeclarationSyntax)memberDecl;
                                    EqualsValueClauseSyntax? initializer = propDecl.Initializer;

                                    if (initializer != null && initializer.Span.Contains(syntax.Span))
                                    {
                                        memberName = propDecl.Identifier.ValueText;
                                        break;
                                    }
                                }
                                else if ((fieldDecl = memberDecl as BaseFieldDeclarationSyntax) != null)
                                {
                                    memberName = null;

                                    foreach (VariableDeclaratorSyntax varDecl in fieldDecl.Declaration.Variables)
                                    {
                                        EqualsValueClauseSyntax? initializer = varDecl.Initializer;

                                        if (initializer != null && initializer.Span.Contains(syntax.Span))
                                        {
                                            memberName = varDecl.Identifier.ValueText;
                                            break;
                                        }
                                    }

                                    if (memberName != null)
                                    {
                                        break;
                                    }
                                }
                            }

                            goto default;

                        default:
                            memberName = topLevelMethod.GetMemberCallerName();
                            break;
                    }
                }
                else
                {
                    memberName = binder!.ContainingMember().GetMemberCallerName();
                }

                BoundExpression memberNameLiteral = MakeLiteral(syntax, ConstantValue.Create(memberName), compilation.GetSpecialType(SpecialType.System_String), localRewriter);
                defaultValue = MakeConversionNode(memberNameLiteral, parameterType, @checked: false);
            }
            else if (defaultConstantValue == ConstantValue.NotAvailable)
            {
                // There is no constant value given for the parameter in source/metadata.
                if (parameterType.IsDynamic() || parameterType.SpecialType == SpecialType.System_Object)
                {
                    // We have something like M([Optional] object x). We have special handling for such situations.
                    defaultValue = isLowering
                        ? localRewriter!.GetDefaultParameterSpecial(syntax, parameter)
                        : GetDefaultParameterSpecialForIOperation(syntax, parameter, compilation, diagnostics);
                }
                else
                {
                    // The argument to M([Optional] int x) becomes default(int)
                    defaultValue = new BoundDefaultExpression(syntax, parameterType) { WasCompilerGenerated = true };
                }
            }
            else if (defaultConstantValue.IsNull)
            {
                if (parameterType.IsValueType || (parameterType.IsNullableType() && parameterType.IsErrorType()))
                {
                    // We have something like M(int? x = null) or M(S x = default(S)),
                    // so replace the argument with default(int?).
                    defaultValue = new BoundDefaultExpression(syntax, parameterType) { WasCompilerGenerated = true };
                }
                else
                {
                    defaultValue = MakeLiteral(syntax, defaultConstantValue, parameterType, localRewriter);
                }
            }
            else if (defaultConstantValue.IsBad)
            {
                defaultValue = new BoundBadExpression(syntax, LookupResultKind.Empty, ImmutableArray<Symbol?>.Empty, ImmutableArray<BoundExpression>.Empty, parameterType, hasErrors: true) { WasCompilerGenerated = true };
            }
            else if (parameterType.IsNullableType())
            {
                // We have something like M(double? x = 1.23), so replace the argument
                // with new double?(1.23).

                TypeSymbol constantType = compilation.GetSpecialType(defaultConstantValue.SpecialType);
                defaultValue = MakeLiteral(syntax, defaultConstantValue, constantType, localRewriter);

                // The parameter's underlying type might not match the constant type. For example, we might have
                // a default value of 5 (an integer) but a parameter type of decimal?.

                defaultValue = MakeConversionNode(defaultValue, parameterType.GetNullableUnderlyingType(), @checked: false, acceptFailingConversion: true);

                // Finally, wrap it in a nullable ctor.
                defaultValue = new BoundObjectCreationExpression(
                    syntax,
                    UnsafeGetNullableMethod(syntax, parameterType, SpecialMember.System_Nullable_T__ctor, compilation, diagnostics),
                    null,
                    defaultValue)
                { WasCompilerGenerated = true };
            }
            else
            {
                // We have something like M(double x = 1.23), so replace the argument with 1.23.

                TypeSymbol constantType = compilation.GetSpecialType(defaultConstantValue.SpecialType);
                defaultValue = MakeLiteral(syntax, defaultConstantValue, constantType, localRewriter);
                // The parameter type might not match the constant type.                                                                                                                    
                defaultValue = MakeConversionNode(defaultValue, parameterType, @checked: false, acceptFailingConversion: true);
            }

            return defaultValue;

            BoundExpression MakeConversionNode(BoundExpression operand, TypeSymbol type, bool @checked, bool acceptFailingConversion = false)
            {
                if (isLowering)
                {
                    return localRewriter!.MakeConversionNode(operand, type, @checked, acceptFailingConversion);
                }
                else
                {
                    return MakeConversionForIOperation(operand, type, syntax, compilation, diagnostics, @checked, acceptFailingConversion);
                }
            }
        }

        private BoundExpression GetDefaultParameterSpecial(SyntaxNode syntax, ParameterSymbol parameter)
        {
            BoundExpression defaultValue = GetDefaultParameterSpecialNoConversion(syntax, parameter, this._compilation, _diagnostics);
            return MakeConversionNode(defaultValue, parameter.Type, @checked: false);
        }

        private static BoundExpression GetDefaultParameterSpecialForIOperation(SyntaxNode syntax, ParameterSymbol parameter, CSharpCompilation compilation, BindingDiagnosticBag diagnostics)
        {
            BoundExpression defaultValue = GetDefaultParameterSpecialNoConversion(syntax, parameter, compilation, diagnostics);
            return MakeConversionForIOperation(defaultValue, parameter.Type, syntax, compilation, diagnostics, @checked: false);
        }

        private static BoundExpression GetDefaultParameterSpecialNoConversion(SyntaxNode syntax, ParameterSymbol parameter, CSharpCompilation compilation, BindingDiagnosticBag diagnostics)
        {
            // We have a call to a method M([Optional] object x) which omits the argument. The value we generate
            // for the argument depends on the presence or absence of other attributes. The rules are:
            //
            // * If the parameter is marked as [MarshalAs(Interface)], [MarshalAs(IUnknown)] or [MarshalAs(IDispatch)]
            //   then the argument is null.
            // * Otherwise, if the parameter is marked as [IUnknownConstant] then the argument is
            //   new UnknownWrapper(null)
            // * Otherwise, if the parameter is marked as [IDispatchConstant] then the argument is
            //    new DispatchWrapper(null)
            // * Otherwise, the argument is Type.Missing.

            BoundExpression defaultValue;

            if (parameter.IsMarshalAsObject)
            {
                // default(object)
                defaultValue = new BoundDefaultExpression(syntax, parameter.Type) { WasCompilerGenerated = true };
            }
            else if (parameter.IsIUnknownConstant)
            {
                // new UnknownWrapper(default(object))
<<<<<<< HEAD
                var methodSymbol = (MethodSymbol)compilation.GetWellKnownTypeMember(WellKnownMember.System_Runtime_InteropServices_UnknownWrapper__ctor);
                diagnostics.ReportUseSite(methodSymbol, syntax);
=======
                var methodSymbol = (MethodSymbol?)compilation.GetWellKnownTypeMember(WellKnownMember.System_Runtime_InteropServices_UnknownWrapper__ctor);
                Debug.Assert(methodSymbol is { });
>>>>>>> e0a1787d
                var argument = new BoundDefaultExpression(syntax, parameter.Type) { WasCompilerGenerated = true };
                defaultValue = new BoundObjectCreationExpression(syntax, methodSymbol, null, argument) { WasCompilerGenerated = true };
            }
            else if (parameter.IsIDispatchConstant)
            {
                // new DispatchWrapper(default(object))
<<<<<<< HEAD
                var methodSymbol = (MethodSymbol)compilation.GetWellKnownTypeMember(WellKnownMember.System_Runtime_InteropServices_DispatchWrapper__ctor);
                diagnostics.ReportUseSite(methodSymbol, syntax);
=======
                var methodSymbol = (MethodSymbol?)compilation.GetWellKnownTypeMember(WellKnownMember.System_Runtime_InteropServices_DispatchWrapper__ctor);
                Debug.Assert(methodSymbol is { });
>>>>>>> e0a1787d
                var argument = new BoundDefaultExpression(syntax, parameter.Type) { WasCompilerGenerated = true };
                defaultValue = new BoundObjectCreationExpression(syntax, methodSymbol, null, argument) { WasCompilerGenerated = true };
            }
            else
            {
                // Type.Missing
<<<<<<< HEAD
                var fieldSymbol = (FieldSymbol)compilation.GetWellKnownTypeMember(WellKnownMember.System_Type__Missing);
                diagnostics.ReportUseSite(fieldSymbol, syntax);
=======
                var fieldSymbol = (FieldSymbol?)compilation.GetWellKnownTypeMember(WellKnownMember.System_Type__Missing);
                Debug.Assert(fieldSymbol is { });
>>>>>>> e0a1787d
                defaultValue = new BoundFieldAccess(syntax, null, fieldSymbol, ConstantValue.NotAvailable) { WasCompilerGenerated = true };
            }

            return defaultValue;
        }

        // Omit ref feature for COM interop: We can pass arguments by value for ref parameters if we are calling a method/property on an instance of a COM imported type.
        // We should have ignored the 'ref' on the parameter during overload resolution for the given method call.
        // If we had any ref omitted argument for the given call, we create a temporary local and
        // replace the argument with the following BoundSequence: { side-effects: { temp = argument }, value = { ref temp } }
        // NOTE: The temporary local must be scoped to live across the entire BoundCall node,
        // otherwise the codegen optimizer might re-use the same temporary for multiple ref-omitted arguments for this call.
        private void RewriteArgumentsForComCall(
            ImmutableArray<ParameterSymbol> parameters,
            BoundExpression[] actualArguments, //already re-ordered to match parameters
            ArrayBuilder<RefKind> argsRefKindsBuilder,
            ArrayBuilder<LocalSymbol> temporariesBuilder)
        {
            Debug.Assert(actualArguments != null);
            Debug.Assert(actualArguments.Length == parameters.Length);

            Debug.Assert(argsRefKindsBuilder != null);
            Debug.Assert(argsRefKindsBuilder.Count == parameters.Length);

            var argsCount = actualArguments.Length;

            for (int argIndex = 0; argIndex < argsCount; ++argIndex)
            {
                RefKind paramRefKind = parameters[argIndex].RefKind;
                RefKind argRefKind = argsRefKindsBuilder[argIndex];

                // Rewrite only if the argument was passed with no ref/out and the
                // parameter was declared ref. 
                if (argRefKind != RefKind.None || paramRefKind != RefKind.Ref)
                {
                    continue;
                }

                var argument = actualArguments[argIndex];
                if (argument.Kind == BoundKind.Local)
                {
                    var localRefKind = ((BoundLocal)argument).LocalSymbol.RefKind;
                    if (localRefKind == RefKind.Ref)
                    {
                        // Already passing an address from the ref local.
                        continue;
                    }

                    Debug.Assert(localRefKind == RefKind.None);
                }

                BoundAssignmentOperator boundAssignmentToTemp;
                BoundLocal boundTemp = _factory.StoreToTemp(argument, out boundAssignmentToTemp);

                actualArguments[argIndex] = new BoundSequence(
                    argument.Syntax,
                    locals: ImmutableArray<LocalSymbol>.Empty,
                    sideEffects: ImmutableArray.Create<BoundExpression>(boundAssignmentToTemp),
                    value: boundTemp,
                    type: boundTemp.Type);
                argsRefKindsBuilder[argIndex] = RefKind.Ref;

                temporariesBuilder.Add(boundTemp.LocalSymbol);
            }
        }

        public override BoundNode VisitDynamicMemberAccess(BoundDynamicMemberAccess node)
        {
            // InvokeMember operation:
            if (node.Invoked)
            {
                return node;
            }

            // GetMember operation:
            Debug.Assert(node.TypeArgumentsOpt.IsDefault);
            var loweredReceiver = VisitExpression(node.Receiver);
            return _dynamicFactory.MakeDynamicGetMember(loweredReceiver, node.Name, node.Indexed).ToExpression();
        }
    }
}<|MERGE_RESOLUTION|>--- conflicted
+++ resolved
@@ -1247,15 +1247,9 @@
             SyntaxNode syntax,
             ParameterSymbol parameter,
             ThreeState enableCallerInfo,
-<<<<<<< HEAD
-            LocalRewriter localRewriter,
-            Binder binder,
-            BindingDiagnosticBag diagnostics)
-=======
             LocalRewriter? localRewriter,
             Binder? binder,
-            DiagnosticBag diagnostics)
->>>>>>> e0a1787d
+            BindingDiagnosticBag diagnostics)
         {
             Debug.Assert(localRewriter == null ^ binder == null);
             Debug.Assert(diagnostics != null);
@@ -1505,39 +1499,27 @@
             else if (parameter.IsIUnknownConstant)
             {
                 // new UnknownWrapper(default(object))
-<<<<<<< HEAD
-                var methodSymbol = (MethodSymbol)compilation.GetWellKnownTypeMember(WellKnownMember.System_Runtime_InteropServices_UnknownWrapper__ctor);
+                var methodSymbol = (MethodSymbol?)compilation.GetWellKnownTypeMember(WellKnownMember.System_Runtime_InteropServices_UnknownWrapper__ctor);
                 diagnostics.ReportUseSite(methodSymbol, syntax);
-=======
-                var methodSymbol = (MethodSymbol?)compilation.GetWellKnownTypeMember(WellKnownMember.System_Runtime_InteropServices_UnknownWrapper__ctor);
                 Debug.Assert(methodSymbol is { });
->>>>>>> e0a1787d
                 var argument = new BoundDefaultExpression(syntax, parameter.Type) { WasCompilerGenerated = true };
                 defaultValue = new BoundObjectCreationExpression(syntax, methodSymbol, null, argument) { WasCompilerGenerated = true };
             }
             else if (parameter.IsIDispatchConstant)
             {
                 // new DispatchWrapper(default(object))
-<<<<<<< HEAD
-                var methodSymbol = (MethodSymbol)compilation.GetWellKnownTypeMember(WellKnownMember.System_Runtime_InteropServices_DispatchWrapper__ctor);
+                var methodSymbol = (MethodSymbol?)compilation.GetWellKnownTypeMember(WellKnownMember.System_Runtime_InteropServices_DispatchWrapper__ctor);
                 diagnostics.ReportUseSite(methodSymbol, syntax);
-=======
-                var methodSymbol = (MethodSymbol?)compilation.GetWellKnownTypeMember(WellKnownMember.System_Runtime_InteropServices_DispatchWrapper__ctor);
                 Debug.Assert(methodSymbol is { });
->>>>>>> e0a1787d
                 var argument = new BoundDefaultExpression(syntax, parameter.Type) { WasCompilerGenerated = true };
                 defaultValue = new BoundObjectCreationExpression(syntax, methodSymbol, null, argument) { WasCompilerGenerated = true };
             }
             else
             {
                 // Type.Missing
-<<<<<<< HEAD
-                var fieldSymbol = (FieldSymbol)compilation.GetWellKnownTypeMember(WellKnownMember.System_Type__Missing);
+                var fieldSymbol = (FieldSymbol?)compilation.GetWellKnownTypeMember(WellKnownMember.System_Type__Missing);
                 diagnostics.ReportUseSite(fieldSymbol, syntax);
-=======
-                var fieldSymbol = (FieldSymbol?)compilation.GetWellKnownTypeMember(WellKnownMember.System_Type__Missing);
                 Debug.Assert(fieldSymbol is { });
->>>>>>> e0a1787d
                 defaultValue = new BoundFieldAccess(syntax, null, fieldSymbol, ConstantValue.NotAvailable) { WasCompilerGenerated = true };
             }
 
