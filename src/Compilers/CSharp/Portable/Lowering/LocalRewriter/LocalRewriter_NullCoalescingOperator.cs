--- conflicted
+++ resolved
@@ -129,11 +129,7 @@
                 return BoundCall.Synthesized(rewrittenLeft.Syntax, rewrittenLeft, getValueOrDefault);
             }
 
-<<<<<<< HEAD
-            // We lower left ?? right to 
-=======
             // We lower left ?? right to
->>>>>>> 156b1511
             //
             // var temp = left;
             // (temp != null) ? MakeConversion(temp) : right
