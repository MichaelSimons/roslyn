--- conflicted
+++ resolved
@@ -208,7 +208,6 @@
                 switch (test)
                 {
                     case BoundDagNonNullTest d:
-<<<<<<< HEAD
                         // If the actual input is a constant, the test should have been removed from the decision dag
                         Debug.Assert(!(d.Input == _inputTemp && _loweredInput.ConstantValue != null));
                         return _localRewriter.MakeNullCheck(d.Syntax, input, input.Type.IsNullableType() ? BinaryOperatorKind.NullableNullNotEqual : BinaryOperatorKind.NotEqual);
@@ -227,63 +226,6 @@
                         Debug.Assert(!(d.Input == _inputTemp && _loweredInput.ConstantValue != null));
                         Debug.Assert(!input.Type.IsNullableType());
                         return _localRewriter.MakeEqual(_localRewriter.MakeLiteral(d.Syntax, d.Value, input.Type), input);
-=======
-                        // If the actual input is a constant, short-circuit this test
-                        if (d.Input == _inputTemp && _loweredInput.ConstantValue != null)
-                        {
-                            bool testResult = _loweredInput.ConstantValue != ConstantValue.Null;
-                            if (!testResult)
-                            {
-                                return _factory.Literal(testResult);
-                            }
-                        }
-                        else
-                        {
-                            return _localRewriter.MakeNullCheck(d.Syntax, input, input.Type.IsNullableType() ? BinaryOperatorKind.NullableNullNotEqual : BinaryOperatorKind.NotEqual);
-                        }
-
-                        return null;
-
-                    case BoundDagTypeTest d:
-                        {
-                            // Note that this tests for non-null as a side-effect. We depend on that to sometimes avoid the null check.
-                            return _factory.Is(input, d.Type);
-                        }
-
-                    case BoundDagNullTest d:
-                        if (d.Input == _inputTemp && _loweredInput.ConstantValue != null)
-                        {
-                            bool testResult = _loweredInput.ConstantValue == ConstantValue.Null;
-                            if (!testResult)
-                            {
-                                return _factory.Literal(testResult);
-                            }
-                        }
-                        else
-                        {
-                            return _localRewriter.MakeNullCheck(d.Syntax, input, input.Type.IsNullableType() ? BinaryOperatorKind.NullableNullEqual : BinaryOperatorKind.Equal);
-                        }
-
-                        return null;
-
-                    case BoundDagValueTest d:
-                        // If the actual input is a constant, short-circuit this test
-                        if (d.Input == _inputTemp && _loweredInput.ConstantValue != null)
-                        {
-                            bool testResult = _loweredInput.ConstantValue == d.Value;
-                            if (!testResult)
-                            {
-                                return _factory.Literal(testResult);
-                            }
-                        }
-                        else
-                        {
-                            Debug.Assert(!input.Type.IsNullableType());
-                            return _localRewriter.MakeEqual(_localRewriter.MakeLiteral(d.Syntax, d.Value, input.Type), input);
-                        }
-
-                        return null;
->>>>>>> 2263baf1
 
                     default:
                         throw ExceptionUtilities.UnexpectedValue(test);
@@ -316,11 +258,7 @@
                     )
                 {
                     BoundExpression input = _tempAllocator.GetTemp(test.Input);
-<<<<<<< HEAD
-                    BoundExpression output = _tempAllocator.GetTemp(new BoundDagTemp(evaluation.Syntax, typeEvaluation.Type, evaluation, 0));
-=======
                     BoundExpression output = _tempAllocator.GetTemp(new BoundDagTemp(evaluation.Syntax, typeEvaluation.Type, evaluation, index: 0));
->>>>>>> 2263baf1
                     sideEffect = _factory.AssignmentExpression(output, _factory.As(input, typeEvaluation.Type));
                     testExpression = _factory.ObjectNotEqual(output, _factory.Null(output.Type));
                     return true;
@@ -339,14 +277,8 @@
                     // decision automaton and we just reuse the local variable when we need the input expression.
                     // It is possible for this assumption to be violated by a side-effecting Deconstruct that
                     // modifies the local variable which has been captured in a lambda. Since the language assumes
-<<<<<<< HEAD
-                    // that the pattern-matching machinery performs no such tomfoolery (functions called by
-                    // pattern-matching are assumed to be idempotent and not side-effecting), we feel justified
-                    // in taking this assumption in the compiler too.
-=======
                     // that functions called during pattern-matching are idempotent and not side-effecting, we feel
                     // justified in taking this assumption in the compiler too.
->>>>>>> 2263baf1
                     _ = _tempAllocator.TrySetTemp(_inputTemp, _loweredInput);
                 }
 
