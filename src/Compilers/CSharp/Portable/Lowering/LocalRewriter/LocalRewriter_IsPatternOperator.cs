﻿// Licensed to the .NET Foundation under one or more agreements.
// The .NET Foundation licenses this file to you under the MIT license.
// See the LICENSE file in the project root for more information.

<<<<<<< HEAD
using System;
=======
#nullable enable

>>>>>>> e0a1787d
using System.Collections.Immutable;
using System.Diagnostics;
using Microsoft.CodeAnalysis.CSharp.Symbols;
using Microsoft.CodeAnalysis.PooledObjects;
using Roslyn.Utilities;

namespace Microsoft.CodeAnalysis.CSharp
{
    internal sealed partial class LocalRewriter
    {
        public override BoundNode VisitIsPatternExpression(BoundIsPatternExpression node)
        {
            if (canProduceLinearSequence(node.DecisionDag.RootNode, whenTrueLabel: node.WhenTrueLabel, whenFalseLabel: node.WhenFalseLabel))
            {
                // If we can build a linear test sequence `(e1 && e2 && e3)` for the dag, do so.
                var isPatternRewriter = new IsPatternExpressionLinearLocalRewriter(node, this);
                BoundExpression result = isPatternRewriter.LowerIsPatternAsLinearTestSequence(node, whenTrueLabel: node.WhenTrueLabel, whenFalseLabel: node.WhenFalseLabel);
                isPatternRewriter.Free();
                return result;
            }
            else if (canProduceLinearSequence(node.DecisionDag.RootNode, whenTrueLabel: node.WhenFalseLabel, whenFalseLabel: node.WhenTrueLabel))
            {
                // If we can build a linear test sequence with the whenTrue and whenFalse labels swapped, then negate the
                // result.  This would typically arise when the source contains `e is not pattern`.
                var isPatternRewriter = new IsPatternExpressionLinearLocalRewriter(node, this);
                BoundExpression result = isPatternRewriter.LowerIsPatternAsLinearTestSequence(node, whenTrueLabel: node.WhenFalseLabel, whenFalseLabel: node.WhenTrueLabel);
                result = this._factory.Not(result);
                isPatternRewriter.Free();
                return result;
            }
            else
            {
                // We need to lower a generalized dag, so we produce a label for the true and false branches and assign to a temporary containing the result.
                var isPatternRewriter = new IsPatternExpressionGeneralLocalRewriter(node.Syntax, this);
                BoundExpression result = isPatternRewriter.LowerGeneralIsPattern(node);
                isPatternRewriter.Free();
                return result;
            }

            // Can the given decision dag node, and its successors, be generated as a sequence of
            // linear tests with a single "golden" path to the try label and all other paths leading
            // to the false label?  This occurs with an is-pattern expression that uses no "or" or "not"
            // pattern forms.
            static bool canProduceLinearSequence(
                BoundDecisionDagNode node,
                LabelSymbol whenTrueLabel,
                LabelSymbol whenFalseLabel)
            {
                while (true)
                {
                    switch (node)
                    {
                        case BoundWhenDecisionDagNode w:
                            Debug.Assert(w.WhenFalse is null);
                            node = w.WhenTrue;
                            break;
                        case BoundLeafDecisionDagNode n:
                            return n.Label == whenTrueLabel;
                        case BoundEvaluationDecisionDagNode e:
                            node = e.Next;
                            break;
                        case BoundTestDecisionDagNode t:
                            bool falseFail = IsFailureNode(t.WhenFalse, whenFalseLabel);
                            if (falseFail == IsFailureNode(t.WhenTrue, whenFalseLabel))
                                return false;
                            node = falseFail ? t.WhenTrue : t.WhenFalse;
                            break;
                        default:
                            throw ExceptionUtilities.UnexpectedValue(node);
                    }
                }
            }
        }

        /// <summary>
        /// A local rewriter for lowering an is-pattern expression.  This handles the general case by lowering
        /// the decision dag, and returning a "true" or "false" value as the result at the end.
        /// </summary>
        private sealed class IsPatternExpressionGeneralLocalRewriter : DecisionDagRewriter
        {
            private readonly ArrayBuilder<BoundStatement> _statements = ArrayBuilder<BoundStatement>.GetInstance();

            public IsPatternExpressionGeneralLocalRewriter(SyntaxNode node, LocalRewriter localRewriter) : base(node, localRewriter)
            {
            }

            protected override ArrayBuilder<BoundStatement> BuilderForSection(SyntaxNode section) => _statements;

            protected override bool IsSwitchStatement => false;

            public new void Free()
            {
                base.Free();
                _statements.Free();
            }

            internal BoundExpression LowerGeneralIsPattern(BoundIsPatternExpression node)
            {
                _factory.Syntax = node.Syntax;
                var resultBuilder = ArrayBuilder<BoundStatement>.GetInstance();
                var inputExpression = _localRewriter.VisitExpression(node.Expression);
                BoundDecisionDag decisionDag = ShareTempsIfPossibleAndEvaluateInput(
                    node.DecisionDag, inputExpression, resultBuilder, out _);

                // lower the decision dag.
                ImmutableArray<BoundStatement> loweredDag = LowerDecisionDagCore(decisionDag);
                resultBuilder.Add(_factory.Block(loweredDag));
                LocalSymbol resultTemp = _factory.SynthesizedLocal(node.Type, node.Syntax, kind: SynthesizedLocalKind.LoweringTemp);
                LabelSymbol afterIsPatternExpression = _factory.GenerateLabel("afterIsPatternExpression");
                LabelSymbol trueLabel = node.WhenTrueLabel;
                LabelSymbol falseLabel = node.WhenFalseLabel;
                if (_statements.Count != 0)
                    resultBuilder.Add(_factory.Block(_statements.ToArray()));
                resultBuilder.Add(_factory.Label(trueLabel));
                resultBuilder.Add(_factory.Assignment(_factory.Local(resultTemp), _factory.Literal(true)));
                resultBuilder.Add(_factory.Goto(afterIsPatternExpression));
                resultBuilder.Add(_factory.Label(falseLabel));
                resultBuilder.Add(_factory.Assignment(_factory.Local(resultTemp), _factory.Literal(false)));
                resultBuilder.Add(_factory.Label(afterIsPatternExpression));
                _localRewriter._needsSpilling = true;
                return _factory.SpillSequence(_tempAllocator.AllTemps().Add(resultTemp), resultBuilder.ToImmutableAndFree(), _factory.Local(resultTemp));
            }
        }

        private static bool IsFailureNode(BoundDecisionDagNode node, LabelSymbol whenFalseLabel)
        {
            if (node is BoundWhenDecisionDagNode w)
                node = w.WhenTrue;
            return node is BoundLeafDecisionDagNode l && l.Label == whenFalseLabel;
        }

        private sealed class IsPatternExpressionLinearLocalRewriter : PatternLocalRewriter
        {
            /// <summary>
            /// Accumulates side-effects that come before the next conjunct.
            /// </summary>
            private readonly ArrayBuilder<BoundExpression> _sideEffectBuilder;

            /// <summary>
            /// Accumulates conjuncts (conditions that must all be true) for the translation. When a conjunct is added,
            /// elements of the _sideEffectBuilder, if any, should be added as part of a sequence expression for
            /// the conjunct being added.
            /// </summary>
            private readonly ArrayBuilder<BoundExpression> _conjunctBuilder;

            public IsPatternExpressionLinearLocalRewriter(BoundIsPatternExpression node, LocalRewriter localRewriter)
                : base(node.Syntax, localRewriter)
            {
                _conjunctBuilder = ArrayBuilder<BoundExpression>.GetInstance();
                _sideEffectBuilder = ArrayBuilder<BoundExpression>.GetInstance();
            }

            protected override bool IsSwitchStatement => false;

            public new void Free()
            {
                _conjunctBuilder.Free();
                _sideEffectBuilder.Free();
                base.Free();
            }

            private void AddConjunct(BoundExpression test)
            {
                if (_sideEffectBuilder.Count != 0)
                {
                    test = _factory.Sequence(ImmutableArray<LocalSymbol>.Empty, _sideEffectBuilder.ToImmutable(), test);
                    _sideEffectBuilder.Clear();
                }

                _conjunctBuilder.Add(test);
            }

            /// <summary>
            /// Translate the single test into _sideEffectBuilder and _conjunctBuilder.
            /// </summary>
            private void LowerOneTest(BoundDagTest test, bool invert = false)
            {
                _factory.Syntax = test.Syntax;
                switch (test)
                {
                    case BoundDagEvaluation eval:
                        {
                            var sideEffect = LowerEvaluation(eval);
                            _sideEffectBuilder.Add(sideEffect);
                            return;
                        }
                    case var _:
                        {
                            var testExpression = LowerTest(test);
                            if (testExpression != null)
                            {
                                if (invert)
                                    testExpression = _factory.Not(testExpression);

                                AddConjunct(testExpression);
                            }

                            return;
                        }
                }
            }

            public BoundExpression LowerIsPatternAsLinearTestSequence(
                BoundIsPatternExpression isPatternExpression, LabelSymbol whenTrueLabel, LabelSymbol whenFalseLabel)
            {
                BoundDecisionDag decisionDag = isPatternExpression.DecisionDag;
                BoundExpression loweredInput = _localRewriter.VisitExpression(isPatternExpression.Expression);

                // The optimization of sharing pattern-matching temps with user variables can always apply to
                // an is-pattern expression because there is no when clause that could possibly intervene during
                // the execution of the pattern-matching automaton and change one of those variables.
                decisionDag = ShareTempsAndEvaluateInput(loweredInput, decisionDag, expr => _sideEffectBuilder.Add(expr), out _);
                var node = decisionDag.RootNode;
                return ProduceLinearTestSequence(node, whenTrueLabel, whenFalseLabel);
            }

            /// <summary>
            /// Translate an is-pattern expression into a sequence of tests separated by the control-flow-and operator.
            /// </summary>
            private BoundExpression ProduceLinearTestSequence(
                BoundDecisionDagNode node,
                LabelSymbol whenTrueLabel,
                LabelSymbol whenFalseLabel)
            {
                // We follow the "good" path in the decision dag. We depend on it being nicely linear in structure.
                // If we add "or" patterns that assumption breaks down.
                while (node.Kind != BoundKind.LeafDecisionDagNode && node.Kind != BoundKind.WhenDecisionDagNode)
                {
                    switch (node)
                    {
                        case BoundEvaluationDecisionDagNode evalNode:
                            {
                                LowerOneTest(evalNode.Evaluation);
                                node = evalNode.Next;
                            }
                            break;
                        case BoundTestDecisionDagNode testNode:
                            {
                                if (testNode.WhenTrue is BoundEvaluationDecisionDagNode e &&
                                    TryLowerTypeTestAndCast(testNode.Test, e.Evaluation, out BoundExpression? sideEffect, out BoundExpression? testExpression))
                                {
                                    _sideEffectBuilder.Add(sideEffect);
                                    AddConjunct(testExpression);
                                    node = e.Next;
                                }
                                else
                                {
                                    bool invertTest = IsFailureNode(testNode.WhenTrue, whenFalseLabel);
                                    LowerOneTest(testNode.Test, invertTest);
                                    node = invertTest ? testNode.WhenFalse : testNode.WhenTrue;
                                }
                            }
                            break;
                    }
                }

                // When we get to "the end", it is a success node.
                switch (node)
                {
                    case BoundLeafDecisionDagNode leafNode:
                        Debug.Assert(leafNode.Label == whenTrueLabel);
                        break;

                    case BoundWhenDecisionDagNode whenNode:
                        {
                            Debug.Assert(whenNode.WhenExpression == null);
                            Debug.Assert(whenNode.WhenTrue is BoundLeafDecisionDagNode d && d.Label == whenTrueLabel);
                            foreach (BoundPatternBinding binding in whenNode.Bindings)
                            {
                                BoundExpression left = _localRewriter.VisitExpression(binding.VariableAccess);
                                BoundExpression right = _tempAllocator.GetTemp(binding.TempContainingValue);
                                if (left != right)
                                {
                                    _sideEffectBuilder.Add(_factory.AssignmentExpression(left, right));
                                }
                            }
                        }

                        break;

                    default:
                        throw ExceptionUtilities.UnexpectedValue(node.Kind);
                }

                if (_sideEffectBuilder.Count > 0 || _conjunctBuilder.Count == 0)
                {
                    AddConjunct(_factory.Literal(true));
                }

                Debug.Assert(_sideEffectBuilder.Count == 0);
                BoundExpression? result = null;
                foreach (BoundExpression conjunct in _conjunctBuilder)
                {
                    result = (result == null) ? conjunct : _factory.LogicalAnd(result, conjunct);
                }

                _conjunctBuilder.Clear();
                Debug.Assert(result != null);
                var allTemps = _tempAllocator.AllTemps();
                if (allTemps.Length > 0)
                {
                    result = _factory.Sequence(allTemps, ImmutableArray<BoundExpression>.Empty, result);
                }

                return result;
            }
        }
    }
}<|MERGE_RESOLUTION|>--- conflicted
+++ resolved
@@ -2,12 +2,8 @@
 // The .NET Foundation licenses this file to you under the MIT license.
 // See the LICENSE file in the project root for more information.
 
-<<<<<<< HEAD
-using System;
-=======
 #nullable enable
 
->>>>>>> e0a1787d
 using System.Collections.Immutable;
 using System.Diagnostics;
 using Microsoft.CodeAnalysis.CSharp.Symbols;
@@ -115,6 +111,7 @@
                 // lower the decision dag.
                 ImmutableArray<BoundStatement> loweredDag = LowerDecisionDagCore(decisionDag);
                 resultBuilder.Add(_factory.Block(loweredDag));
+                Debug.Assert(node.Type is { SpecialType: SpecialType.System_Boolean });
                 LocalSymbol resultTemp = _factory.SynthesizedLocal(node.Type, node.Syntax, kind: SynthesizedLocalKind.LoweringTemp);
                 LabelSymbol afterIsPatternExpression = _factory.GenerateLabel("afterIsPatternExpression");
                 LabelSymbol trueLabel = node.WhenTrueLabel;
