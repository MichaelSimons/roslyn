﻿// Copyright (c) Microsoft.  All Rights Reserved.  Licensed under the Apache License, Version 2.0.  See License.txt in the project root for license information.

using System;
using System.Collections.Generic;
using System.Collections.Immutable;
using System.Diagnostics;
using Microsoft.CodeAnalysis.CSharp.Symbols;
using Roslyn.Utilities;

namespace Microsoft.CodeAnalysis.CSharp
{
    /// <summary>
    /// A synthesized Finally method containing finalization code for a resumable try statement.
    /// Finalization code for such try may run when:
    /// 1) control flow goes out of try scope by dropping through
    /// 2) control flow goes out of try scope by conditionally or unconditionally branching outside of one ore more try/finally frames.
    /// 3) enumerator is disposed by the owner.
    /// 4) enumerator is being disposed after an exception.
    /// 
    /// It is easier to manage partial or complete finalization when every finally is factored out as a separate method. 
    /// 
    /// NOTE: Finally is a private void nonvirtual instance method with no parameters. 
    ///       It is a valid JIT inlining target as long as JIT may consider inlining profitable.
    /// </summary>
    internal sealed class IteratorFinallyMethodSymbol : SynthesizedInstanceMethodSymbol, ISynthesizedMethodBodyImplementationSymbol
    {
        private readonly IteratorStateMachine _stateMachineType;
        private readonly string _name;

        public IteratorFinallyMethodSymbol(IteratorStateMachine stateMachineType, string name)
        {
            Debug.Assert(stateMachineType != null);
            Debug.Assert(name != null);

            _stateMachineType = stateMachineType;
            _name = name;
        }

        public override string Name
        {
            get
            {
                return _name;
            }
        }

        internal override bool IsMetadataNewSlot(bool ignoreInterfaceImplementationChanges = false)
        {
            return false;
        }

        internal override bool IsMetadataVirtual(bool ignoreInterfaceImplementationChanges = false)
        {
            return false;
        }

        internal override bool IsMetadataFinal
        {
            get
            {
                return false;
            }
        }

        public override MethodKind MethodKind
        {
            get { return MethodKind.Ordinary; }
        }

        public override int Arity
        {
            get { return 0; }
        }

        public override bool IsExtensionMethod
        {
            get { return false; }
        }

        internal override bool HasSpecialName
        {
            get { return false; }
        }

        internal override System.Reflection.MethodImplAttributes ImplementationAttributes
        {
            get { return default(System.Reflection.MethodImplAttributes); }
        }

        internal override bool HasDeclarativeSecurity
        {
            get { return false; }
        }

        public override DllImportData GetDllImportData()
        {
            return null;
        }

        internal override IEnumerable<Cci.SecurityAttribute> GetSecurityInformation()
        {
            throw ExceptionUtilities.Unreachable;
        }

        internal override MarshalPseudoCustomAttributeData ReturnValueMarshallingInformation
        {
            get { return null; }
        }

        internal override bool RequiresSecurityObject
        {
            get { return false; }
        }

        public override bool HidesBaseMethodsByName
        {
            get { return false; }
        }

        public override bool IsVararg
        {
            get { return false; }
        }

        public override bool ReturnsVoid
        {
            get { return true; }
        }

        public override bool IsAsync
        {
            get { return false; }
        }

        internal override RefKind RefKind
        {
            get { return RefKind.None; }
        }

        public override TypeSymbolWithAnnotations ReturnType
        {
            get { return TypeSymbolWithAnnotations.Create(ContainingAssembly.GetSpecialType(SpecialType.System_Void)); }
        }

        public override ImmutableArray<TypeSymbolWithAnnotations> TypeArguments
        {
            get { return ImmutableArray<TypeSymbolWithAnnotations>.Empty; }
        }

        public override ImmutableArray<TypeParameterSymbol> TypeParameters
        {
            get { return ImmutableArray<TypeParameterSymbol>.Empty; }
        }

        public override ImmutableArray<ParameterSymbol> Parameters
        {
            get { return ImmutableArray<ParameterSymbol>.Empty; }
        }

        public override ImmutableArray<MethodSymbol> ExplicitInterfaceImplementations
        {
            get { return ImmutableArray<MethodSymbol>.Empty; }
        }

<<<<<<< HEAD
=======
        public override ImmutableArray<CustomModifier> ReturnTypeCustomModifiers
        {
            get { return ImmutableArray<CustomModifier>.Empty; }
        }

        public override ImmutableArray<CustomModifier> RefCustomModifiers
        {
            get { return ImmutableArray<CustomModifier>.Empty; }
        }

>>>>>>> 2355a7be
        public override Symbol AssociatedSymbol
        {
            get { return null; }
        }

        internal override ImmutableArray<string> GetAppliedConditionalSymbols()
        {
            return ImmutableArray<string>.Empty;
        }

        internal override Cci.CallingConvention CallingConvention
        {
            get { return Cci.CallingConvention.HasThis; }
        }

        internal override bool GenerateDebugInfo
        {
            get { return true; }
        }

        public override Symbol ContainingSymbol
        {
            get { return _stateMachineType; }
        }

        public override ImmutableArray<Location> Locations
        {
            get { return ContainingType.Locations; }
        }

        public override Accessibility DeclaredAccessibility
        {
            get { return Accessibility.Private; }
        }

        public override bool IsStatic
        {
            get { return false; }
        }

        public override bool IsVirtual
        {
            get { return false; }
        }

        public override bool IsOverride
        {
            get { return false; }
        }

        public override bool IsAbstract
        {
            get { return false; }
        }

        public override bool IsSealed
        {
            get { return false; }
        }

        public override bool IsExtern
        {
            get { return false; }
        }

        IMethodSymbol ISynthesizedMethodBodyImplementationSymbol.Method
        {
            get { return _stateMachineType.KickoffMethod; }
        }

        bool ISynthesizedMethodBodyImplementationSymbol.HasMethodBodyDependency
        {
            get { return true; }
        }

        internal override int CalculateLocalSyntaxOffset(int localPosition, SyntaxTree localTree)
        {
            return _stateMachineType.KickoffMethod.CalculateLocalSyntaxOffset(localPosition, localTree);
        }
    }
}<|MERGE_RESOLUTION|>--- conflicted
+++ resolved
@@ -162,8 +162,6 @@
             get { return ImmutableArray<MethodSymbol>.Empty; }
         }
 
-<<<<<<< HEAD
-=======
         public override ImmutableArray<CustomModifier> ReturnTypeCustomModifiers
         {
             get { return ImmutableArray<CustomModifier>.Empty; }
@@ -174,7 +172,6 @@
             get { return ImmutableArray<CustomModifier>.Empty; }
         }
 
->>>>>>> 2355a7be
         public override Symbol AssociatedSymbol
         {
             get { return null; }
