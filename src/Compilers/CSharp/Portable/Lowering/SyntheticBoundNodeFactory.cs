--- conflicted
+++ resolved
@@ -238,13 +238,8 @@
 
         public BoundThisReference This()
         {
-<<<<<<< HEAD
-            Debug.Assert((object)CurrentMethod != null && !CurrentMethod.IsStatic);
-            return new BoundThisReference(Syntax, CurrentMethod.ThisParameter.Type.TypeSymbol) { WasCompilerGenerated = true };
-=======
             Debug.Assert((object)CurrentFunction != null && !CurrentFunction.IsStatic);
-            return new BoundThisReference(Syntax, CurrentFunction.ThisParameter.Type) { WasCompilerGenerated = true };
->>>>>>> 916a09e7
+            return new BoundThisReference(Syntax, CurrentFunction.ThisParameter.Type.TypeSymbol) { WasCompilerGenerated = true };
         }
 
         public BoundExpression This(LocalSymbol thisTempOpt)
@@ -254,13 +249,8 @@
 
         public BoundBaseReference Base()
         {
-<<<<<<< HEAD
-            Debug.Assert((object)CurrentMethod != null && !CurrentMethod.IsStatic);
-            return new BoundBaseReference(Syntax, CurrentMethod.ThisParameter.Type.TypeSymbol.BaseTypeNoUseSiteDiagnostics) { WasCompilerGenerated = true };
-=======
             Debug.Assert((object)CurrentFunction != null && !CurrentFunction.IsStatic);
-            return new BoundBaseReference(Syntax, CurrentFunction.ThisParameter.Type.BaseTypeNoUseSiteDiagnostics) { WasCompilerGenerated = true };
->>>>>>> 916a09e7
+            return new BoundBaseReference(Syntax, CurrentFunction.ThisParameter.Type.TypeSymbol.BaseTypeNoUseSiteDiagnostics) { WasCompilerGenerated = true };
         }
 
         public BoundBadExpression BadExpression(TypeSymbol type)
@@ -449,22 +439,13 @@
             {
                 // If necessary, add a conversion on the return expression.
                 HashSet<DiagnosticInfo> useSiteDiagnostics = null;
-<<<<<<< HEAD
-                var conversion = Compilation.Conversions.ClassifyConversionFromType(expression.Type, CurrentMethod.ReturnType.TypeSymbol, ref useSiteDiagnostics);
-=======
-                var conversion = Compilation.Conversions.ClassifyConversionFromType(expression.Type, CurrentFunction.ReturnType, ref useSiteDiagnostics);
->>>>>>> 916a09e7
+                var conversion = Compilation.Conversions.ClassifyConversionFromType(expression.Type, CurrentFunction.ReturnType.TypeSymbol, ref useSiteDiagnostics);
                 Debug.Assert(useSiteDiagnostics.IsNullOrEmpty());
                 Debug.Assert(conversion.Kind != ConversionKind.NoConversion);
                 if (conversion.Kind != ConversionKind.Identity)
                 {
-<<<<<<< HEAD
-                    Debug.Assert(CurrentMethod.RefKind == RefKind.None);
-                    expression = BoundConversion.Synthesized(Syntax, expression, conversion, false, explicitCastInCode: false, conversionGroupOpt: null, ConstantValue.NotAvailable, CurrentMethod.ReturnType.TypeSymbol);
-=======
                     Debug.Assert(CurrentFunction.RefKind == RefKind.None);
-                    expression = BoundConversion.Synthesized(Syntax, expression, conversion, false, false, ConstantValue.NotAvailable, CurrentFunction.ReturnType);
->>>>>>> 916a09e7
+                    expression = BoundConversion.Synthesized(Syntax, expression, conversion, false, false, ConstantValue.NotAvailable, CurrentFunction.ReturnType.TypeSymbol);
                 }
             }
 
@@ -492,30 +473,13 @@
 #if DEBUG
             ,
             [CallerLineNumber]int createdAtLineNumber = 0,
-<<<<<<< HEAD
             [CallerFilePath]string createdAtFilePath = null
 #endif
             )
         {
-            return new SynthesizedLocal(CurrentMethod, TypeSymbolWithAnnotations.Create(type), kind, syntax, isPinned, refKind
+            return new SynthesizedLocal(CurrentFunction, TypeSymbolWithAnnotations.Create(type), kind, syntax, isPinned, refKind
 #if DEBUG
                 , createdAtLineNumber, createdAtFilePath
-=======
-            [CallerFilePath]string createdAtFilePath = null)
-        {
-            return new SynthesizedLocal(CurrentFunction, type, kind, syntax, isPinned, refKind, createdAtLineNumber, createdAtFilePath);
-        }
-#else
-        public LocalSymbol SynthesizedLocal(
-            TypeSymbol type,
-            SyntaxNode syntax = null,
-            bool isPinned = false,
-            RefKind refKind = RefKind.None,
-            SynthesizedLocalKind kind = SynthesizedLocalKind.LoweringTemp)
-        {
-            return new SynthesizedLocal(CurrentFunction, type, kind, syntax, isPinned, refKind);
-        }
->>>>>>> 916a09e7
 #endif
                 );
         }
@@ -960,11 +924,7 @@
         public BoundStatement BaseInitialization()
         {
             // TODO: add diagnostics for when things fall apart
-<<<<<<< HEAD
-            var ctor = CurrentMethod.ThisParameter.Type.TypeSymbol.BaseTypeNoUseSiteDiagnostics.InstanceConstructors.Single(c => c.ParameterCount == 0);
-=======
-            var ctor = CurrentFunction.ThisParameter.Type.BaseTypeNoUseSiteDiagnostics.InstanceConstructors.Single(c => c.ParameterCount == 0);
->>>>>>> 916a09e7
+            var ctor = CurrentFunction.ThisParameter.Type.TypeSymbol.BaseTypeNoUseSiteDiagnostics.InstanceConstructors.Single(c => c.ParameterCount == 0);
             return new BoundExpressionStatement(Syntax, Call(Base(), ctor)) { WasCompilerGenerated = true };
         }
 
@@ -1379,11 +1339,7 @@
 
         internal BoundLocal MakeTempForDiscard(BoundDiscardExpression node, out LocalSymbol temp)
         {
-<<<<<<< HEAD
-            temp = new SynthesizedLocal(this.CurrentMethod, TypeSymbolWithAnnotations.Create(node.Type), SynthesizedLocalKind.LoweringTemp);
-=======
-            temp = new SynthesizedLocal(this.CurrentFunction, node.Type, SynthesizedLocalKind.LoweringTemp);
->>>>>>> 916a09e7
+            temp = new SynthesizedLocal(this.CurrentFunction, TypeSymbolWithAnnotations.Create(node.Type), SynthesizedLocalKind.LoweringTemp);
 
             return new BoundLocal(node.Syntax, temp, constantValueOpt: null, type: node.Type) { WasCompilerGenerated = true };
         }
