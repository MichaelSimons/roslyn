--- conflicted
+++ resolved
@@ -316,16 +316,12 @@
                 }
             }
 
-<<<<<<< HEAD
             bodyBuilder.Add(GenerateStateMachineCreation(stateMachineVariable, frameType));
             var builtBody = bodyBuilder.ToImmutableAndFree();
             ImmutableArray<BoundStatement> newBody = LocalRewriter.ConstructNullCheckedStatementList(method.Parameters, builtBody, F);
             return F.Block(
                 ImmutableArray.Create(stateMachineVariable),
                 newBody.IsDefault ? builtBody : newBody);
-=======
-            return F.Block(bodyBuilder.ToImmutableAndFree());
->>>>>>> 88bd81b7
         }
 
         protected SynthesizedImplementationMethod OpenMethodImplementation(
