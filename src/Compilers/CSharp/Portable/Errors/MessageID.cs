﻿// Copyright (c) Microsoft.  All Rights Reserved.  Licensed under the Apache License, Version 2.0.  See License.txt in the project root for license information.

using System;
using System.Diagnostics;
using Roslyn.Utilities;

namespace Microsoft.CodeAnalysis.CSharp
{
    internal enum MessageID
    {
        None = 0,
        MessageBase = 1200,

        IDS_SK_METHOD = MessageBase + 2000,
        IDS_SK_TYPE = MessageBase + 2001,
        IDS_SK_NAMESPACE = MessageBase + 2002,
        IDS_SK_FIELD = MessageBase + 2003,
        IDS_SK_PROPERTY = MessageBase + 2004,
        IDS_SK_UNKNOWN = MessageBase + 2005,
        IDS_SK_VARIABLE = MessageBase + 2006,
        IDS_SK_EVENT = MessageBase + 2007,
        IDS_SK_TYVAR = MessageBase + 2008,
        //IDS_SK_GCLASS = MessageBase + 2009,
        IDS_SK_ALIAS = MessageBase + 2010,
        //IDS_SK_EXTERNALIAS = MessageBase + 2011,
        IDS_SK_LABEL = MessageBase + 2012,
        IDS_SK_CONSTRUCTOR = MessageBase + 2013,

        IDS_NULL = MessageBase + 10001,
        //IDS_RELATEDERROR = MessageBase + 10002,
        //IDS_RELATEDWARNING = MessageBase + 10003,
        IDS_XMLIGNORED = MessageBase + 10004,
        IDS_XMLIGNORED2 = MessageBase + 10005,
        IDS_XMLFAILEDINCLUDE = MessageBase + 10006,
        IDS_XMLBADINCLUDE = MessageBase + 10007,
        IDS_XMLNOINCLUDE = MessageBase + 10008,
        IDS_XMLMISSINGINCLUDEFILE = MessageBase + 10009,
        IDS_XMLMISSINGINCLUDEPATH = MessageBase + 10010,
        IDS_GlobalNamespace = MessageBase + 10011,
        IDS_FeatureGenerics = MessageBase + 12500,
        IDS_FeatureAnonDelegates = MessageBase + 12501,
        IDS_FeatureModuleAttrLoc = MessageBase + 12502,
        IDS_FeatureGlobalNamespace = MessageBase + 12503,
        IDS_FeatureFixedBuffer = MessageBase + 12504,
        IDS_FeaturePragma = MessageBase + 12505,
        IDS_FOREACHLOCAL = MessageBase + 12506,
        IDS_USINGLOCAL = MessageBase + 12507,
        IDS_FIXEDLOCAL = MessageBase + 12508,
        IDS_FeatureStaticClasses = MessageBase + 12511,
        IDS_FeaturePartialTypes = MessageBase + 12512,
        IDS_MethodGroup = MessageBase + 12513,
        IDS_AnonMethod = MessageBase + 12514,
        IDS_FeatureSwitchOnBool = MessageBase + 12517,
        //IDS_WarnAsError = MessageBase + 12518,
        IDS_Collection = MessageBase + 12520,
        IDS_FeaturePropertyAccessorMods = MessageBase + 12522,
        IDS_FeatureExternAlias = MessageBase + 12523,
        IDS_FeatureIterators = MessageBase + 12524,
        IDS_FeatureDefault = MessageBase + 12525,
        IDS_FeatureNullable = MessageBase + 12528,
        IDS_Lambda = MessageBase + 12531,
        IDS_FeaturePatternMatching = MessageBase + 12532,
        IDS_FeatureThrowExpression = MessageBase + 12533,

        IDS_FeatureImplicitArray = MessageBase + 12557,
        IDS_FeatureImplicitLocal = MessageBase + 12558,
        IDS_FeatureAnonymousTypes = MessageBase + 12559,
        IDS_FeatureAutoImplementedProperties = MessageBase + 12560,
        IDS_FeatureObjectInitializer = MessageBase + 12561,
        IDS_FeatureCollectionInitializer = MessageBase + 12562,
        IDS_FeatureLambda = MessageBase + 12563,
        IDS_FeatureQueryExpression = MessageBase + 12564,
        IDS_FeatureExtensionMethod = MessageBase + 12565,
        IDS_FeaturePartialMethod = MessageBase + 12566,
        IDS_FeatureDynamic = MessageBase + 12644,
        IDS_FeatureTypeVariance = MessageBase + 12645,
        IDS_FeatureNamedArgument = MessageBase + 12646,
        IDS_FeatureOptionalParameter = MessageBase + 12647,
        IDS_FeatureExceptionFilter = MessageBase + 12648,
        IDS_FeatureAutoPropertyInitializer = MessageBase + 12649,

        IDS_SK_TYPE_OR_NAMESPACE = MessageBase + 12652,
        IDS_Contravariant = MessageBase + 12659,
        IDS_Contravariantly = MessageBase + 12660,
        IDS_Covariant = MessageBase + 12661,
        IDS_Covariantly = MessageBase + 12662,
        IDS_Invariantly = MessageBase + 12663,

        IDS_FeatureAsync = MessageBase + 12668,

        IDS_LIB_ENV = MessageBase + 12680,
        IDS_LIB_OPTION = MessageBase + 12681,
        IDS_REFERENCEPATH_OPTION = MessageBase + 12682,
        IDS_DirectoryDoesNotExist = MessageBase + 12683,
        IDS_DirectoryHasInvalidPath = MessageBase + 12684,

        IDS_Namespace1 = MessageBase + 12685,
        IDS_PathList = MessageBase + 12686,
        IDS_Text = MessageBase + 12687,

        // available

        IDS_FeatureNullPropagatingOperator = MessageBase + 12690,
        IDS_FeatureExpressionBodiedMethod = MessageBase + 12691,
        IDS_FeatureExpressionBodiedProperty = MessageBase + 12692,
        IDS_FeatureExpressionBodiedIndexer = MessageBase + 12693,
        // IDS_VersionExperimental = MessageBase + 12694,
        IDS_FeatureNameof = MessageBase + 12695,
        IDS_FeatureDictionaryInitializer = MessageBase + 12696,

        IDS_ToolName = MessageBase + 12697,
        IDS_LogoLine1 = MessageBase + 12698,
        IDS_LogoLine2 = MessageBase + 12699,
        IDS_CSCHelp = MessageBase + 12700,

        IDS_FeatureUsingStatic = MessageBase + 12701,
        IDS_FeatureInterpolatedStrings = MessageBase + 12702,
        IDS_OperationCausedStackOverflow = MessageBase + 12703,
        IDS_AwaitInCatchAndFinally = MessageBase + 12704,
        IDS_FeatureReadonlyAutoImplementedProperties = MessageBase + 12705,
        IDS_FeatureBinaryLiteral = MessageBase + 12706,
        IDS_FeatureDigitSeparator = MessageBase + 12707,
        IDS_FeatureLocalFunctions = MessageBase + 12708,

        IDS_FeatureRefLocalsReturns = MessageBase + 12710,
        IDS_FeatureTuples = MessageBase + 12711,
        IDS_FeatureOutVar = MessageBase + 12713,

        // IDS_FeatureIOperation = MessageBase + 12714,
        IDS_FeatureExpressionBodiedAccessor = MessageBase + 12715,
        IDS_FeatureExpressionBodiedDeOrConstructor = MessageBase + 12716,
        IDS_ThrowExpression = MessageBase + 12717,
        IDS_FeatureDefaultLiteral = MessageBase + 12718,
        IDS_FeatureInferredTupleNames = MessageBase + 12719,
        IDS_FeatureGenericPatternMatching = MessageBase + 12720,
        IDS_FeatureAsyncMain = MessageBase + 12721,
        IDS_LangVersions = MessageBase +  12722,

        IDS_FeatureLeadingDigitSeparator = MessageBase + 12723,
        IDS_FeatureNonTrailingNamedArguments = MessageBase + 12724,

        IDS_FeatureReadOnlyReferences = MessageBase + 12725,
        IDS_FeatureRefStructs = MessageBase + 12726,
        IDS_FeatureReadOnlyStructs = MessageBase + 12727,
        IDS_FeatureRefExtensionMethods = MessageBase + 12728,
        IDS_StackAllocExpression = MessageBase + 12729,
        IDS_FeaturePrivateProtected = MessageBase + 12730,

<<<<<<< HEAD
        IDS_FeatureRecursivePatterns = MessageBase + 12731,
=======
        IDS_FeatureAttributesOnBackingFields = MessageBase + 12731,
>>>>>>> 0be17a2d
    }

    // Message IDs may refer to strings that need to be localized.
    // This struct makes an IFormattable wrapper around a MessageID
    internal struct LocalizableErrorArgument : IFormattable, IMessageSerializable
    {
        private readonly MessageID _id;

        internal LocalizableErrorArgument(MessageID id)
        {
            _id = id;
        }

        public override string ToString()
        {
            return ToString(null, null);
        }

        public string ToString(string format, IFormatProvider formatProvider)
        {
            return ErrorFacts.GetMessage(_id, formatProvider as System.Globalization.CultureInfo);
        }
    }

    // And this extension method makes it easy to localize MessageIDs:

    internal static partial class MessageIDExtensions
    {
        public static LocalizableErrorArgument Localize(this MessageID id)
        {
            return new LocalizableErrorArgument(id);
        }

<<<<<<< HEAD
        // Returns the string to be used in the /features flag switch to enable the MessageID feature.
        // Always call this before RequiredVersion:
        //   If this method returns null, call RequiredVersion and use that.
        //   If this method returns non-null, use that.
        // Features should be mutually exclusive between RequiredFeature and RequiredVersion.
        //   (hence the above rule - RequiredVersion throws when RequiredFeature returns non-null)
        internal static string RequiredFeature(this MessageID feature)
        {
            switch (feature)
            {
                case MessageID.IDS_FeatureIOperation:
                    return "IOperation";
                case MessageID.IDS_FeatureRecursivePatterns:
                    return "patterns2";
                default:
                    return null;
            }
        }

=======
>>>>>>> 0be17a2d
        internal static LanguageVersion RequiredVersion(this MessageID feature)
        {
            Debug.Assert(RequiredFeature(feature) == null);
            // Based on CSourceParser::GetFeatureUsage from SourceParser.cpp.
            // Checks are in the LanguageParser unless otherwise noted.
            switch (feature)
            {
                // C# 7.3 features.
                case MessageID.IDS_FeatureAttributesOnBackingFields: // semantic check
                    return LanguageVersion.CSharp7_3;

                // C# 7.2 features.
                case MessageID.IDS_FeatureNonTrailingNamedArguments: // semantic check
                case MessageID.IDS_FeatureLeadingDigitSeparator:
                case MessageID.IDS_FeaturePrivateProtected:
                case MessageID.IDS_FeatureReadOnlyReferences:
                case MessageID.IDS_FeatureRefStructs:
                case MessageID.IDS_FeatureReadOnlyStructs:
                case MessageID.IDS_FeatureRefExtensionMethods:
                    return LanguageVersion.CSharp7_2;

                // C# 7.1 features.
                case MessageID.IDS_FeatureAsyncMain:
                case MessageID.IDS_FeatureDefaultLiteral:
                case MessageID.IDS_FeatureInferredTupleNames:
                case MessageID.IDS_FeatureGenericPatternMatching:
                    return LanguageVersion.CSharp7_1;

                // C# 7 features.
                case MessageID.IDS_FeatureBinaryLiteral:
                case MessageID.IDS_FeatureDigitSeparator:
                case MessageID.IDS_FeatureLocalFunctions:
                case MessageID.IDS_FeatureRefLocalsReturns:
                case MessageID.IDS_FeaturePatternMatching:
                case MessageID.IDS_FeatureThrowExpression:
                case MessageID.IDS_FeatureTuples:
                case MessageID.IDS_FeatureOutVar:
                case MessageID.IDS_FeatureExpressionBodiedAccessor:
                case MessageID.IDS_FeatureExpressionBodiedDeOrConstructor:
                    return LanguageVersion.CSharp7;

                // C# 6 features.
                case MessageID.IDS_FeatureExceptionFilter:
                case MessageID.IDS_FeatureAutoPropertyInitializer:
                case MessageID.IDS_FeatureNullPropagatingOperator:
                case MessageID.IDS_FeatureExpressionBodiedMethod:
                case MessageID.IDS_FeatureExpressionBodiedProperty:
                case MessageID.IDS_FeatureExpressionBodiedIndexer:
                case MessageID.IDS_FeatureNameof:
                case MessageID.IDS_FeatureDictionaryInitializer:
                case MessageID.IDS_FeatureUsingStatic:
                case MessageID.IDS_FeatureInterpolatedStrings:
                case MessageID.IDS_AwaitInCatchAndFinally:
                case MessageID.IDS_FeatureReadonlyAutoImplementedProperties:
                    return LanguageVersion.CSharp6;

                // C# 5 features.
                case MessageID.IDS_FeatureAsync:
                    return LanguageVersion.CSharp5;

                // C# 4 features.
                case MessageID.IDS_FeatureDynamic: // Checked in the binder.
                case MessageID.IDS_FeatureTypeVariance:
                case MessageID.IDS_FeatureNamedArgument:
                case MessageID.IDS_FeatureOptionalParameter:
                    return LanguageVersion.CSharp4;

                // C# 3 features.
                case MessageID.IDS_FeatureImplicitArray:
                case MessageID.IDS_FeatureAnonymousTypes:
                case MessageID.IDS_FeatureObjectInitializer:
                case MessageID.IDS_FeatureCollectionInitializer:
                case MessageID.IDS_FeatureLambda:
                case MessageID.IDS_FeatureQueryExpression:
                case MessageID.IDS_FeatureExtensionMethod:
                case MessageID.IDS_FeaturePartialMethod:
                case MessageID.IDS_FeatureImplicitLocal: // Checked in the binder.
                case MessageID.IDS_FeatureAutoImplementedProperties:
                    return LanguageVersion.CSharp3;

                // C# 2 features.
                case MessageID.IDS_FeatureGenerics: // Also affects crefs.
                case MessageID.IDS_FeatureAnonDelegates:
                case MessageID.IDS_FeatureGlobalNamespace: // Also affects crefs.
                case MessageID.IDS_FeatureFixedBuffer:
                case MessageID.IDS_FeatureStaticClasses:
                case MessageID.IDS_FeaturePartialTypes:
                case MessageID.IDS_FeaturePropertyAccessorMods:
                case MessageID.IDS_FeatureExternAlias:
                case MessageID.IDS_FeatureIterators:
                case MessageID.IDS_FeatureDefault:
                case MessageID.IDS_FeatureNullable:
                case MessageID.IDS_FeaturePragma: // Checked in the directive parser.
                case MessageID.IDS_FeatureSwitchOnBool: // Checked in the binder.
                    return LanguageVersion.CSharp2;

                // Special C# 2 feature: only a warning in C# 1.
                case MessageID.IDS_FeatureModuleAttrLoc:
                    Debug.Assert(false, "Should be handled specially");
                    return LanguageVersion.CSharp1;

                default:
                    throw ExceptionUtilities.UnexpectedValue(feature);
            }
        }
    }
}<|MERGE_RESOLUTION|>--- conflicted
+++ resolved
@@ -145,12 +145,8 @@
         IDS_FeatureRefExtensionMethods = MessageBase + 12728,
         IDS_StackAllocExpression = MessageBase + 12729,
         IDS_FeaturePrivateProtected = MessageBase + 12730,
-
-<<<<<<< HEAD
-        IDS_FeatureRecursivePatterns = MessageBase + 12731,
-=======
         IDS_FeatureAttributesOnBackingFields = MessageBase + 12731,
->>>>>>> 0be17a2d
+        IDS_FeatureRecursivePatterns = MessageBase + 12732,
     }
 
     // Message IDs may refer to strings that need to be localized.
@@ -184,7 +180,6 @@
             return new LocalizableErrorArgument(id);
         }
 
-<<<<<<< HEAD
         // Returns the string to be used in the /features flag switch to enable the MessageID feature.
         // Always call this before RequiredVersion:
         //   If this method returns null, call RequiredVersion and use that.
@@ -195,8 +190,6 @@
         {
             switch (feature)
             {
-                case MessageID.IDS_FeatureIOperation:
-                    return "IOperation";
                 case MessageID.IDS_FeatureRecursivePatterns:
                     return "patterns2";
                 default:
@@ -204,11 +197,10 @@
             }
         }
 
-=======
->>>>>>> 0be17a2d
         internal static LanguageVersion RequiredVersion(this MessageID feature)
         {
             Debug.Assert(RequiredFeature(feature) == null);
+
             // Based on CSourceParser::GetFeatureUsage from SourceParser.cpp.
             // Checks are in the LanguageParser unless otherwise noted.
             switch (feature)
