--- conflicted
+++ resolved
@@ -190,17 +190,13 @@
         IDS_FeatureLocalFunctionAttributes = MessageBase + 12766,
         IDS_FeatureExternLocalFunctions = MessageBase + 12767,
         IDS_FeatureMemberNotNull = MessageBase + 12768,
-<<<<<<< HEAD
-        IDS_FeatureTypePattern = MessageBase + 12769,
-        IDS_FeatureParenthesizedPattern = MessageBase + 12770,
-        IDS_FeatureOrPattern = MessageBase + 12771,
-        IDS_FeatureAndPattern = MessageBase + 12772,
-        IDS_FeatureNotPattern = MessageBase + 12773,
-        IDS_FeatureRelationalPattern = MessageBase + 12774,
-        IDS_FeatureNativeInt = MessageBase + 12775,
-=======
         IDS_FeatureNativeInt = MessageBase + 12769,
->>>>>>> d73229b4
+        IDS_FeatureTypePattern = MessageBase + 12770,
+        IDS_FeatureParenthesizedPattern = MessageBase + 12771,
+        IDS_FeatureOrPattern = MessageBase + 12772,
+        IDS_FeatureAndPattern = MessageBase + 12773,
+        IDS_FeatureNotPattern = MessageBase + 12774,
+        IDS_FeatureRelationalPattern = MessageBase + 12775,
     }
 
     // Message IDs may refer to strings that need to be localized.
@@ -312,15 +308,12 @@
                 case MessageID.IDS_FeatureLocalFunctionAttributes: // syntax check
                 case MessageID.IDS_FeatureExternLocalFunctions: // syntax check
                 case MessageID.IDS_FeatureMemberNotNull:
-<<<<<<< HEAD
                 case MessageID.IDS_FeatureAndPattern:
                 case MessageID.IDS_FeatureNotPattern:
                 case MessageID.IDS_FeatureOrPattern:
                 case MessageID.IDS_FeatureParenthesizedPattern:
                 case MessageID.IDS_FeatureTypePattern:
                 case MessageID.IDS_FeatureRelationalPattern:
-=======
->>>>>>> d73229b4
                 case MessageID.IDS_FeatureNativeInt:
                     return LanguageVersion.Preview;
 
