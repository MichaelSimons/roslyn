--- conflicted
+++ resolved
@@ -218,23 +218,13 @@
         {
             get
             {
-<<<<<<< HEAD
-                return this.ReturnType.TypeSymbol is ByRefReturnErrorTypeSymbol;
-=======
                 return this.RefKind == RefKind.Ref;
->>>>>>> c7afb2d2
             }
         }
 
         Cci.ITypeReference Cci.ISignature.GetType(EmitContext context)
         {
-<<<<<<< HEAD
-            ByRefReturnErrorTypeSymbol byRefType = this.ReturnType.TypeSymbol as ByRefReturnErrorTypeSymbol;
-            return ((PEModuleBuilder)context.Module).Translate(
-                (object)byRefType == null ? this.ReturnType.TypeSymbol : byRefType.ReferencedType,
-=======
-            return ((PEModuleBuilder)context.Module).Translate(this.ReturnType,
->>>>>>> c7afb2d2
+            return ((PEModuleBuilder)context.Module).Translate(this.ReturnType.TypeSymbol,
                 syntaxNodeOpt: (CSharpSyntaxNode)context.SyntaxNodeOpt,
                 diagnostics: context.Diagnostics);
         }
