--- conflicted
+++ resolved
@@ -7167,7 +7167,6 @@
             EOF();
         }
 
-<<<<<<< HEAD
         [Fact]
         public void TestMethodDeclarationNullValidation()
         {
@@ -7744,7 +7743,6 @@
                 }
                 N(SyntaxKind.SemicolonToken);
             }
-=======
         [Fact, WorkItem(30102, "https://github.com/dotnet/roslyn/issues/30102")]
         public void IncompleteGenericInBaseList1()
         {
@@ -8124,7 +8122,6 @@
                 N(SyntaxKind.EndOfFileToken);
             }
             EOF();
->>>>>>> 88bd81b7
         }
     }
 }