﻿// Copyright (c) Microsoft.  All Rights Reserved.  Licensed under the Apache License, Version 2.0.  See License.txt in the project root for license information.

using System.Linq;
using Microsoft.CodeAnalysis.CSharp.Symbols;
using Microsoft.CodeAnalysis.CSharp.Test.Utilities;
using Microsoft.CodeAnalysis.Test.Utilities;
using Roslyn.Test.Utilities;
using Xunit;

namespace Microsoft.CodeAnalysis.CSharp.UnitTests.Symbols
{
    public class SymbolDistinguisherTests : CSharpTestBase
    {
        [Fact]
        public void TestSimpleDeclarations()
        {
            var source = @"
public class C
{
    public void M() { }
    public int P { get; set; }
    public int F;
    public event System.Action E { add { } remove { } }
}
";

            var tree = Parse(source, "file.cs");

            var libRef = CreateCompilation(tree, assemblyName: "Metadata").EmitToImageReference();
            var comp = CreateCompilation(tree, new[] { libRef }, assemblyName: "Source");

            SymbolDistinguisher distinguisher;

            var sourceAssembly = comp.SourceAssembly;
            var referencedAssembly = (AssemblySymbol)comp.GetAssemblyOrModuleSymbol(libRef);

            var sourceType = sourceAssembly.GlobalNamespace.GetMember<NamedTypeSymbol>("C");
            var referencedType = referencedAssembly.GlobalNamespace.GetMember<NamedTypeSymbol>("C");
            distinguisher = new SymbolDistinguisher(comp, sourceType, referencedType);
            Assert.Equal("C [file.cs(2)]", distinguisher.First.ToString());
            Assert.Equal("C [Metadata, Version=0.0.0.0, Culture=neutral, PublicKeyToken=null]", distinguisher.Second.ToString());

            var sourceMethod = sourceType.GetMember<MethodSymbol>("M");
            var referencedMethod = referencedType.GetMember<MethodSymbol>("M");
            distinguisher = new SymbolDistinguisher(comp, sourceMethod, referencedMethod);
            Assert.Equal("C.M() [file.cs(4)]", distinguisher.First.ToString());
            Assert.Equal("C.M() [Metadata, Version=0.0.0.0, Culture=neutral, PublicKeyToken=null]", distinguisher.Second.ToString());

            var sourceProperty = sourceType.GetMember<PropertySymbol>("P");
            var referencedProperty = referencedType.GetMember<PropertySymbol>("P");
            distinguisher = new SymbolDistinguisher(comp, sourceProperty, referencedProperty);
            Assert.Equal("C.P [file.cs(5)]", distinguisher.First.ToString());
            Assert.Equal("C.P [Metadata, Version=0.0.0.0, Culture=neutral, PublicKeyToken=null]", distinguisher.Second.ToString());

            var sourceField = sourceType.GetMember<FieldSymbol>("F");
            var referencedField = referencedType.GetMember<FieldSymbol>("F");
            distinguisher = new SymbolDistinguisher(comp, sourceField, referencedField);
            Assert.Equal("C.F [file.cs(6)]", distinguisher.First.ToString());
            Assert.Equal("C.F [Metadata, Version=0.0.0.0, Culture=neutral, PublicKeyToken=null]", distinguisher.Second.ToString());

            var sourceEvent = sourceType.GetMember<EventSymbol>("E");
            var referencedEvent = referencedType.GetMember<EventSymbol>("E");
            distinguisher = new SymbolDistinguisher(comp, sourceEvent, referencedEvent);
            Assert.Equal("C.E [file.cs(7)]", distinguisher.First.ToString());
            Assert.Equal("C.E [Metadata, Version=0.0.0.0, Culture=neutral, PublicKeyToken=null]", distinguisher.Second.ToString());
        }

        [Fact]
        public void TestCompilationReferenceLocation()
        {
            var source = @"public class C { }";

            var libRef = new CSharpCompilationReference(CreateCompilation(Parse(source, "file1.cs"), assemblyName: "Metadata"));
            var comp = CreateCompilation(Parse(source, "file2.cs"), new[] { libRef }, assemblyName: "Source");

            var sourceAssembly = comp.SourceAssembly;
            var referencedAssembly = (AssemblySymbol)comp.GetAssemblyOrModuleSymbol(libRef);

            var sourceType = sourceAssembly.GlobalNamespace.GetMember<NamedTypeSymbol>("C");
            var referencedType = referencedAssembly.GlobalNamespace.GetMember<NamedTypeSymbol>("C");
            var distinguisher = new SymbolDistinguisher(comp, sourceType, referencedType);
            Assert.Equal("C [file2.cs(1)]", distinguisher.First.ToString());
            Assert.Equal("C [file1.cs(1)]", distinguisher.Second.ToString());
        }

        [Fact]
        public void TestFileReferenceLocation()
        {
            var source = @"public class C { }";

            var tree = Parse(source, "file.cs");

            var libComp = CreateCompilation(tree, assemblyName: "Metadata");
            var libRef = MetadataReference.CreateFromImage(libComp.EmitToArray(), filePath: "Metadata.dll");
            var comp = CreateCompilation(tree, new[] { libRef }, assemblyName: "Source");

            var sourceAssembly = comp.SourceAssembly;
            var referencedAssembly = (AssemblySymbol)comp.GetAssemblyOrModuleSymbol(libRef);

            var sourceType = sourceAssembly.GlobalNamespace.GetMember<NamedTypeSymbol>("C");
            var referencedType = referencedAssembly.GlobalNamespace.GetMember<NamedTypeSymbol>("C");
            var distinguisher = new SymbolDistinguisher(comp, sourceType, referencedType);
            Assert.Equal("C [file.cs(1)]", distinguisher.First.ToString());
            Assert.Equal(string.Format("C [Metadata.dll]"), distinguisher.Second.ToString());
        }

        [Fact]
        public void TestDistinctSymbolsWithSameLocation()
        {
            var source = @"public class C { }";
            var tree = Parse(source, "file.cs");

            var libRef = new CSharpCompilationReference(CreateCompilation(tree, assemblyName: "Metadata"));
            var comp = CreateCompilation(tree, new[] { libRef }, assemblyName: "Source");

            var sourceAssembly = comp.SourceAssembly;
            var referencedAssembly = (AssemblySymbol)comp.GetAssemblyOrModuleSymbol(libRef);

            var sourceType = sourceAssembly.GlobalNamespace.GetMember<NamedTypeSymbol>("C");
            var referencedType = referencedAssembly.GlobalNamespace.GetMember<NamedTypeSymbol>("C");
            var distinguisher = new SymbolDistinguisher(comp, sourceType, referencedType);
            Assert.Equal("C [Source, Version=0.0.0.0, Culture=neutral, PublicKeyToken=null]", distinguisher.First.ToString());
            Assert.Equal("C [Metadata, Version=0.0.0.0, Culture=neutral, PublicKeyToken=null]", distinguisher.Second.ToString());
        }

        [Fact]
        public void TestPathLocationsWithoutCompilation()
        {
            var source = @"public class C { }";

            var tree = Parse(source, @"a\..\file.cs");

            var libComp = CreateCompilation(tree, assemblyName: "Metadata");
            var libRef = MetadataReference.CreateFromImage(libComp.EmitToArray(), filePath: "Metadata.dll");

            var comp = CreateCompilation(tree, new[] { libRef }, assemblyName: "Source");

            var sourceAssembly = comp.SourceAssembly;
            var referencedAssembly = (AssemblySymbol)comp.GetAssemblyOrModuleSymbol(libRef);

            var sourceType = sourceAssembly.GlobalNamespace.GetMember<NamedTypeSymbol>("C");
            var referencedType = referencedAssembly.GlobalNamespace.GetMember<NamedTypeSymbol>("C");

            var distinguisher = new SymbolDistinguisher(null, sourceType, referencedType);
            Assert.Equal(@"C [a\..\file.cs(1)]", distinguisher.First.ToString()); // File path comes out of tree.
            Assert.Equal("C [Metadata, Version=0.0.0.0, Culture=neutral, PublicKeyToken=null]", distinguisher.Second.ToString());
        }

        [Fact]
        public void TestSourceLocationWithoutPath()
        {
            var source = @"public class C { }";

            var libRef = CreateCompilation(source, assemblyName: "Metadata").EmitToImageReference();
            var comp = CreateCompilation(source, new[] { libRef }, assemblyName: "Source");

            var sourceAssembly = comp.SourceAssembly;
            var referencedAssembly = (AssemblySymbol)comp.GetAssemblyOrModuleSymbol(libRef);

            var sourceType = sourceAssembly.GlobalNamespace.GetMember<NamedTypeSymbol>("C");
            var referencedType = referencedAssembly.GlobalNamespace.GetMember<NamedTypeSymbol>("C");
            var distinguisher = new SymbolDistinguisher(comp, sourceType, referencedType);
            Assert.Equal("C [Source, Version=0.0.0.0, Culture=neutral, PublicKeyToken=null]", distinguisher.First.ToString());
            Assert.Equal("C [Metadata, Version=0.0.0.0, Culture=neutral, PublicKeyToken=null]", distinguisher.Second.ToString());
        }

        [Fact]
        public void TestParameterLocation()
        {
            var source = @"
public class C 
{ 
    public void M(ref C c) { }
}
";
            var tree = Parse(source, "file.cs");

            var libRef = CreateCompilation(tree, assemblyName: "Metadata").EmitToImageReference();
            var comp = CreateCompilation(tree, new[] { libRef }, assemblyName: "Source");

            var sourceAssembly = comp.SourceAssembly;
            var referencedAssembly = (AssemblySymbol)comp.GetAssemblyOrModuleSymbol(libRef);

            var sourceParameter = sourceAssembly.GlobalNamespace.GetMember<NamedTypeSymbol>("C").GetMember<MethodSymbol>("M").Parameters.Single();
            var referencedParameter = referencedAssembly.GlobalNamespace.GetMember<NamedTypeSymbol>("C").GetMember<MethodSymbol>("M").Parameters.Single();
            var distinguisher = new SymbolDistinguisher(comp, sourceParameter, referencedParameter);
            // NOTE: Locations come from parameter *types*.
            // NOTE: RefKind retained.
            Assert.Equal("ref C [file.cs(2)]", distinguisher.First.ToString());
            Assert.Equal("ref C [Metadata, Version=0.0.0.0, Culture=neutral, PublicKeyToken=null]", distinguisher.Second.ToString());
        }

        [Fact]
        public void TestArrayLocation()
        {
            var source = @"
public class C 
{ 
    public C[] F;
}
";
            var tree = Parse(source, "file.cs");

            var libRef = CreateCompilation(tree, assemblyName: "Metadata").EmitToImageReference();
            var comp = CreateCompilation(tree, new[] { libRef }, assemblyName: "Source");

            var sourceAssembly = comp.SourceAssembly;
            var referencedAssembly = (AssemblySymbol)comp.GetAssemblyOrModuleSymbol(libRef);

            var sourceType = sourceAssembly.GlobalNamespace.GetMember<NamedTypeSymbol>("C").GetMember<FieldSymbol>("F").Type;
            var referencedType = referencedAssembly.GlobalNamespace.GetMember<NamedTypeSymbol>("C").GetMember<FieldSymbol>("F").Type;
            var distinguisher = new SymbolDistinguisher(comp, sourceType, referencedType);
            // NOTE: Locations come from element types.
            Assert.Equal("C[] [file.cs(2)]", distinguisher.First.ToString());
            Assert.Equal("C[] [Metadata, Version=0.0.0.0, Culture=neutral, PublicKeyToken=null]", distinguisher.Second.ToString());
        }

        [Fact]
        public void TestPointerLocation()
        {
            var source = @"
unsafe public struct S
{ 
    public S* F;
}
";
            var tree = Parse(source, "file.cs");

            var libRef = CreateCompilation(tree, assemblyName: "Metadata", options: TestOptions.UnsafeReleaseDll).EmitToImageReference();
            var comp = CreateCompilation(tree, new[] { libRef }, assemblyName: "Source", options: TestOptions.UnsafeReleaseDll);

            var sourceAssembly = comp.SourceAssembly;
            var referencedAssembly = (AssemblySymbol)comp.GetAssemblyOrModuleSymbol(libRef);

            var sourceType = sourceAssembly.GlobalNamespace.GetMember<NamedTypeSymbol>("S").GetMember<FieldSymbol>("F").Type;
            var referencedType = referencedAssembly.GlobalNamespace.GetMember<NamedTypeSymbol>("S").GetMember<FieldSymbol>("F").Type;
            var distinguisher = new SymbolDistinguisher(comp, sourceType, referencedType);
            // NOTE: Locations come from element types.
            Assert.Equal("S* [file.cs(2)]", distinguisher.First.ToString());
            Assert.Equal("S* [Metadata, Version=0.0.0.0, Culture=neutral, PublicKeyToken=null]", distinguisher.Second.ToString());
        }

        [Fact]
        public void TestArrayParameterLocation()
        {
            var source = @"
public class C 
{ 
    public void M(params C[] c) { }
}
";
            var tree = Parse(source, "file.cs");

            var libRef = CreateCompilation(tree, assemblyName: "Metadata").EmitToImageReference();
            var comp = CreateCompilation(tree, new[] { libRef }, assemblyName: "Source");

            var sourceAssembly = comp.SourceAssembly;
            var referencedAssembly = (AssemblySymbol)comp.GetAssemblyOrModuleSymbol(libRef);

            var sourceParameter = sourceAssembly.GlobalNamespace.GetMember<NamedTypeSymbol>("C").GetMember<MethodSymbol>("M").Parameters.Single();
            var referencedParameter = referencedAssembly.GlobalNamespace.GetMember<NamedTypeSymbol>("C").GetMember<MethodSymbol>("M").Parameters.Single();
            var distinguisher = new SymbolDistinguisher(comp, sourceParameter, referencedParameter);
            // NOTE: Locations come from parameter element types.
            // NOTE: 'params' retained.
            Assert.Equal("params C[] [file.cs(2)]", distinguisher.First.ToString());
            Assert.Equal("params C[] [Metadata, Version=0.0.0.0, Culture=neutral, PublicKeyToken=null]", distinguisher.Second.ToString());
        }

        [Fact]
        public void TestTypeParameterLocation()
        {
            var source = @"public class C<T> { }";

            var tree = Parse(source, "file.cs");

            var libRef = CreateCompilation(tree, assemblyName: "Metadata").EmitToImageReference();
            var comp = CreateCompilation(tree, new[] { libRef }, assemblyName: "Source");

            var sourceAssembly = comp.SourceAssembly;
            var referencedAssembly = (AssemblySymbol)comp.GetAssemblyOrModuleSymbol(libRef);

            var sourceType = sourceAssembly.GlobalNamespace.GetMember<NamedTypeSymbol>("C").TypeParameters.Single();
            var referencedType = referencedAssembly.GlobalNamespace.GetMember<NamedTypeSymbol>("C").TypeParameters.Single();
            var distinguisher = new SymbolDistinguisher(comp, sourceType, referencedType);
            // NOTE: Locations come from element types.
            Assert.Equal("T [file.cs(1)]", distinguisher.First.ToString());
            Assert.Equal("T [Metadata, Version=0.0.0.0, Culture=neutral, PublicKeyToken=null]", distinguisher.Second.ToString());
        }

        [Fact]
        public void TestDynamicLocation()
        {
            var libRef = CreateCompilation("public class dynamic { }", assemblyName: "Metadata").EmitToImageReference();
            var comp = CreateCompilation("", new[] { libRef }, assemblyName: "Source");

            var sourceAssembly = comp.SourceAssembly;
            var referencedAssembly = (AssemblySymbol)comp.GetAssemblyOrModuleSymbol(libRef);

            // I don't see how these types be reported as ambiguous, but we shouldn't blow up.
            var sourceType = DynamicTypeSymbol.Instance;
            var referencedType = referencedAssembly.GlobalNamespace.GetMember<NamedTypeSymbol>("dynamic");
            var distinguisher = new SymbolDistinguisher(comp, sourceType, referencedType);
            Assert.Equal("dynamic", distinguisher.First.ToString());
            Assert.Equal("dynamic [Metadata, Version=0.0.0.0, Culture=neutral, PublicKeyToken=null]", distinguisher.Second.ToString());
        }

        [Fact]
        public void TestMissingTypeLocation()
        {
            var dummyComp = CreateEmptyCompilation("", assemblyName: "Error");
            var errorType = dummyComp.GetSpecialType(SpecialType.System_Int32);
            var validType = CreateEmptyCompilation("", new[] { MscorlibRef }).GetSpecialType(SpecialType.System_Int32);

            Assert.NotEqual(TypeKind.Error, validType.TypeKind);
            Assert.Equal(TypeKind.Error, errorType.TypeKind);

            var distinguisher = new SymbolDistinguisher(dummyComp, errorType, validType);
            Assert.Equal("int [Error, Version=0.0.0.0, Culture=neutral, PublicKeyToken=null]", distinguisher.First.ToString());
            Assert.Equal("int [mscorlib, Version=4.0.0.0, Culture=neutral, PublicKeyToken=b77a5c561934e089]", distinguisher.Second.ToString());
        }

        [Fact]
        public void ERR_NoImplicitConvCast()
        {
            var libSource = @"
public interface I { }

public static class Lib
{
    public static I M() { return null; }
}
";

            var source = @"
public interface I { }

public class C
{
    public static void Main()
    {
        I i = Lib.M();
    }
}
";

            var libRef = CreateCompilation(libSource, assemblyName: "Metadata").EmitToImageReference();
            CreateCompilation(Parse(source, "file.cs"), new[] { libRef }, assemblyName: "Source").VerifyDiagnostics(
                // file.cs(8,9): warning CS0436: The type 'I' in 'file.cs' conflicts with the imported type 'I' in 'Metadata, Version=0.0.0.0, Culture=neutral, PublicKeyToken=null'. Using the type defined in 'file.cs'.
                //         I i = Lib.M();
                Diagnostic(ErrorCode.WRN_SameFullNameThisAggAgg, "I").WithArguments("file.cs", "I", "Metadata, Version=0.0.0.0, Culture=neutral, PublicKeyToken=null", "I").WithLocation(8, 9),
                // file.cs(8,15): error CS0266: Cannot implicitly convert type 'I [Metadata, Version=0.0.0.0, Culture=neutral, PublicKeyToken=null]' to 'I [file.cs(2)]'. An explicit conversion exists (are you missing a cast?)
                //         I i = Lib.M();
                Diagnostic(ErrorCode.ERR_NoImplicitConvCast, "Lib.M()").WithArguments("I [Metadata, Version=0.0.0.0, Culture=neutral, PublicKeyToken=null]", "I [file.cs(2)]").WithLocation(8, 15));
        }

        [Fact]
        public void ERR_NoImplicitConv()
        {
            var libSource = @"
public struct S { }

public static class Lib
{
    public static S M() { return default(S); }
}
";

            var source = @"
public struct S { }

public class C
{
    public static void Main()
    {
        S s = Lib.M();
    }
}
";

            var libRef = CreateCompilation(libSource, assemblyName: "Metadata").EmitToImageReference();
            CreateCompilation(Parse(source, "file.cs"), new[] { libRef }, assemblyName: "Source").VerifyDiagnostics(
                // file.cs(8,9): warning CS0436: The type 'S' in 'file.cs' conflicts with the imported type 'S' in 'Metadata, Version=0.0.0.0, Culture=neutral, PublicKeyToken=null'. Using the type defined in 'file.cs'.
                //         S s = Lib.M();
                Diagnostic(ErrorCode.WRN_SameFullNameThisAggAgg, "S").WithArguments("file.cs", "S", "Metadata, Version=0.0.0.0, Culture=neutral, PublicKeyToken=null", "S").WithLocation(8, 9),
                // file.cs(8,15): error CS0029: Cannot implicitly convert type 'S [Metadata, Version=0.0.0.0, Culture=neutral, PublicKeyToken=null]' to 'S [file.cs(2)]'
                //         S s = Lib.M();
                Diagnostic(ErrorCode.ERR_NoImplicitConv, "Lib.M()").WithArguments("S [Metadata, Version=0.0.0.0, Culture=neutral, PublicKeyToken=null]", "S [file.cs(2)]").WithLocation(8, 15));
        }

        [Fact]
        public void ERR_NoExplicitConv()
        {
            var libSource = @"
public struct S { }

public static class Lib
{
    public static S M() { return default(S); }
}
";

            var source = @"
public struct S { }

public class C
{
    public static void Main()
    {
        var s = (S)Lib.M();
    }
}
";

            var libRef = CreateCompilation(libSource, assemblyName: "Metadata").EmitToImageReference();
            CreateCompilation(Parse(source, "file.cs"), new[] { libRef }, assemblyName: "Source").VerifyDiagnostics(
                // file.cs(8,18): warning CS0436: The type 'S' in 'file.cs' conflicts with the imported type 'S' in 'Metadata, Version=0.0.0.0, Culture=neutral, PublicKeyToken=null'. Using the type defined in 'file.cs'.
                //         var s = (S)Lib.M();
                Diagnostic(ErrorCode.WRN_SameFullNameThisAggAgg, "S").WithArguments("file.cs", "S", "Metadata, Version=0.0.0.0, Culture=neutral, PublicKeyToken=null", "S").WithLocation(8, 18),
                // file.cs(8,17): error CS0030: Cannot convert type 'S [Metadata, Version=0.0.0.0, Culture=neutral, PublicKeyToken=null]' to 'S [file.cs(2)]'
                //         var s = (S)Lib.M();
                Diagnostic(ErrorCode.ERR_NoExplicitConv, "(S)Lib.M()").WithArguments("S [Metadata, Version=0.0.0.0, Culture=neutral, PublicKeyToken=null]", "S [file.cs(2)]").WithLocation(8, 17));
        }

        [Fact]
        public void ERR_NoExplicitBuiltinConv()
        {
            var libSource = @"
public class C { }

public static class Lib
{
    public static C M() { return default(C); }
}
";

            var source = @"
public class C
{
    public static void Main()
    {
        var c = Lib.M() as C;
    }
}
";

            var libRef = CreateCompilation(libSource, assemblyName: "Metadata").EmitToImageReference();
            CreateCompilation(Parse(source, "file.cs"), new[] { libRef }, assemblyName: "Source").VerifyDiagnostics(
                // file.cs(6,28): warning CS0436: The type 'C' in 'file.cs' conflicts with the imported type 'C' in 'Metadata, Version=0.0.0.0, Culture=neutral, PublicKeyToken=null'. Using the type defined in 'file.cs'.
                //         var c = Lib.M() as C;
                Diagnostic(ErrorCode.WRN_SameFullNameThisAggAgg, "C").WithArguments("file.cs", "C", "Metadata, Version=0.0.0.0, Culture=neutral, PublicKeyToken=null", "C").WithLocation(6, 28),
                // file.cs(6,17): error CS0039: Cannot convert type 'C [Metadata, Version=0.0.0.0, Culture=neutral, PublicKeyToken=null]' to 'C [file.cs(2)]' via a reference conversion, boxing conversion, unboxing conversion, wrapping conversion, or null type conversion
                //         var c = Lib.M() as C;
                Diagnostic(ErrorCode.ERR_NoExplicitBuiltinConv, "Lib.M() as C").WithArguments("C [Metadata, Version=0.0.0.0, Culture=neutral, PublicKeyToken=null]", "C [file.cs(2)]").WithLocation(6, 17));
        }

        [Fact]
        public void ERR_InvalidQM()
        {
            var libSource = @"
public class C { }

public static class Lib
{
    public static C M() { return default(C); }
}
";

            var source = @"
public class C
{
    public static void Main(string[] args)
    {
        var c = args == null ? new C() : Lib.M();
    }
}
";

            var libRef = CreateCompilation(libSource, assemblyName: "Metadata").EmitToImageReference();
            CreateCompilation(Parse(source, "file.cs"), new[] { libRef }, assemblyName: "Source").VerifyDiagnostics(
                // file.cs(6,36): warning CS0436: The type 'C' in 'file.cs' conflicts with the imported type 'C' in 'Metadata, Version=0.0.0.0, Culture=neutral, PublicKeyToken=null'. Using the type defined in 'file.cs'.
                //         var c = args == null ? new C() : Lib.M();
                Diagnostic(ErrorCode.WRN_SameFullNameThisAggAgg, "C").WithArguments("file.cs", "C", "Metadata, Version=0.0.0.0, Culture=neutral, PublicKeyToken=null", "C").WithLocation(6, 36),
                // file.cs(6,17): error CS0173: Type of conditional expression cannot be determined because there is no implicit conversion between 'C [file.cs(2)]' and 'C [Metadata, Version=0.0.0.0, Culture=neutral, PublicKeyToken=null]'
                //         var c = args == null ? new C() : Lib.M();
                Diagnostic(ErrorCode.ERR_InvalidQM, "args == null ? new C() : Lib.M()").WithArguments("C [file.cs(2)]", "C [Metadata, Version=0.0.0.0, Culture=neutral, PublicKeyToken=null]").WithLocation(6, 17));
        }

        [Fact]
        public void ERR_BadParamType()
        {
            var libSource = @"
public class C { }
public delegate void D(C c);
";

            var source = @"

public class C
{
    public static void Main()
    {
        D d = (C c) => { };
    }
}
";

            var libRef = CreateCompilation(libSource, assemblyName: "Metadata").EmitToImageReference();
            CreateCompilation(Parse(source, "file.cs"), new[] { libRef }, assemblyName: "Source").VerifyDiagnostics(
                // file.cs(7,16): warning CS0436: The type 'C' in 'file.cs' conflicts with the imported type 'C' in 'Metadata, Version=0.0.0.0, Culture=neutral, PublicKeyToken=null'. Using the type defined in 'file.cs'.
                //         D d = (C c) => { };
                Diagnostic(ErrorCode.WRN_SameFullNameThisAggAgg, "C").WithArguments("file.cs", "C", "Metadata, Version=0.0.0.0, Culture=neutral, PublicKeyToken=null", "C").WithLocation(7, 16),
                // file.cs(7,15): error CS1661: Cannot convert lambda expression to delegate type 'D' because the parameter types do not match the delegate parameter types
                //         D d = (C c) => { };
                Diagnostic(ErrorCode.ERR_CantConvAnonMethParams, "(C c) => { }").WithArguments("lambda expression", "D").WithLocation(7, 15),
                // file.cs(7,18): error CS1678: Parameter 1 is declared as type 'C [file.cs(3)]' but should be 'C [Metadata, Version=0.0.0.0, Culture=neutral, PublicKeyToken=null]'
                //         D d = (C c) => { };
                Diagnostic(ErrorCode.ERR_BadParamType, "c").WithArguments("1", "", "C [file.cs(3)]", "", "C [Metadata, Version=0.0.0.0, Culture=neutral, PublicKeyToken=null]").WithLocation(7, 18));
        }

        [Fact]
        public void ERR_BadArgType()
        {
            var libSource = @"
public class C { }

public static class Lib
{
    public static void M(C c) { }
}
";

            var source = @"
public class C
{
    public static void Main()
    {
        Lib.M(new C());
    }
}
";

            var libRef = CreateCompilation(libSource, assemblyName: "Metadata").EmitToImageReference();
            CreateCompilation(Parse(source, "file.cs"), new[] { libRef }, assemblyName: "Source").VerifyDiagnostics(
                // file.cs(6,19): warning CS0436: The type 'C' in 'file.cs' conflicts with the imported type 'C' in 'Metadata, Version=0.0.0.0, Culture=neutral, PublicKeyToken=null'. Using the type defined in 'file.cs'.
                //         Lib.M(new C());
                Diagnostic(ErrorCode.WRN_SameFullNameThisAggAgg, "C").WithArguments("file.cs", "C", "Metadata, Version=0.0.0.0, Culture=neutral, PublicKeyToken=null", "C").WithLocation(6, 19),
                // file.cs(6,15): error CS1503: Argument 1: cannot convert from 'C [file.cs(2)]' to 'C [Metadata, Version=0.0.0.0, Culture=neutral, PublicKeyToken=null]'
                //         Lib.M(new C());
                Diagnostic(ErrorCode.ERR_BadArgType, "new C()").WithArguments("1", "C [file.cs(2)]", "C [Metadata, Version=0.0.0.0, Culture=neutral, PublicKeyToken=null]").WithLocation(6, 15));
        }

        [Fact]
        public void ERR_BadArgType_SameSourceLocation()
        {
            var libSource = @"
public class C { }

public static class Lib
{
    public static void M(ref C c) { }
}
";

            var source = @"
public class C
{
    public static void Main()
    {
        var c = new C();
        Lib.M(ref c);
    }
}
";

            var libRef = new CSharpCompilationReference(CreateCompilation(Parse(libSource, "file.cs"), assemblyName: "Metadata"));
            CreateCompilation(Parse(source, "file.cs"), new[] { libRef }, assemblyName: "Source").VerifyDiagnostics(
                // file.cs(6,21): warning CS0436: The type 'C' in 'file.cs' conflicts with the imported type 'C' in 'Metadata, Version=0.0.0.0, Culture=neutral, PublicKeyToken=null'. Using the type defined in 'file.cs'.
                //         var c = new C();
                Diagnostic(ErrorCode.WRN_SameFullNameThisAggAgg, "C").WithArguments("file.cs", "C", "Metadata, Version=0.0.0.0, Culture=neutral, PublicKeyToken=null", "C").WithLocation(6, 21),
                // file.cs(7,19): error CS1503: Argument 1: cannot convert from 'ref C [Source, Version=0.0.0.0, Culture=neutral, PublicKeyToken=null]' to 'ref C [Metadata, Version=0.0.0.0, Culture=neutral, PublicKeyToken=null]'
                //         Lib.M(ref c);
                Diagnostic(ErrorCode.ERR_BadArgType, "c").WithArguments("1", "ref C [Source, Version=0.0.0.0, Culture=neutral, PublicKeyToken=null]", "ref C [Metadata, Version=0.0.0.0, Culture=neutral, PublicKeyToken=null]").WithLocation(7, 19));
        }

        [Fact]
        public void ERR_GenericConstraintNotSatisfiedRefType()
        {
            var libSource = @"
public class C { }

public static class Lib
{
    public static void M<T>() where T : C { }
}
";

            var source = @"
public class C
{
    public static void Main()
    {
        Lib.M<C>();
    }
}
";

            var libRef = CreateCompilation(libSource, assemblyName: "Metadata").EmitToImageReference();
            CreateCompilation(Parse(source, "file.cs"), new[] { libRef }, assemblyName: "Source").VerifyDiagnostics(
                // file.cs(6,15): warning CS0436: The type 'C' in 'file.cs' conflicts with the imported type 'C' in 'Metadata, Version=0.0.0.0, Culture=neutral, PublicKeyToken=null'. Using the type defined in 'file.cs'.
                //         Lib.M<C>();
                Diagnostic(ErrorCode.WRN_SameFullNameThisAggAgg, "C").WithArguments("file.cs", "C", "Metadata, Version=0.0.0.0, Culture=neutral, PublicKeyToken=null", "C").WithLocation(6, 15),
                // file.cs(6,13): error CS0311: The type 'C [file.cs(2)]' cannot be used as type parameter 'T' in the generic type or method 'Lib.M<T>()'. There is no implicit reference conversion from 'C [file.cs(2)]' to 'C [Metadata, Version=0.0.0.0, Culture=neutral, PublicKeyToken=null]'.
                //         Lib.M<C>();
                Diagnostic(ErrorCode.ERR_GenericConstraintNotSatisfiedRefType, "M<C>").WithArguments("Lib.M<T>()", "C [Metadata, Version=0.0.0.0, Culture=neutral, PublicKeyToken=null]", "T", "C [file.cs(2)]").WithLocation(6, 13));
        }

        // Not relevant: will always have one nullable and one non-nullable.
        //   public void ERR_GenericConstraintNotSatisfiedNullableEnum()
        // Not relevant: will always have one nullable and one interface.
        //   public void ERR_GenericConstraintNotSatisfiedNullableInterface()

        [Fact]
        public void ERR_GenericConstraintNotSatisfiedTyVar()
        {
            var libSource = @"
public class C { }

public static class Lib
{
    public static void M<T>() where T : C { }
}
";

            var source = @"
public class Test<C> where C : struct
{
    public static void M()
    {
        Lib.M<C>();
    }
}
";

<<<<<<< HEAD
            var libRef = CreateStandardCompilation(libSource, assemblyName: "Metadata").EmitToImageReference();
            CreateStandardCompilation(Parse(source, "file.cs"), new[] { libRef }, assemblyName: "Source").VerifyDiagnostics(
                // file.cs(6,13): error CS0314: The type 'C [file.cs(2)]' cannot be used as type parameter 'T' in the generic type or method 'Lib.M<T>()'. There is no boxing conversion or type parameter conversion from 'C [file.cs(2)]' to 'C [Metadata, Version=0.0.0.0, Culture=neutral, PublicKeyToken=null]'.
=======
            var libRef = CreateCompilation(libSource, assemblyName: "Metadata").EmitToImageReference();
            CreateCompilation(Parse(source, "file.cs"), new[] { libRef }, assemblyName: "Source").VerifyDiagnostics(
                // file.cs(6,9): error CS0314: The type 'C [file.cs(2)]' cannot be used as type parameter 'T' in the generic type or method 'Lib.M<T>()'. There is no boxing conversion or type parameter conversion from 'C [file.cs(2)]' to 'C [Metadata, Version=0.0.0.0, Culture=neutral, PublicKeyToken=null]'.
>>>>>>> 05a53556
                //         Lib.M<C>();
                Diagnostic(ErrorCode.ERR_GenericConstraintNotSatisfiedTyVar, "M<C>").WithArguments("Lib.M<T>()", "C [Metadata, Version=0.0.0.0, Culture=neutral, PublicKeyToken=null]", "T", "C [file.cs(2)]").WithLocation(6, 13));
        }

        [Fact]
        public void ERR_GenericConstraintNotSatisfiedValType()
        {
            var libSource = @"
public class C { }

public static class Lib
{
    public static void M<T>() where T : C { }
}
";

            var source = @"
public struct C { } // NOTE: struct, not class

public class Test
{
    public static void Main()
    {
        Lib.M<C>();
    }
}
";

            var libRef = CreateCompilation(libSource, assemblyName: "Metadata").EmitToImageReference();
            CreateCompilation(Parse(source, "file.cs"), new[] { libRef }, assemblyName: "Source").VerifyDiagnostics(
                // file.cs(8,15): warning CS0436: The type 'C' in 'file.cs' conflicts with the imported type 'C' in 'Metadata, Version=0.0.0.0, Culture=neutral, PublicKeyToken=null'. Using the type defined in 'file.cs'.
                //         Lib.M<C>();
                Diagnostic(ErrorCode.WRN_SameFullNameThisAggAgg, "C").WithArguments("file.cs", "C", "Metadata, Version=0.0.0.0, Culture=neutral, PublicKeyToken=null", "C").WithLocation(8, 15),
                // file.cs(8,13): error CS0315: The type 'C [file.cs(2)]' cannot be used as type parameter 'T' in the generic type or method 'Lib.M<T>()'. There is no boxing conversion from 'C [file.cs(2)]' to 'C [Metadata, Version=0.0.0.0, Culture=neutral, PublicKeyToken=null]'.
                //         Lib.M<C>();
                Diagnostic(ErrorCode.ERR_GenericConstraintNotSatisfiedValType, "M<C>").WithArguments("Lib.M<T>()", "C [Metadata, Version=0.0.0.0, Culture=neutral, PublicKeyToken=null]", "T", "C [file.cs(2)]").WithLocation(8, 13));
        }

        [WorkItem(6262, "https://github.com/dotnet/roslyn/issues/6262")]
        [Fact]
        public void SymbolDistinguisherEquality()
        {
            var source =
@"class A { }
class B { }
class C { }";
            var compilation = CreateCompilation(source);
            var sA = compilation.GetMember<NamedTypeSymbol>("A");
            var sB = compilation.GetMember<NamedTypeSymbol>("B");
            var sC = compilation.GetMember<NamedTypeSymbol>("C");
            Assert.True(AreEqual(new SymbolDistinguisher(compilation, sA, sB), new SymbolDistinguisher(compilation, sA, sB)));
            Assert.False(AreEqual(new SymbolDistinguisher(compilation, sA, sB), new SymbolDistinguisher(compilation, sA, sC)));
            Assert.False(AreEqual(new SymbolDistinguisher(compilation, sA, sB), new SymbolDistinguisher(compilation, sC, sB)));
        }

        private static bool AreEqual(SymbolDistinguisher a, SymbolDistinguisher b)
        {
            return a.First.Equals(b.First) && a.Second.Equals(b.Second);
        }

        [WorkItem(8470, "https://github.com/dotnet/roslyn/issues/8470")]
        [Fact]
        public void DescriptionNoCompilation()
        {
            var source =
@"class A { }
class B { }";
            var compilation = CreateCompilation(source);
            var typeA = compilation.GetMember<NamedTypeSymbol>("A");
            var typeB = compilation.GetMember<NamedTypeSymbol>("B");
            var distinguisher1 = new SymbolDistinguisher(compilation, typeA, typeB);
            var distinguisher2 = new SymbolDistinguisher(null, typeA, typeB);
            var arg1A = distinguisher1.First;
            var arg2A = distinguisher2.First;
            Assert.False(arg1A.Equals(arg2A));
            Assert.False(arg2A.Equals(arg1A));
            int hashCode1A = arg1A.GetHashCode();
            int hashCode2A = arg2A.GetHashCode();
        }

        [WorkItem(8470, "https://github.com/dotnet/roslyn/issues/8470")]
        [Fact]
        public void CompareDiagnosticsNoCompilation()
        {
            var source1 =
@"public class A { }
public class B<T> where T : A { }";
            var compilation1 = CreateCompilation(source1);
            compilation1.VerifyDiagnostics();
            var ref1 = compilation1.EmitToImageReference();
            var source2 =
@"class C : B<object> { }";
            var compilation2 = CreateCompilation(source2, references: new[] { ref1 });
            var diagnostics = compilation2.GetDiagnostics();
            diagnostics.Verify(
                // (1,7): error CS0311: The type 'object' cannot be used as type parameter 'T' in the generic type or method 'B<T>'. There is no implicit reference conversion from 'object' to 'A'.
                // class C : B<object> { }
                Diagnostic(ErrorCode.ERR_GenericConstraintNotSatisfiedRefType, "C").WithArguments("B<T>", "A", "T", "object").WithLocation(1, 7));
            // Command-line compiler calls SymbolDistinguisher.Description.GetHashCode()
            // when adding diagnostics to a set.
            foreach (var diagnostic in diagnostics)
            {
                diagnostic.GetHashCode();
            }
        }

        [WorkItem(8588, "https://github.com/dotnet/roslyn/issues/8588")]
        [Fact]
        public void SameErrorTypeArgumentsDifferentSourceAssemblies()
        {
            var source0 =
@"public class A
{
    public static void M(System.Collections.Generic.IEnumerable<E> e)
    {
    }
}";
            var source1 =
@"class B
{
    static void M(System.Collections.Generic.IEnumerable<E> e)
    {
        A.M(e);
    }
}";
            var comp0 = CreateCompilation(source0);
            comp0.VerifyDiagnostics(
                // (3,65): error CS0246: The type or namespace name 'E' could not be found (are you missing a using directive or an assembly reference?)
                //     public static void M(System.Collections.Generic.IEnumerable<E> e)
                Diagnostic(ErrorCode.ERR_SingleTypeNameNotFound, "E").WithArguments("E").WithLocation(3, 65));
            var ref0 = new CSharpCompilationReference(comp0);
            var comp1 = CreateCompilation(Parse(source1), new[] { ref0 });
            comp1.VerifyDiagnostics(
                // (3,58): error CS0246: The type or namespace name 'E' could not be found (are you missing a using directive or an assembly reference?)
                //     static void M(System.Collections.Generic.IEnumerable<E> e)
                Diagnostic(ErrorCode.ERR_SingleTypeNameNotFound, "E").WithArguments("E").WithLocation(3, 58),
                // (5,13): error CS1503: Argument 1: cannot convert from 'System.Collections.Generic.IEnumerable<E>' to 'System.Collections.Generic.IEnumerable<E>'
                //         A.M(e);
                Diagnostic(ErrorCode.ERR_BadArgType, "e").WithArguments("1", "System.Collections.Generic.IEnumerable<E>", "System.Collections.Generic.IEnumerable<E>").WithLocation(5, 13));
        }
    }
}<|MERGE_RESOLUTION|>--- conflicted
+++ resolved
@@ -641,15 +641,9 @@
 }
 ";
 
-<<<<<<< HEAD
-            var libRef = CreateStandardCompilation(libSource, assemblyName: "Metadata").EmitToImageReference();
-            CreateStandardCompilation(Parse(source, "file.cs"), new[] { libRef }, assemblyName: "Source").VerifyDiagnostics(
+            var libRef = CreateCompilation(libSource, assemblyName: "Metadata").EmitToImageReference();
+            CreateCompilation(Parse(source, "file.cs"), new[] { libRef }, assemblyName: "Source").VerifyDiagnostics(
                 // file.cs(6,13): error CS0314: The type 'C [file.cs(2)]' cannot be used as type parameter 'T' in the generic type or method 'Lib.M<T>()'. There is no boxing conversion or type parameter conversion from 'C [file.cs(2)]' to 'C [Metadata, Version=0.0.0.0, Culture=neutral, PublicKeyToken=null]'.
-=======
-            var libRef = CreateCompilation(libSource, assemblyName: "Metadata").EmitToImageReference();
-            CreateCompilation(Parse(source, "file.cs"), new[] { libRef }, assemblyName: "Source").VerifyDiagnostics(
-                // file.cs(6,9): error CS0314: The type 'C [file.cs(2)]' cannot be used as type parameter 'T' in the generic type or method 'Lib.M<T>()'. There is no boxing conversion or type parameter conversion from 'C [file.cs(2)]' to 'C [Metadata, Version=0.0.0.0, Culture=neutral, PublicKeyToken=null]'.
->>>>>>> 05a53556
                 //         Lib.M<C>();
                 Diagnostic(ErrorCode.ERR_GenericConstraintNotSatisfiedTyVar, "M<C>").WithArguments("Lib.M<T>()", "C [Metadata, Version=0.0.0.0, Culture=neutral, PublicKeyToken=null]", "T", "C [file.cs(2)]").WithLocation(6, 13));
         }
