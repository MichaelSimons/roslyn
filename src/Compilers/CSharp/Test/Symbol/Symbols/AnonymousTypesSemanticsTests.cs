﻿// Copyright (c) Microsoft.  All Rights Reserved.  Licensed under the Apache License, Version 2.0.  See License.txt in the project root for license information.

using System;
using System.Collections.Generic;
using System.Linq;
using Microsoft.CodeAnalysis.CSharp.Symbols;
using Microsoft.CodeAnalysis.CSharp.Syntax;
using Microsoft.CodeAnalysis.CSharp.Test.Utilities;
using Microsoft.CodeAnalysis.Test.Utilities;
using Microsoft.CodeAnalysis.Text;
using Roslyn.Test.Utilities;
using Xunit;

namespace Microsoft.CodeAnalysis.CSharp.UnitTests.Symbols
{
    public class AnonymousTypesSemanticsTests : CompilingTestBase
    {
        [Fact()]
        public void AnonymousTypeSymbols_Simple()
        {
            var source = @"
public class ClassA
{
    public struct SSS
    {
    }

    public static void Test1(int x)
    {
        object v1 = [# new
        {
            [# aa  #] = 1,
            [# BB  #] = """",
            [# CCC #] = new SSS()
        } #];

        object v2 = [# new
        {
            [# aa  #] = new SSS(),
            [# BB  #] = 123.456,
            [# CCC #] = [# new
            {
                (new ClassA()).[# aa  #],
                ClassA.[# BB  #],
                ClassA.[# CCC #]
            } #]
        } #];

        object v3 = [# new {} #];
        var v4 = [# new {} #];
    }

    public int aa
    {
        get { return 123; }
    }

    public const string BB = ""-=-=-"";

    public static SSS CCC = new SSS();
}";
            var data = Compile(source, 14);

            var info0 = GetAnonymousTypeInfoSummary(data, 0,
                            data.Tree.FindNodeOrTokenByKind(SyntaxKind.NewKeyword, 1).Span,
                            1, 2, 3);

            var info1 = GetAnonymousTypeInfoSummary(data, 4,
                            data.Tree.FindNodeOrTokenByKind(SyntaxKind.NewKeyword, 3).Span,
                            5, 6, 7);

            var info2 = GetAnonymousTypeInfoSummary(data, 8,
                            data.Tree.FindNodeOrTokenByKind(SyntaxKind.NewKeyword, 5).Span,
                            9, 10, 11);

            Assert.Equal(info0.Type, info2.Type);
            Assert.NotEqual(info0.Type, info1.Type);

            var info3 = GetAnonymousTypeInfoSummary(data, 12,
                            data.Tree.FindNodeOrTokenByKind(SyntaxKind.NewKeyword, 7).Span);
            var info4 = GetAnonymousTypeInfoSummary(data, 13,
                            data.Tree.FindNodeOrTokenByKind(SyntaxKind.NewKeyword, 8).Span);
            Assert.Equal(info3.Type, info4.Type);
        }

        [CompilerTrait(CompilerFeature.IOperation)]
        [Fact()]
        public void AnonymousTypeSymbols_Simple_OperationTree()
        {
            string source = @"
class ClassA
{
    public struct SSS
    {
    }

    public static void Test1(int x)
    /*<bind>*/{
        object v1 = new
        {
            aa = 1,
            BB = """",
            CCC = new SSS()
        };

        object v2 = new
        {
            aa = new SSS(),
            BB = 123.456,
            CCC = new
            {
                (new ClassA()).aa,
                ClassA.BB,
                ClassA.CCC
            }
        };

        object v3 = new { };
        var v4 = new { };
    }/*</bind>*/

    public int aa
    {
        get { return 123; }
    }

    public const string BB = ""-=-= -"";

    public static SSS CCC = new SSS();
}
";
            string expectedOperationTree = @"
IBlockOperation (4 statements, 4 locals) (OperationKind.Block, Type: null) (Syntax: '{ ... }')
  Locals: Local_1: System.Object v1
    Local_2: System.Object v2
    Local_3: System.Object v3
    Local_4: <empty anonymous type> v4
  IVariableDeclarationGroupOperation (1 declarations) (OperationKind.VariableDeclarationGroup, Type: null) (Syntax: 'object v1 = ... };')
    IVariableDeclarationOperation (1 declarators) (OperationKind.VariableDeclaration, Type: null) (Syntax: 'object v1 = ... }')
      Declarators:
          IVariableDeclaratorOperation (Symbol: System.Object v1) (OperationKind.VariableDeclarator, Type: null) (Syntax: 'v1 = new ... }')
            Initializer: 
              IVariableInitializerOperation (OperationKind.VariableInitializer, Type: null) (Syntax: '= new ... }')
                IConversionOperation (TryCast: False, Unchecked) (OperationKind.Conversion, Type: System.Object, IsImplicit) (Syntax: 'new ... }')
                  Conversion: CommonConversion (Exists: True, IsIdentity: False, IsNumeric: False, IsReference: True, IsUserDefined: False) (MethodSymbol: null)
                  Operand: 
                    IAnonymousObjectCreationOperation (OperationKind.AnonymousObjectCreation, Type: <anonymous type: System.Int32 aa, System.String BB, ClassA.SSS CCC>) (Syntax: 'new ... }')
                      Initializers(3):
                          ISimpleAssignmentOperation (OperationKind.SimpleAssignment, Type: System.Int32, Constant: 1) (Syntax: 'aa = 1')
                            Left: 
                              IPropertyReferenceOperation: System.Int32 <anonymous type: System.Int32 aa, System.String BB, ClassA.SSS CCC>.aa { get; } (OperationKind.PropertyReference, Type: System.Int32) (Syntax: 'aa')
                                Instance Receiver: 
                                  null
                            Right: 
                              ILiteralOperation (OperationKind.Literal, Type: System.Int32, Constant: 1) (Syntax: '1')
                          ISimpleAssignmentOperation (OperationKind.SimpleAssignment, Type: System.String, Constant: """") (Syntax: 'BB = """"')
                            Left: 
                              IPropertyReferenceOperation: System.String <anonymous type: System.Int32 aa, System.String BB, ClassA.SSS CCC>.BB { get; } (OperationKind.PropertyReference, Type: System.String) (Syntax: 'BB')
                                Instance Receiver: 
                                  null
                            Right: 
                              ILiteralOperation (OperationKind.Literal, Type: System.String, Constant: """") (Syntax: '""""')
                          ISimpleAssignmentOperation (OperationKind.SimpleAssignment, Type: ClassA.SSS) (Syntax: 'CCC = new SSS()')
                            Left: 
                              IPropertyReferenceOperation: ClassA.SSS <anonymous type: System.Int32 aa, System.String BB, ClassA.SSS CCC>.CCC { get; } (OperationKind.PropertyReference, Type: ClassA.SSS) (Syntax: 'CCC')
                                Instance Receiver: 
                                  null
                            Right: 
                              IObjectCreationOperation (Constructor: ClassA.SSS..ctor()) (OperationKind.ObjectCreation, Type: ClassA.SSS) (Syntax: 'new SSS()')
                                Arguments(0)
                                Initializer: 
                                  null
      Initializer: 
        null
  IVariableDeclarationGroupOperation (1 declarations) (OperationKind.VariableDeclarationGroup, Type: null) (Syntax: 'object v2 = ... };')
    IVariableDeclarationOperation (1 declarators) (OperationKind.VariableDeclaration, Type: null) (Syntax: 'object v2 = ... }')
      Declarators:
          IVariableDeclaratorOperation (Symbol: System.Object v2) (OperationKind.VariableDeclarator, Type: null) (Syntax: 'v2 = new ... }')
            Initializer: 
              IVariableInitializerOperation (OperationKind.VariableInitializer, Type: null) (Syntax: '= new ... }')
                IConversionOperation (TryCast: False, Unchecked) (OperationKind.Conversion, Type: System.Object, IsImplicit) (Syntax: 'new ... }')
                  Conversion: CommonConversion (Exists: True, IsIdentity: False, IsNumeric: False, IsReference: True, IsUserDefined: False) (MethodSymbol: null)
                  Operand: 
                    IAnonymousObjectCreationOperation (OperationKind.AnonymousObjectCreation, Type: <anonymous type: ClassA.SSS aa, System.Double BB, <anonymous type: System.Int32 aa, System.String BB, ClassA.SSS CCC> CCC>) (Syntax: 'new ... }')
                      Initializers(3):
                          ISimpleAssignmentOperation (OperationKind.SimpleAssignment, Type: ClassA.SSS) (Syntax: 'aa = new SSS()')
                            Left: 
                              IPropertyReferenceOperation: ClassA.SSS <anonymous type: ClassA.SSS aa, System.Double BB, <anonymous type: System.Int32 aa, System.String BB, ClassA.SSS CCC> CCC>.aa { get; } (OperationKind.PropertyReference, Type: ClassA.SSS) (Syntax: 'aa')
                                Instance Receiver: 
<<<<<<< HEAD
                                  IParenthesizedOperation (OperationKind.Parenthesized, Type: ClassA) (Syntax: '(new ClassA())')
                                    Operand: 
                                      IObjectCreationOperation (Constructor: ClassA..ctor()) (OperationKind.ObjectCreation, Type: ClassA) (Syntax: 'new ClassA()')
                                        Arguments(0)
                                        Initializer: 
                                          null
                              IFieldReferenceOperation: System.String ClassA.BB (Static) (OperationKind.FieldReference, Type: System.String, Constant: ""-=-= -"") (Syntax: 'ClassA.BB')
=======
                                  null
                            Right: 
                              IObjectCreationOperation (Constructor: ClassA.SSS..ctor()) (OperationKind.ObjectCreation, Type: ClassA.SSS) (Syntax: 'new SSS()')
                                Arguments(0)
                                Initializer: 
                                  null
                          ISimpleAssignmentOperation (OperationKind.SimpleAssignment, Type: System.Double, Constant: 123.456) (Syntax: 'BB = 123.456')
                            Left: 
                              IPropertyReferenceOperation: System.Double <anonymous type: ClassA.SSS aa, System.Double BB, <anonymous type: System.Int32 aa, System.String BB, ClassA.SSS CCC> CCC>.BB { get; } (OperationKind.PropertyReference, Type: System.Double) (Syntax: 'BB')
>>>>>>> 79fc0a89
                                Instance Receiver: 
                                  null
                            Right: 
                              ILiteralOperation (OperationKind.Literal, Type: System.Double, Constant: 123.456) (Syntax: '123.456')
                          ISimpleAssignmentOperation (OperationKind.SimpleAssignment, Type: <anonymous type: System.Int32 aa, System.String BB, ClassA.SSS CCC>) (Syntax: 'CCC = new ... }')
                            Left: 
                              IPropertyReferenceOperation: <anonymous type: System.Int32 aa, System.String BB, ClassA.SSS CCC> <anonymous type: ClassA.SSS aa, System.Double BB, <anonymous type: System.Int32 aa, System.String BB, ClassA.SSS CCC> CCC>.CCC { get; } (OperationKind.PropertyReference, Type: <anonymous type: System.Int32 aa, System.String BB, ClassA.SSS CCC>) (Syntax: 'CCC')
                                Instance Receiver: 
                                  null
                            Right: 
                              IAnonymousObjectCreationOperation (OperationKind.AnonymousObjectCreation, Type: <anonymous type: System.Int32 aa, System.String BB, ClassA.SSS CCC>) (Syntax: 'new ... }')
                                Initializers(3):
                                    IPropertyReferenceOperation: System.Int32 ClassA.aa { get; } (OperationKind.PropertyReference, Type: System.Int32) (Syntax: '(new ClassA()).aa')
                                      Instance Receiver: 
                                        IObjectCreationOperation (Constructor: ClassA..ctor()) (OperationKind.ObjectCreation, Type: ClassA) (Syntax: 'new ClassA()')
                                          Arguments(0)
                                          Initializer: 
                                            null
                                    IFieldReferenceOperation: System.String ClassA.BB (Static) (OperationKind.FieldReference, Type: System.String, Constant: ""-=-= -"") (Syntax: 'ClassA.BB')
                                      Instance Receiver: 
                                        null
                                    IFieldReferenceOperation: ClassA.SSS ClassA.CCC (Static) (OperationKind.FieldReference, Type: ClassA.SSS) (Syntax: 'ClassA.CCC')
                                      Instance Receiver: 
                                        null
      Initializer: 
        null
  IVariableDeclarationGroupOperation (1 declarations) (OperationKind.VariableDeclarationGroup, Type: null) (Syntax: 'object v3 = new { };')
    IVariableDeclarationOperation (1 declarators) (OperationKind.VariableDeclaration, Type: null) (Syntax: 'object v3 = new { }')
      Declarators:
          IVariableDeclaratorOperation (Symbol: System.Object v3) (OperationKind.VariableDeclarator, Type: null) (Syntax: 'v3 = new { }')
            Initializer: 
              IVariableInitializerOperation (OperationKind.VariableInitializer, Type: null) (Syntax: '= new { }')
                IConversionOperation (TryCast: False, Unchecked) (OperationKind.Conversion, Type: System.Object, IsImplicit) (Syntax: 'new { }')
                  Conversion: CommonConversion (Exists: True, IsIdentity: False, IsNumeric: False, IsReference: True, IsUserDefined: False) (MethodSymbol: null)
                  Operand: 
                    IAnonymousObjectCreationOperation (OperationKind.AnonymousObjectCreation, Type: <empty anonymous type>) (Syntax: 'new { }')
                      Initializers(0)
      Initializer: 
<<<<<<< HEAD
        IVariableInitializerOperation (OperationKind.VariableInitializer, Type: null) (Syntax: '= new { }')
          IAnonymousObjectCreationOperation (OperationKind.AnonymousObjectCreation, Type: <empty anonymous type>) (Syntax: 'new { }')
            Initializers(0)
=======
        null
  IVariableDeclarationGroupOperation (1 declarations) (OperationKind.VariableDeclarationGroup, Type: null) (Syntax: 'var v4 = new { };')
    IVariableDeclarationOperation (1 declarators) (OperationKind.VariableDeclaration, Type: null) (Syntax: 'var v4 = new { }')
      Declarators:
          IVariableDeclaratorOperation (Symbol: <empty anonymous type> v4) (OperationKind.VariableDeclarator, Type: null) (Syntax: 'v4 = new { }')
            Initializer: 
              IVariableInitializerOperation (OperationKind.VariableInitializer, Type: null) (Syntax: '= new { }')
                IAnonymousObjectCreationOperation (OperationKind.AnonymousObjectCreation, Type: <empty anonymous type>) (Syntax: 'new { }')
                  Initializers(0)
      Initializer: 
        null
>>>>>>> 79fc0a89
";
            var expectedDiagnostics = DiagnosticDescription.None;

            VerifyOperationTreeAndDiagnosticsForTest<BlockSyntax>(source, expectedOperationTree, expectedDiagnostics);
        }

        [Fact()]
        public void AnonymousTypeSymbols_ContextualKeywordsInFields()
        {
            var source = @"
class ClassA
{
    static void Test1(int x)
    {
        object v1 = [# new
        {
            [# var #] = ""var"",
            [# get #] = new {},
            [# partial #] = [# new
                            {
                                (new ClassA()).[# select #],
                                [# global  #]
                            } #]
        } #];
    }

    public int select
    {
        get { return 123; }
    }

    public const string global = ""-=-=-"";
}";
            var data = Compile(source, 7);

            var info0 = GetAnonymousTypeInfoSummary(data, 0,
                            data.Tree.FindNodeOrTokenByKind(SyntaxKind.NewKeyword, 1).Span,
                            1, 2, 3);

            var info1 = GetAnonymousTypeInfoSummary(data, 4,
                            data.Tree.FindNodeOrTokenByKind(SyntaxKind.NewKeyword, 3).Span,
                            5, 6);

            Assert.Equal(
                "<anonymous type: System.String var, <empty anonymous type> get, <anonymous type: System.Int32 select, System.String global> partial>",
                info0.Type.ToTestDisplayString());

            Assert.Equal(
                "<anonymous type: System.Int32 select, System.String global>..ctor(System.Int32 select, System.String global)",
                info1.Symbol.ToTestDisplayString());
        }

        [CompilerTrait(CompilerFeature.IOperation)]
        [Fact()]
        public void AnonymousTypeSymbols_ContextualKeywordsInFields_OperationTree()
        {
            string source = @"
class ClassA
{
    static void Test1(int x)
    {
        object v1 = /*<bind>*/new
        {
            var = ""var"",
            get = new { },
            partial = new
            {
                (new ClassA()).select,
                global
            }
        }/*</bind>*/;
    }

    public int select
    {
        get { return 123; }
    }

    public const string global = "" -=-= -"";
}
";
            string expectedOperationTree = @"
IAnonymousObjectCreationOperation (OperationKind.AnonymousObjectCreation, Type: <anonymous type: System.String var, <empty anonymous type> get, <anonymous type: System.Int32 select, System.String global> partial>) (Syntax: 'new ... }')
  Initializers(3):
      ISimpleAssignmentOperation (OperationKind.SimpleAssignment, Type: System.String, Constant: ""var"") (Syntax: 'var = ""var""')
        Left: 
          IPropertyReferenceOperation: System.String <anonymous type: System.String var, <empty anonymous type> get, <anonymous type: System.Int32 select, System.String global> partial>.var { get; } (OperationKind.PropertyReference, Type: System.String) (Syntax: 'var')
            Instance Receiver: 
              null
        Right: 
          ILiteralOperation (OperationKind.Literal, Type: System.String, Constant: ""var"") (Syntax: '""var""')
      ISimpleAssignmentOperation (OperationKind.SimpleAssignment, Type: <empty anonymous type>) (Syntax: 'get = new { }')
        Left: 
          IPropertyReferenceOperation: <empty anonymous type> <anonymous type: System.String var, <empty anonymous type> get, <anonymous type: System.Int32 select, System.String global> partial>.get { get; } (OperationKind.PropertyReference, Type: <empty anonymous type>) (Syntax: 'get')
            Instance Receiver: 
              null
        Right: 
          IAnonymousObjectCreationOperation (OperationKind.AnonymousObjectCreation, Type: <empty anonymous type>) (Syntax: 'new { }')
            Initializers(0)
      ISimpleAssignmentOperation (OperationKind.SimpleAssignment, Type: <anonymous type: System.Int32 select, System.String global>) (Syntax: 'partial = n ... }')
        Left: 
          IPropertyReferenceOperation: <anonymous type: System.Int32 select, System.String global> <anonymous type: System.String var, <empty anonymous type> get, <anonymous type: System.Int32 select, System.String global> partial>.partial { get; } (OperationKind.PropertyReference, Type: <anonymous type: System.Int32 select, System.String global>) (Syntax: 'partial')
            Instance Receiver: 
              null
        Right: 
          IAnonymousObjectCreationOperation (OperationKind.AnonymousObjectCreation, Type: <anonymous type: System.Int32 select, System.String global>) (Syntax: 'new ... }')
            Initializers(2):
                IPropertyReferenceOperation: System.Int32 ClassA.select { get; } (OperationKind.PropertyReference, Type: System.Int32) (Syntax: '(new ClassA()).select')
                  Instance Receiver: 
                    IParenthesizedOperation (OperationKind.Parenthesized, Type: ClassA) (Syntax: '(new ClassA())')
                      Operand: 
                        IObjectCreationOperation (Constructor: ClassA..ctor()) (OperationKind.ObjectCreation, Type: ClassA) (Syntax: 'new ClassA()')
                          Arguments(0)
                          Initializer: 
                            null
                IFieldReferenceOperation: System.String ClassA.global (Static) (OperationKind.FieldReference, Type: System.String, Constant: "" -=-= -"") (Syntax: 'global')
                  Instance Receiver: 
                    null
";
            var expectedDiagnostics = DiagnosticDescription.None;

            VerifyOperationTreeAndDiagnosticsForTest<AnonymousObjectCreationExpressionSyntax>(source, expectedOperationTree, expectedDiagnostics);
        }

        [Fact()]
        public void AnonymousTypeSymbols_DelegateMembers()
        {
            var source = @"
delegate bool D1();
class ClassA
{
    void Main()
    {
        var at1 = [# new { [# module #] = (D1)(() => false)} #].module();
    }
}";
            var data = Compile(source, 2);

            var info0 = GetAnonymousTypeInfoSummary(data, 0,
                            data.Tree.FindNodeOrTokenByKind(SyntaxKind.NewKeyword, 1).Span,
                            1);

            Assert.Equal("<anonymous type: D1 module>", info0.Type.ToTestDisplayString());
            Assert.Equal("<anonymous type: D1 module>..ctor(D1 module)", info0.Symbol.ToTestDisplayString());
        }

        [CompilerTrait(CompilerFeature.IOperation)]
        [Fact()]
        public void AnonymousTypeSymbols_DelegateMembers_OperationTree()
        {
            string source = @"
delegate bool D1();
class ClassA
{
    void Main()
    {
        var at1 = /*<bind>*/new { module = (D1)(() => false) }/*</bind>*/.module();
    }
}
";
            string expectedOperationTree = @"
IAnonymousObjectCreationOperation (OperationKind.AnonymousObjectCreation, Type: <anonymous type: D1 module>) (Syntax: 'new { modul ... => false) }')
  Initializers(1):
      ISimpleAssignmentOperation (OperationKind.SimpleAssignment, Type: D1) (Syntax: 'module = (D ... ) => false)')
        Left: 
          IPropertyReferenceOperation: D1 <anonymous type: D1 module>.module { get; } (OperationKind.PropertyReference, Type: D1) (Syntax: 'module')
            Instance Receiver: 
              null
        Right: 
          IDelegateCreationOperation (OperationKind.DelegateCreation, Type: D1) (Syntax: '(D1)(() => false)')
            Target: 
              IParenthesizedOperation (OperationKind.Parenthesized, Type: null) (Syntax: '(() => false)')
                Operand: 
                  IAnonymousFunctionOperation (Symbol: lambda expression) (OperationKind.AnonymousFunction, Type: null) (Syntax: '() => false')
                    IBlockOperation (1 statements) (OperationKind.Block, Type: null, IsImplicit) (Syntax: 'false')
                      IReturnOperation (OperationKind.Return, Type: null, IsImplicit) (Syntax: 'false')
                        ReturnedValue: 
                          ILiteralOperation (OperationKind.Literal, Type: System.Boolean, Constant: False) (Syntax: 'false')
";
            var expectedDiagnostics = DiagnosticDescription.None;

            VerifyOperationTreeAndDiagnosticsForTest<AnonymousObjectCreationExpressionSyntax>(source, expectedOperationTree, expectedDiagnostics);
        }

        [Fact()]
        public void AnonymousTypeSymbols_BaseAccessInMembers()
        {
            var source = @"
delegate bool D1();
class ClassB
{
    protected System.Func<int, int> F = x => x;
}
class ClassA: ClassB
{
    void Main()
    {
        var at1 = [# [# new { base.[# F #] } #].F(1) #];
    }
}";
            var data = Compile(source, 3);

            var info0 = GetAnonymousTypeInfoSummary(data, 1,
                            data.Tree.FindNodeOrTokenByKind(SyntaxKind.NewKeyword, 1).Span,
                            2);

            Assert.Equal("<anonymous type: System.Func<System.Int32, System.Int32> F>", info0.Type.ToTestDisplayString());

            var info1 = data.Model.GetSemanticInfoSummary(data.Nodes[0]);

            Assert.Equal("System.Int32 System.Func<System.Int32, System.Int32>.Invoke(System.Int32 arg)", info1.Symbol.ToTestDisplayString());
        }

        [CompilerTrait(CompilerFeature.IOperation)]
        [Fact()]
        public void AnonymousTypeSymbols_BaseAccessInMembers_OperationTree()
        {
            string source = @"
delegate bool D1();
class ClassB
{
    protected System.Func<int, int> F = x => x;
}
class ClassA : ClassB
{
    void Main()
    {
        var at1 = /*<bind>*/new { base.F }/*</bind>*/.F(1);
    }
}
";
            string expectedOperationTree = @"
IAnonymousObjectCreationOperation (OperationKind.AnonymousObjectCreation, Type: <anonymous type: System.Func<System.Int32, System.Int32> F>) (Syntax: 'new { base.F }')
  Initializers(1):
      IFieldReferenceOperation: System.Func<System.Int32, System.Int32> ClassB.F (OperationKind.FieldReference, Type: System.Func<System.Int32, System.Int32>) (Syntax: 'base.F')
        Instance Receiver: 
          IInstanceReferenceOperation (OperationKind.InstanceReference, Type: ClassB) (Syntax: 'base')
";
            var expectedDiagnostics = DiagnosticDescription.None;

            VerifyOperationTreeAndDiagnosticsForTest<AnonymousObjectCreationExpressionSyntax>(source, expectedOperationTree, expectedDiagnostics);
        }

        [Fact()]
        public void AnonymousTypeSymbols_InFieldInitializer()
        {
            var source = @"
class ClassA
{
    private static object F = [# new { [# F123 #] = typeof(ClassA) } #];
}";
            var data = Compile(source, 2);

            var info0 = GetAnonymousTypeInfoSummary(data, 0,
                            data.Tree.FindNodeOrTokenByKind(SyntaxKind.NewKeyword, 1).Span,
                            1);

            Assert.Equal("<anonymous type: System.Type F123>", info0.Type.ToTestDisplayString());
        }

        [CompilerTrait(CompilerFeature.IOperation)]
        [Fact()]
        public void AnonymousTypeSymbols_InFieldInitializer_OperationTree()
        {
            string source = @"
class ClassA
{
    private static object F = /*<bind>*/new { F123 = typeof(ClassA) }/*</bind>*/;
}
";
            string expectedOperationTree = @"
IAnonymousObjectCreationOperation (OperationKind.AnonymousObjectCreation, Type: <anonymous type: System.Type F123>) (Syntax: 'new { F123  ... f(ClassA) }')
  Initializers(1):
      ISimpleAssignmentOperation (OperationKind.SimpleAssignment, Type: System.Type) (Syntax: 'F123 = typeof(ClassA)')
        Left: 
          IPropertyReferenceOperation: System.Type <anonymous type: System.Type F123>.F123 { get; } (OperationKind.PropertyReference, Type: System.Type) (Syntax: 'F123')
            Instance Receiver: 
              null
        Right: 
          ITypeOfOperation (OperationKind.TypeOf, Type: System.Type) (Syntax: 'typeof(ClassA)')
            TypeOperand: ClassA
";
            var expectedDiagnostics = DiagnosticDescription.None;

            VerifyOperationTreeAndDiagnosticsForTest<AnonymousObjectCreationExpressionSyntax>(source, expectedOperationTree, expectedDiagnostics);
        }

        [Fact()]
        public void AnonymousTypeSymbols_Equals()
        {
            var source = @"
class ClassA
{
    static void Test1(int x)
    {
        bool result = [# new { f1 = 1, f2 = """" }.Equals(new { }) #];
    }
}";
            var data = Compile(source, 1);

            var info = data.Model.GetSemanticInfoSummary(data.Nodes[0]);

            var method = info.Symbol;
            Assert.NotNull(method);
            Assert.Equal(SymbolKind.Method, method.Kind);
            Assert.Equal("object.Equals(object)", method.ToDisplayString());
        }

        [CompilerTrait(CompilerFeature.IOperation)]
        [Fact()]
        public void AnonymousTypeSymbols_Equals_OperationTree()
        {
            string source = @"
class ClassA
{
    static void Test1(int x)
    {
        bool result = /*<bind>*/new { f1 = 1, f2 = """" }.Equals(new { })/*</bind>*/;
    }
}
";
            string expectedOperationTree = @"
IInvocationOperation (virtual System.Boolean System.Object.Equals(System.Object obj)) (OperationKind.Invocation, Type: System.Boolean) (Syntax: 'new { f1 =  ... ls(new { })')
  Instance Receiver: 
    IAnonymousObjectCreationOperation (OperationKind.AnonymousObjectCreation, Type: <anonymous type: System.Int32 f1, System.String f2>) (Syntax: 'new { f1 = 1, f2 = """" }')
      Initializers(2):
          ISimpleAssignmentOperation (OperationKind.SimpleAssignment, Type: System.Int32, Constant: 1) (Syntax: 'f1 = 1')
            Left: 
              IPropertyReferenceOperation: System.Int32 <anonymous type: System.Int32 f1, System.String f2>.f1 { get; } (OperationKind.PropertyReference, Type: System.Int32) (Syntax: 'f1')
                Instance Receiver: 
                  null
            Right: 
              ILiteralOperation (OperationKind.Literal, Type: System.Int32, Constant: 1) (Syntax: '1')
          ISimpleAssignmentOperation (OperationKind.SimpleAssignment, Type: System.String, Constant: """") (Syntax: 'f2 = """"')
            Left: 
              IPropertyReferenceOperation: System.String <anonymous type: System.Int32 f1, System.String f2>.f2 { get; } (OperationKind.PropertyReference, Type: System.String) (Syntax: 'f2')
                Instance Receiver: 
                  null
            Right: 
              ILiteralOperation (OperationKind.Literal, Type: System.String, Constant: """") (Syntax: '""""')
  Arguments(1):
      IArgumentOperation (ArgumentKind.Explicit, Matching Parameter: obj) (OperationKind.Argument, Type: System.Object) (Syntax: 'new { }')
        IConversionOperation (TryCast: False, Unchecked) (OperationKind.Conversion, Type: System.Object, IsImplicit) (Syntax: 'new { }')
          Conversion: CommonConversion (Exists: True, IsIdentity: False, IsNumeric: False, IsReference: True, IsUserDefined: False) (MethodSymbol: null)
          Operand: 
            IAnonymousObjectCreationOperation (OperationKind.AnonymousObjectCreation, Type: <empty anonymous type>) (Syntax: 'new { }')
              Initializers(0)
        InConversion: CommonConversion (Exists: True, IsIdentity: True, IsNumeric: False, IsReference: False, IsUserDefined: False) (MethodSymbol: null)
        OutConversion: CommonConversion (Exists: True, IsIdentity: True, IsNumeric: False, IsReference: False, IsUserDefined: False) (MethodSymbol: null)
";
            var expectedDiagnostics = DiagnosticDescription.None;

            VerifyOperationTreeAndDiagnosticsForTest<InvocationExpressionSyntax>(source, expectedOperationTree, expectedDiagnostics);
        }

        [Fact()]
        public void AnonymousTypeSymbols_ToString()
        {
            var source = @"
class ClassA
{
    static void Test1(int x)
    {
        string result = [# new { f1 = 1, f2 = """" }.ToString() #];
    }
}";
            var data = Compile(source, 1);

            var info = data.Model.GetSemanticInfoSummary(data.Nodes[0]);

            var method = info.Symbol;
            Assert.NotNull(method);
            Assert.Equal(SymbolKind.Method, method.Kind);
            Assert.Equal("object.ToString()", method.ToDisplayString());
        }

        [Fact()]
        public void AnonymousTypeSymbols_GetHashCode()
        {
            var source = @"
class ClassA
{
    static void Test1(int x)
    {
        int result = [# new { f1 = 1, f2 = """" }.GetHashCode() #];
    }
}";
            var data = Compile(source, 1);

            var info = data.Model.GetSemanticInfoSummary(data.Nodes[0]);

            var method = info.Symbol;
            Assert.NotNull(method);
            Assert.Equal(SymbolKind.Method, method.Kind);
            Assert.Equal("object.GetHashCode()", method.ToDisplayString());
        }

        [Fact()]
        public void AnonymousTypeSymbols_Ctor()
        {
            var source = @"
class ClassA
{
    static void Test1(int x)
    {
        var result = [# new { f1 = 1, f2 = """" } #];
    }
}";
            var data = Compile(source, 1);

            var info = data.Model.GetSemanticInfoSummary(data.Nodes[0]);

            var method = info.Symbol;
            Assert.NotNull(method);
            Assert.Equal(SymbolKind.Method, method.Kind);
            Assert.Equal("<anonymous type: int f1, string f2>..ctor(int, string)", method.ToDisplayString());
            Assert.Equal("<anonymous type: System.Int32 f1, System.String f2>..ctor(System.Int32 f1, System.String f2)", method.ToTestDisplayString());
        }

        [Fact()]
        public void AnonymousTypeTemplateCannotConstruct()
        {
            var source = @"
class ClassA
{
    object F = [# new { [# F123 #] = typeof(ClassA) } #];
}";
            var data = Compile(source, 2);

            var info0 = GetAnonymousTypeInfoSummary(data, 0,
                            data.Tree.FindNodeOrTokenByKind(SyntaxKind.NewKeyword, 1).Span,
                            1);

            var type = info0.Type;
            Assert.Equal("<anonymous type: System.Type F123>", type.ToTestDisplayString());
            Assert.True(type.IsDefinition);
            AssertCannotConstruct(type);
        }

        [Fact()]
        public void AnonymousTypeTemplateCannotConstruct_Empty()
        {
            var source = @"
class ClassA
{
    object F = [# new { } #];
}";
            var data = Compile(source, 1);

            var info0 = GetAnonymousTypeInfoSummary(data, 0,
                            data.Tree.FindNodeOrTokenByKind(SyntaxKind.NewKeyword, 1).Span);

            var type = info0.Type;
            Assert.Equal("<empty anonymous type>", type.ToTestDisplayString());
            Assert.True(type.IsDefinition);
            AssertCannotConstruct(type);
        }

        [Fact()]
        public void AnonymousTypeFieldDeclarationIdentifier()
        {
            var source = @"
class ClassA
{
    object F = new { [# F123 #] = typeof(ClassA) };
}";
            var data = Compile(source, 1);
            var info = data.Model.GetSymbolInfo((ExpressionSyntax)data.Nodes[0]);
            Assert.NotNull(info.Symbol);
            Assert.Equal(SymbolKind.Property, info.Symbol.Kind);
            Assert.Equal("System.Type <anonymous type: System.Type F123>.F123 { get; }", info.Symbol.ToTestDisplayString());
        }

        [Fact()]
        public void AnonymousTypeFieldCreatedInQuery()
        {
            var source = LINQ + @"
class ClassA
{
    void m()
    {
        var o = from x in new List1<int>(1, 2, 3) select [# new { [# x #], [# y #] = x } #];
    }
}";
            var data = Compile(source, 3);

            var info0 = GetAnonymousTypeInfoSummary(data, 0,
                data.Tree.FindNodeOrTokenByKind(SyntaxKind.NewKeyword, NumberOfNewKeywords(LINQ) + 2).Span,
                1, 2);

            var info1 = data.Model.GetSymbolInfo(((AnonymousObjectMemberDeclaratorSyntax)data.Nodes[1]).Expression);
            Assert.NotNull(info1.Symbol);
            Assert.Equal(SymbolKind.RangeVariable, info1.Symbol.Kind);
            Assert.Equal("x", info1.Symbol.ToDisplayString());

            var info2 = data.Model.GetSymbolInfo((ExpressionSyntax)data.Nodes[2]);
            Assert.NotNull(info2.Symbol);
            Assert.Equal(SymbolKind.Property, info2.Symbol.Kind);
            Assert.Equal("System.Int32 <anonymous type: System.Int32 x, System.Int32 y>.y { get; }", info2.Symbol.ToTestDisplayString());
        }

        [CompilerTrait(CompilerFeature.IOperation)]
        [Fact()]
        public void AnonymousTypeFieldCreatedInQuery_OperationTree()
        {
            string source = @"
using System.Collections.Generic;
using System.Linq;

class ClassA
{
    void m()
    {
        var o = from x in new List<int>() { 1, 2, 3 } select /*<bind>*/new { x, y = x }/*</bind>*/;
    }
}
";
            string expectedOperationTree = @"
IAnonymousObjectCreationOperation (OperationKind.AnonymousObjectCreation, Type: <anonymous type: System.Int32 x, System.Int32 y>) (Syntax: 'new { x, y = x }')
  Initializers(2):
      ISimpleAssignmentOperation (OperationKind.SimpleAssignment, Type: System.Int32) (Syntax: 'x')
        Left: 
          IPropertyReferenceOperation: System.Int32 <anonymous type: System.Int32 x, System.Int32 y>.y { get; } (OperationKind.PropertyReference, Type: System.Int32) (Syntax: 'y')
            Instance Receiver: 
              null
        Right: 
          IOperation:  (OperationKind.None, Type: null) (Syntax: 'x')
      IOperation:  (OperationKind.None, Type: null) (Syntax: 'x')
";
            var expectedDiagnostics = DiagnosticDescription.None;

            VerifyOperationTreeAndDiagnosticsForTest<AnonymousObjectCreationExpressionSyntax>(source, expectedOperationTree, expectedDiagnostics);
        }

        [Fact()]
        public void AnonymousTypeFieldCreatedInQuery2()
        {
            var source = LINQ + @"
class ClassA
{
    void m()
    {
        var o = from x in new List1<int>(1, 2, 3) let y = """" select [# new { [# x #], [# y #] } #];
    }
}";
            var data = Compile(source, 3);

            var info0 = GetAnonymousTypeInfoSummary(data, 0,
                data.Tree.FindNodeOrTokenByKind(SyntaxKind.NewKeyword, NumberOfNewKeywords(LINQ) + 2).Span,
                1, 2);

            Assert.Equal("<anonymous type: System.Int32 x, System.String y>", info0.Type.ToTestDisplayString());

            var info1 = data.Model.GetSymbolInfo(((AnonymousObjectMemberDeclaratorSyntax)data.Nodes[1]).Expression);
            Assert.NotNull(info1.Symbol);
            Assert.Equal(SymbolKind.RangeVariable, info1.Symbol.Kind);
            Assert.Equal("x", info1.Symbol.ToDisplayString());

            var info2 = data.Model.GetSymbolInfo(((AnonymousObjectMemberDeclaratorSyntax)data.Nodes[2]).Expression);
            Assert.NotNull(info2.Symbol);
            Assert.Equal(SymbolKind.RangeVariable, info2.Symbol.Kind);
            Assert.Equal("y", info2.Symbol.ToDisplayString());
        }

        [CompilerTrait(CompilerFeature.IOperation)]
        [Fact()]
        public void AnonymousTypeFieldCreatedInQuery2_OperationTree()
        {
            string source = @"
using System.Collections.Generic;
using System.Linq;

class ClassA
{
    void m()
    {
        var o = from x in new List<int>() { 1, 2, 3 } let y = """" select /*<bind>*/new { x, y }/*</bind>*/;
    }
}
";
            // OperationKind.None is for Range variables, IOperation support for it is NYI.
            string expectedOperationTree = @"
IAnonymousObjectCreationOperation (OperationKind.AnonymousObjectCreation, Type: <anonymous type: System.Int32 x, System.String y>) (Syntax: 'new { x, y }')
  Initializers(2):
      IOperation:  (OperationKind.None, Type: null) (Syntax: 'x')
      IOperation:  (OperationKind.None, Type: null) (Syntax: 'y')
";
            var expectedDiagnostics = DiagnosticDescription.None;

            VerifyOperationTreeAndDiagnosticsForTest<AnonymousObjectCreationExpressionSyntax>(source, expectedOperationTree, expectedDiagnostics);
        }

        [Fact()]
        public void AnonymousTypeFieldCreatedInLambda()
        {
            var source = @"
using System;
class ClassA
{
    void m()
    {
        var o = (Action)(() => ( [# new { [# x #] = 1, [# y #] = [# new { } #] } #]).ToString());;
    }
}";
            var data = Compile(source, 4);

            var info0 = GetAnonymousTypeInfoSummary(data, 0,
                data.Tree.FindNodeOrTokenByKind(SyntaxKind.NewKeyword, 1).Span,
                1, 2);

            var info1 = GetAnonymousTypeInfoSummary(data, 3,
                data.Tree.FindNodeOrTokenByKind(SyntaxKind.NewKeyword, 2).Span);

            Assert.Equal("<anonymous type: System.Int32 x, <empty anonymous type> y>..ctor(System.Int32 x, <empty anonymous type> y)", info0.Symbol.ToTestDisplayString());
        }

        [CompilerTrait(CompilerFeature.IOperation)]
        [Fact()]
        public void AnonymousTypeFieldCreatedInLambda_OperationTree()
        {
            string source = @"
using System;
class ClassA
{
    void m()
    {
        var o = (Action)(() => (/*<bind>*/new { x = 1, y = new { } }/*</bind>*/).ToString()); ;
    }
}
";
            string expectedOperationTree = @"
IAnonymousObjectCreationOperation (OperationKind.AnonymousObjectCreation, Type: <anonymous type: System.Int32 x, <empty anonymous type> y>) (Syntax: 'new { x = 1 ... = new { } }')
  Initializers(2):
      ISimpleAssignmentOperation (OperationKind.SimpleAssignment, Type: System.Int32, Constant: 1) (Syntax: 'x = 1')
        Left: 
          IPropertyReferenceOperation: System.Int32 <anonymous type: System.Int32 x, <empty anonymous type> y>.x { get; } (OperationKind.PropertyReference, Type: System.Int32) (Syntax: 'x')
            Instance Receiver: 
              null
        Right: 
          ILiteralOperation (OperationKind.Literal, Type: System.Int32, Constant: 1) (Syntax: '1')
      ISimpleAssignmentOperation (OperationKind.SimpleAssignment, Type: <empty anonymous type>) (Syntax: 'y = new { }')
        Left: 
          IPropertyReferenceOperation: <empty anonymous type> <anonymous type: System.Int32 x, <empty anonymous type> y>.y { get; } (OperationKind.PropertyReference, Type: <empty anonymous type>) (Syntax: 'y')
            Instance Receiver: 
              null
        Right: 
          IAnonymousObjectCreationOperation (OperationKind.AnonymousObjectCreation, Type: <empty anonymous type>) (Syntax: 'new { }')
            Initializers(0)
";
            var expectedDiagnostics = DiagnosticDescription.None;

            VerifyOperationTreeAndDiagnosticsForTest<AnonymousObjectCreationExpressionSyntax>(source, expectedOperationTree, expectedDiagnostics);
        }

        [Fact()]
        public void AnonymousTypeFieldCreatedInLambda2()
        {
            var source = @"
using System;
class ClassA
{
    void m()
    {
        var o = (Action)
                    (() =>
                        ((Func<string>) (() => ( [# new { [# x #] = 1, [# y #] = [# new { } #] } #]).ToString())
                    ).Invoke());
    }
}";
            var data = Compile(source, 4);

            var info0 = GetAnonymousTypeInfoSummary(data, 0,
                data.Tree.FindNodeOrTokenByKind(SyntaxKind.NewKeyword, 1).Span,
                1, 2);

            var info1 = GetAnonymousTypeInfoSummary(data, 3,
                data.Tree.FindNodeOrTokenByKind(SyntaxKind.NewKeyword, 2).Span);

            Assert.Equal("<anonymous type: System.Int32 x, <empty anonymous type> y>..ctor(System.Int32 x, <empty anonymous type> y)", info0.Symbol.ToTestDisplayString());
        }

        [CompilerTrait(CompilerFeature.IOperation)]
        [Fact()]
        public void AnonymousTypeFieldCreatedInLambda2_OperationTree()
        {
            string source = @"
using System;
class ClassA
{
    void m()
    {
        var o = (Action)
                    (() =>
                        ((Func<string>)(() => (/*<bind>*/new { x = 1, y = new { } }/*</bind>*/).ToString())
                    ).Invoke());
    }
}
";
            string expectedOperationTree = @"
IAnonymousObjectCreationOperation (OperationKind.AnonymousObjectCreation, Type: <anonymous type: System.Int32 x, <empty anonymous type> y>) (Syntax: 'new { x = 1 ... = new { } }')
  Initializers(2):
      ISimpleAssignmentOperation (OperationKind.SimpleAssignment, Type: System.Int32, Constant: 1) (Syntax: 'x = 1')
        Left: 
          IPropertyReferenceOperation: System.Int32 <anonymous type: System.Int32 x, <empty anonymous type> y>.x { get; } (OperationKind.PropertyReference, Type: System.Int32) (Syntax: 'x')
            Instance Receiver: 
              null
        Right: 
          ILiteralOperation (OperationKind.Literal, Type: System.Int32, Constant: 1) (Syntax: '1')
      ISimpleAssignmentOperation (OperationKind.SimpleAssignment, Type: <empty anonymous type>) (Syntax: 'y = new { }')
        Left: 
          IPropertyReferenceOperation: <empty anonymous type> <anonymous type: System.Int32 x, <empty anonymous type> y>.y { get; } (OperationKind.PropertyReference, Type: <empty anonymous type>) (Syntax: 'y')
            Instance Receiver: 
              null
        Right: 
          IAnonymousObjectCreationOperation (OperationKind.AnonymousObjectCreation, Type: <empty anonymous type>) (Syntax: 'new { }')
            Initializers(0)
";
            var expectedDiagnostics = DiagnosticDescription.None;

            VerifyOperationTreeAndDiagnosticsForTest<AnonymousObjectCreationExpressionSyntax>(source, expectedOperationTree, expectedDiagnostics);
        }

        [ClrOnlyFact]
        public void AnonymousTypeSymbols_DontCrashIfNameIsQueriedBeforeEmit()
        {
            var source = @"
public class ClassA
{
    public static void Test1(int x)
    {
        object v1 = [# new { [# aa  #] = 1, [# BB  #] = 2 } #];
        object v2 = [# new { } #];
    }
}";
            var data = Compile(source, 4);

            var info0 = GetAnonymousTypeInfoSummary(data, 0,
                            data.Tree.FindNodeOrTokenByKind(SyntaxKind.NewKeyword, 1).Span,
                            1, 2);

            CheckAnonymousType(info0.Type, "", "");

            info0 = GetAnonymousTypeInfoSummary(data, 3,
                            data.Tree.FindNodeOrTokenByKind(SyntaxKind.NewKeyword, 2).Span);

            CheckAnonymousType(info0.Type, "", "");

            //  perform emit
            CompileAndVerify(
                data.Compilation,
                symbolValidator: module => CheckAnonymousTypes(module)
            );
        }

        #region "AnonymousTypeSymbols_DontCrashIfNameIsQueriedBeforeEmit"

        private void CheckAnonymousType(ITypeSymbol type, string name, string metadataName)
        {
            Assert.NotNull(type);
            Assert.Equal(name, type.Name);
            Assert.Equal(metadataName, type.MetadataName);
        }

        private void CheckAnonymousTypes(ModuleSymbol module)
        {
            var ns = module.GlobalNamespace;
            Assert.NotNull(ns);

            CheckAnonymousType(ns.GetMember<NamedTypeSymbol>("<>f__AnonymousType0"), "<>f__AnonymousType0", "<>f__AnonymousType0`2");
            CheckAnonymousType(ns.GetMember<NamedTypeSymbol>("<>f__AnonymousType1"), "<>f__AnonymousType1", "<>f__AnonymousType1");
        }

        #endregion

        [Fact()]
        public void AnonymousTypeSymbols_Error_Simple()
        {
            var source = @"
public class ClassA
{
    public static void Test1(int x)
    {
        object v1 = [# new
        {
            [# aa  #] = xyz,
            [# BB  #] = """",
            [# CCC #] = new SSS()
        } #];

        object v2 = [# new
        {
            [# aa  #] = new SSS(),
            [# BB  #] = 123.456,
            [# CCC #] = [# new
            {
                (new ClassA()).[# aa  #],
                ClassA.[# BB  #],
                ClassA.[# CCC #]
            } #]
        } #];
    }
}";
            var data = Compile(source, 12,
                // (8,25): error CS0103: The name 'xyz' does not exist in the current context
                //                aa     = xyz,
                Diagnostic(ErrorCode.ERR_NameNotInContext, "xyz").WithArguments("xyz"),
                // (10,29): error CS0246: The type or namespace name 'SSS' could not be found (are you missing a using directive or an assembly reference?)
                //                CCC    = new SSS()
                Diagnostic(ErrorCode.ERR_SingleTypeNameNotFound, "SSS").WithArguments("SSS"),
                // (15,29): error CS0246: The type or namespace name 'SSS' could not be found (are you missing a using directive or an assembly reference?)
                //                aa     = new SSS(),
                Diagnostic(ErrorCode.ERR_SingleTypeNameNotFound, "SSS").WithArguments("SSS"),
                // (19,35): error CS1061: 'ClassA' does not contain a definition for 'aa' and no extension method 'aa' accepting a first argument of type 'ClassA' could be found (are you missing a using directive or an assembly reference?)
                //                 (new ClassA()).   aa    ,
                Diagnostic(ErrorCode.ERR_NoSuchMemberOrExtension, "aa").WithArguments("ClassA", "aa"),
                // (20,27): error CS0117: 'ClassA' does not contain a definition for 'BB'
                //                 ClassA.   BB    ,
                Diagnostic(ErrorCode.ERR_NoSuchMember, "BB").WithArguments("ClassA", "BB"),
                // (21,27): error CS0117: 'ClassA' does not contain a definition for 'CCC'
                //                 ClassA.   CCC   
                Diagnostic(ErrorCode.ERR_NoSuchMember, "CCC").WithArguments("ClassA", "CCC")
            );

            var info0 = GetAnonymousTypeInfoSummary(data, 0,
                            data.Tree.FindNodeOrTokenByKind(SyntaxKind.NewKeyword, 1).Span,
                            1, 2, 3);

            var info1 = GetAnonymousTypeInfoSummary(data, 4,
                            data.Tree.FindNodeOrTokenByKind(SyntaxKind.NewKeyword, 3).Span,
                            5, 6, 7);

            var info2 = GetAnonymousTypeInfoSummary(data, 8,
                            data.Tree.FindNodeOrTokenByKind(SyntaxKind.NewKeyword, 5).Span,
                            9, 10, 11);

            Assert.Equal("<anonymous type: ? aa, System.String BB, SSS CCC>", info0.Type.ToTestDisplayString());
            Assert.Equal("<anonymous type: SSS aa, System.Double BB, <anonymous type: ? aa, ? BB, ? CCC> CCC>", info1.Type.ToTestDisplayString());
            Assert.Equal("<anonymous type: ? aa, ? BB, ? CCC>", info2.Type.ToTestDisplayString());
        }

        [CompilerTrait(CompilerFeature.IOperation)]
        [Fact()]
        public void AnonymousTypeSymbols_Error_Simple_OperationTree()
        {
            string source = @"
class ClassA
{
    public static void Test1(int x)
    /*<bind>*/{
        object v1 = new
        {
            aa = xyz,
            BB = """",
            CCC = new SSS()
        };

        object v2 = new
        {
            aa = new SSS(),
            BB = 123.456,
            CCC = new
            {
                (new ClassA()).aa,
                ClassA.BB,
                ClassA.CCC
            }
        };
    }/*</bind>*/
}
";
            string expectedOperationTree = @"
IBlockOperation (2 statements, 2 locals) (OperationKind.Block, Type: null, IsInvalid) (Syntax: '{ ... }')
  Locals: Local_1: System.Object v1
    Local_2: System.Object v2
  IVariableDeclarationGroupOperation (1 declarations) (OperationKind.VariableDeclarationGroup, Type: null, IsInvalid) (Syntax: 'object v1 = ... };')
    IVariableDeclarationOperation (1 declarators) (OperationKind.VariableDeclaration, Type: null, IsInvalid) (Syntax: 'object v1 = ... }')
      Declarators:
          IVariableDeclaratorOperation (Symbol: System.Object v1) (OperationKind.VariableDeclarator, Type: null, IsInvalid) (Syntax: 'v1 = new ... }')
            Initializer: 
              IVariableInitializerOperation (OperationKind.VariableInitializer, Type: null, IsInvalid) (Syntax: '= new ... }')
                IConversionOperation (TryCast: False, Unchecked) (OperationKind.Conversion, Type: System.Object, IsInvalid, IsImplicit) (Syntax: 'new ... }')
                  Conversion: CommonConversion (Exists: True, IsIdentity: False, IsNumeric: False, IsReference: True, IsUserDefined: False) (MethodSymbol: null)
                  Operand: 
                    IAnonymousObjectCreationOperation (OperationKind.AnonymousObjectCreation, Type: <anonymous type: ? aa, System.String BB, SSS CCC>, IsInvalid) (Syntax: 'new ... }')
                      Initializers(3):
                          ISimpleAssignmentOperation (OperationKind.SimpleAssignment, Type: ?, IsInvalid) (Syntax: 'aa = xyz')
                            Left: 
                              IPropertyReferenceOperation: ? <anonymous type: ? aa, System.String BB, SSS CCC>.aa { get; } (OperationKind.PropertyReference, Type: ?) (Syntax: 'aa')
                                Instance Receiver: 
                                  null
                            Right: 
                              IInvalidOperation (OperationKind.Invalid, Type: ?, IsInvalid) (Syntax: 'xyz')
                                Children(0)
                          ISimpleAssignmentOperation (OperationKind.SimpleAssignment, Type: System.String, Constant: """") (Syntax: 'BB = """"')
                            Left: 
                              IPropertyReferenceOperation: System.String <anonymous type: ? aa, System.String BB, SSS CCC>.BB { get; } (OperationKind.PropertyReference, Type: System.String) (Syntax: 'BB')
                                Instance Receiver: 
                                  null
                            Right: 
                              ILiteralOperation (OperationKind.Literal, Type: System.String, Constant: """") (Syntax: '""""')
                          ISimpleAssignmentOperation (OperationKind.SimpleAssignment, Type: SSS, IsInvalid) (Syntax: 'CCC = new SSS()')
                            Left: 
                              IPropertyReferenceOperation: SSS <anonymous type: ? aa, System.String BB, SSS CCC>.CCC { get; } (OperationKind.PropertyReference, Type: SSS) (Syntax: 'CCC')
                                Instance Receiver: 
                                  null
                            Right: 
                              IInvalidOperation (OperationKind.Invalid, Type: SSS, IsInvalid) (Syntax: 'new SSS()')
                                Children(0)
      Initializer: 
        null
  IVariableDeclarationGroupOperation (1 declarations) (OperationKind.VariableDeclarationGroup, Type: null, IsInvalid) (Syntax: 'object v2 = ... };')
    IVariableDeclarationOperation (1 declarators) (OperationKind.VariableDeclaration, Type: null, IsInvalid) (Syntax: 'object v2 = ... }')
      Declarators:
          IVariableDeclaratorOperation (Symbol: System.Object v2) (OperationKind.VariableDeclarator, Type: null, IsInvalid) (Syntax: 'v2 = new ... }')
            Initializer: 
              IVariableInitializerOperation (OperationKind.VariableInitializer, Type: null, IsInvalid) (Syntax: '= new ... }')
                IConversionOperation (TryCast: False, Unchecked) (OperationKind.Conversion, Type: System.Object, IsInvalid, IsImplicit) (Syntax: 'new ... }')
                  Conversion: CommonConversion (Exists: True, IsIdentity: False, IsNumeric: False, IsReference: True, IsUserDefined: False) (MethodSymbol: null)
                  Operand: 
                    IAnonymousObjectCreationOperation (OperationKind.AnonymousObjectCreation, Type: <anonymous type: SSS aa, System.Double BB, <anonymous type: ? aa, ? BB, ? CCC> CCC>, IsInvalid) (Syntax: 'new ... }')
                      Initializers(3):
                          ISimpleAssignmentOperation (OperationKind.SimpleAssignment, Type: SSS, IsInvalid) (Syntax: 'aa = new SSS()')
                            Left: 
                              IPropertyReferenceOperation: SSS <anonymous type: SSS aa, System.Double BB, <anonymous type: ? aa, ? BB, ? CCC> CCC>.aa { get; } (OperationKind.PropertyReference, Type: SSS) (Syntax: 'aa')
                                Instance Receiver: 
                                  null
                            Right: 
                              IInvalidOperation (OperationKind.Invalid, Type: SSS, IsInvalid) (Syntax: 'new SSS()')
                                Children(0)
                          ISimpleAssignmentOperation (OperationKind.SimpleAssignment, Type: System.Double, Constant: 123.456) (Syntax: 'BB = 123.456')
                            Left: 
                              IPropertyReferenceOperation: System.Double <anonymous type: SSS aa, System.Double BB, <anonymous type: ? aa, ? BB, ? CCC> CCC>.BB { get; } (OperationKind.PropertyReference, Type: System.Double) (Syntax: 'BB')
                                Instance Receiver: 
                                  null
                            Right: 
                              ILiteralOperation (OperationKind.Literal, Type: System.Double, Constant: 123.456) (Syntax: '123.456')
                          ISimpleAssignmentOperation (OperationKind.SimpleAssignment, Type: <anonymous type: ? aa, ? BB, ? CCC>, IsInvalid) (Syntax: 'CCC = new ... }')
                            Left: 
                              IPropertyReferenceOperation: <anonymous type: ? aa, ? BB, ? CCC> <anonymous type: SSS aa, System.Double BB, <anonymous type: ? aa, ? BB, ? CCC> CCC>.CCC { get; } (OperationKind.PropertyReference, Type: <anonymous type: ? aa, ? BB, ? CCC>) (Syntax: 'CCC')
                                Instance Receiver: 
                                  null
                            Right: 
                              IAnonymousObjectCreationOperation (OperationKind.AnonymousObjectCreation, Type: <anonymous type: ? aa, ? BB, ? CCC>, IsInvalid) (Syntax: 'new ... }')
                                Initializers(3):
                                    IInvalidOperation (OperationKind.Invalid, Type: ?, IsInvalid) (Syntax: '(new ClassA()).aa')
                                      Children(1):
                                          IObjectCreationOperation (Constructor: ClassA..ctor()) (OperationKind.ObjectCreation, Type: ClassA) (Syntax: 'new ClassA()')
                                            Arguments(0)
                                            Initializer: 
                                              null
                                    IInvalidOperation (OperationKind.Invalid, Type: ?, IsInvalid) (Syntax: 'ClassA.BB')
                                      Children(1):
                                          IOperation:  (OperationKind.None, Type: null) (Syntax: 'ClassA')
                                    IInvalidOperation (OperationKind.Invalid, Type: ?, IsInvalid) (Syntax: 'ClassA.CCC')
                                      Children(1):
                                          IOperation:  (OperationKind.None, Type: null) (Syntax: 'ClassA')
      Initializer: 
<<<<<<< HEAD
        IVariableInitializerOperation (OperationKind.VariableInitializer, Type: null, IsInvalid) (Syntax: '= new ... }')
          IConversionOperation (TryCast: False, Unchecked) (OperationKind.Conversion, Type: System.Object, IsInvalid, IsImplicit) (Syntax: 'new ... }')
            Conversion: CommonConversion (Exists: True, IsIdentity: False, IsNumeric: False, IsReference: True, IsUserDefined: False) (MethodSymbol: null)
            Operand: 
              IAnonymousObjectCreationOperation (OperationKind.AnonymousObjectCreation, Type: <anonymous type: SSS aa, System.Double BB, <anonymous type: ? aa, ? BB, ? CCC> CCC>, IsInvalid) (Syntax: 'new ... }')
                Initializers(3):
                    ISimpleAssignmentOperation (OperationKind.SimpleAssignment, Type: SSS, IsInvalid) (Syntax: 'aa = new SSS()')
                      Left: 
                        IPropertyReferenceOperation: SSS <anonymous type: SSS aa, System.Double BB, <anonymous type: ? aa, ? BB, ? CCC> CCC>.aa { get; } (OperationKind.PropertyReference, Type: SSS) (Syntax: 'aa')
                          Instance Receiver: 
                            null
                      Right: 
                        IInvalidOperation (OperationKind.Invalid, Type: SSS, IsInvalid) (Syntax: 'new SSS()')
                          Children(0)
                    ISimpleAssignmentOperation (OperationKind.SimpleAssignment, Type: System.Double, Constant: 123.456) (Syntax: 'BB = 123.456')
                      Left: 
                        IPropertyReferenceOperation: System.Double <anonymous type: SSS aa, System.Double BB, <anonymous type: ? aa, ? BB, ? CCC> CCC>.BB { get; } (OperationKind.PropertyReference, Type: System.Double) (Syntax: 'BB')
                          Instance Receiver: 
                            null
                      Right: 
                        ILiteralOperation (OperationKind.Literal, Type: System.Double, Constant: 123.456) (Syntax: '123.456')
                    ISimpleAssignmentOperation (OperationKind.SimpleAssignment, Type: <anonymous type: ? aa, ? BB, ? CCC>, IsInvalid) (Syntax: 'CCC = new ... }')
                      Left: 
                        IPropertyReferenceOperation: <anonymous type: ? aa, ? BB, ? CCC> <anonymous type: SSS aa, System.Double BB, <anonymous type: ? aa, ? BB, ? CCC> CCC>.CCC { get; } (OperationKind.PropertyReference, Type: <anonymous type: ? aa, ? BB, ? CCC>) (Syntax: 'CCC')
                          Instance Receiver: 
                            null
                      Right: 
                        IAnonymousObjectCreationOperation (OperationKind.AnonymousObjectCreation, Type: <anonymous type: ? aa, ? BB, ? CCC>, IsInvalid) (Syntax: 'new ... }')
                          Initializers(3):
                              IInvalidOperation (OperationKind.Invalid, Type: ?, IsInvalid) (Syntax: '(new ClassA()).aa')
                                Children(1):
                                    IParenthesizedOperation (OperationKind.Parenthesized, Type: ClassA) (Syntax: '(new ClassA())')
                                      Operand: 
                                        IObjectCreationOperation (Constructor: ClassA..ctor()) (OperationKind.ObjectCreation, Type: ClassA) (Syntax: 'new ClassA()')
                                          Arguments(0)
                                          Initializer: 
                                            null
                              IInvalidOperation (OperationKind.Invalid, Type: ?, IsInvalid) (Syntax: 'ClassA.BB')
                                Children(1):
                                    IOperation:  (OperationKind.None, Type: null) (Syntax: 'ClassA')
                              IInvalidOperation (OperationKind.Invalid, Type: ?, IsInvalid) (Syntax: 'ClassA.CCC')
                                Children(1):
                                    IOperation:  (OperationKind.None, Type: null) (Syntax: 'ClassA')

=======
        null
>>>>>>> 79fc0a89
";
            var expectedDiagnostics = new DiagnosticDescription[] {
                // CS0103: The name 'xyz' does not exist in the current context
                //             aa = xyz,
                Diagnostic(ErrorCode.ERR_NameNotInContext, "xyz").WithArguments("xyz").WithLocation(8, 18),
                // CS0246: The type or namespace name 'SSS' could not be found (are you missing a using directive or an assembly reference?)
                //             CCC = new SSS()
                Diagnostic(ErrorCode.ERR_SingleTypeNameNotFound, "SSS").WithArguments("SSS").WithLocation(10, 23),
                // CS0246: The type or namespace name 'SSS' could not be found (are you missing a using directive or an assembly reference?)
                //             aa = new SSS(),
                Diagnostic(ErrorCode.ERR_SingleTypeNameNotFound, "SSS").WithArguments("SSS").WithLocation(15, 22),
                // CS1061: 'ClassA' does not contain a definition for 'aa' and no extension method 'aa' accepting a first argument of type 'ClassA' could be found (are you missing a using directive or an assembly reference?)
                //                 (new ClassA()).aa,
                Diagnostic(ErrorCode.ERR_NoSuchMemberOrExtension, "aa").WithArguments("ClassA", "aa").WithLocation(19, 32),
                // CS0117: 'ClassA' does not contain a definition for 'BB'
                //                 ClassA.BB,
                Diagnostic(ErrorCode.ERR_NoSuchMember, "BB").WithArguments("ClassA", "BB").WithLocation(20, 24),
                // CS0117: 'ClassA' does not contain a definition for 'CCC'
                //                 ClassA.CCC
                Diagnostic(ErrorCode.ERR_NoSuchMember, "CCC").WithArguments("ClassA", "CCC").WithLocation(21, 24)
            };

            VerifyOperationTreeAndDiagnosticsForTest<BlockSyntax>(source, expectedOperationTree, expectedDiagnostics);
        }

        [Fact()]
        public void AnonymousTypeSymbols_Error_InUsingStatement()
        {
            var source = @"
public class ClassA
{
    public static void Test1(int x)
    {
        using (var v1 = [# new { } #])
        {
        }
    }
}";
            var data = Compile(source, 1,
                // (6,16): error CS1674: '<empty anonymous type>': type used in a using statement must be implicitly convertible to 'System.IDisposable'
                //         using (var v1 =    new { }   )
                Diagnostic(ErrorCode.ERR_NoConvToIDisp, "var v1 =    new { }").WithArguments("<empty anonymous type>")
            );

            var info0 = GetAnonymousTypeInfoSummary(data, 0,
                            data.Tree.FindNodeOrTokenByKind(SyntaxKind.NewKeyword, 1).Span);

            Assert.Equal("<empty anonymous type>", info0.Type.ToTestDisplayString());
        }

        [CompilerTrait(CompilerFeature.IOperation)]
        [Fact()]
        public void AnonymousTypeSymbols_Error_InUsingStatement_OperationTree()
        {
            string source = @"
class ClassA
{
    public static void Test1(int x)
    {
        using (/*<bind>*/var v1 = new { }/*</bind>*/)
        {
        }
    }
}
";
            string expectedOperationTree = @"
IVariableDeclarationOperation (1 declarators) (OperationKind.VariableDeclaration, Type: null, IsInvalid) (Syntax: 'var v1 = new { }')
  Declarators:
      IVariableDeclaratorOperation (Symbol: <empty anonymous type> v1) (OperationKind.VariableDeclarator, Type: null, IsInvalid) (Syntax: 'v1 = new { }')
        Initializer: 
          IVariableInitializerOperation (OperationKind.VariableInitializer, Type: null, IsInvalid) (Syntax: '= new { }')
            IAnonymousObjectCreationOperation (OperationKind.AnonymousObjectCreation, Type: <empty anonymous type>, IsInvalid) (Syntax: 'new { }')
              Initializers(0)
  Initializer: 
    null";
            var expectedDiagnostics = new DiagnosticDescription[] {
                // CS1674: '<empty anonymous type>': type used in a using statement must be implicitly convertible to 'System.IDisposable'
                //         using (/*<bind>*/var v1 = new { }/*</bind>*/)
                Diagnostic(ErrorCode.ERR_NoConvToIDisp, "var v1 = new { }").WithArguments("<empty anonymous type>").WithLocation(6, 26)
            };

            VerifyOperationTreeAndDiagnosticsForTest<VariableDeclarationSyntax>(source, expectedOperationTree, expectedDiagnostics);
        }

        [Fact()]
        public void AnonymousTypeSymbols_Error_DuplicateName()
        {
            var source = @"
public class ClassA
{
    public static void Test1(int x)
    {
        object v1 = [# new
        {
            [# aa  #] = 1,
            ClassA.[# aa #],
            [# bb #] = 1.2
        } #];
    }

    public static string aa = ""-field-aa-"";
}";
            var data = Compile(source, 4,
                // (9,13): error CS0833: An anonymous type cannot have multiple properties with the same name
                //             ClassA.   aa   ,
                Diagnostic(ErrorCode.ERR_AnonymousTypeDuplicatePropertyName, "ClassA.   aa")
            );

            var info0 = GetAnonymousTypeInfoSummary(data, 0,
                            data.Tree.FindNodeOrTokenByKind(SyntaxKind.NewKeyword, 1).Span,
                            1, /*2,*/ 3);

            Assert.Equal("<anonymous type: System.Int32 aa, System.String $1, System.Double bb>", info0.Type.ToTestDisplayString());

            var properties = (from m in info0.Type.GetMembers() where m.Kind == SymbolKind.Property select m).ToArray();
            Assert.Equal(3, properties.Length);

            Assert.Equal("System.Int32 <anonymous type: System.Int32 aa, System.String $1, System.Double bb>.aa { get; }", properties[0].ToTestDisplayString());
            Assert.Equal("System.String <anonymous type: System.Int32 aa, System.String $1, System.Double bb>.$1 { get; }", properties[1].ToTestDisplayString());
            Assert.Equal("System.Double <anonymous type: System.Int32 aa, System.String $1, System.Double bb>.bb { get; }", properties[2].ToTestDisplayString());
        }

        [CompilerTrait(CompilerFeature.IOperation)]
        [Fact(Skip = "https://github.com/dotnet/roslyn/issues/20338")]
        public void AnonymousTypeSymbols_Error_DuplicateName_OperationTree()
        {
            string source = @"
class ClassA
{
    public static void Test1(int x)
    {
        object v1 = /*<bind>*/new
        {
            aa = 1,
            ClassA.aa,
            bb = 1.2
        }/*</bind>*/;
    }

    public static string aa = ""-field-aa-"";
}
";
            string expectedOperationTree = @"
IAnonymousObjectCreationExpression (OperationKind.AnonymousObjectCreationExpression, Type: <anonymous type: System.Int32 aa, System.String $1, System.Double bb>, IsInvalid) (Syntax: 'new ... }')
  Initializers(3): ISimpleAssignmentExpression (OperationKind.SimpleAssignmentExpression, Type: System.Int32, Constant: 1) (Syntax: 'aa = 1')
      Left: IPropertyReferenceExpression: System.Int32 <anonymous type: System.Int32 aa, System.String $1, System.Double bb>.aa { get; } (OperationKind.PropertyReferenceExpression, Type: System.Int32) (Syntax: 'aa')
      Right: ILiteralExpression (OperationKind.LiteralExpression, Type: System.Int32, Constant: 1) (Syntax: '1')
    IFieldReferenceExpression: System.String ClassA.aa (Static) (OperationKind.FieldReferenceExpression, Type: System.String) (Syntax: 'ClassA.aa')
    ISimpleAssignmentExpression (OperationKind.SimpleAssignmentExpression, Type: System.Double) (Syntax: 'ClassA.aa')
      Left: IPropertyReferenceExpression: System.Double <anonymous type: System.Int32 aa, System.String $1, System.Double bb>.bb { get; } (OperationKind.PropertyReferenceExpression, Type: System.Double) (Syntax: 'bb')
      Right: ILiteralExpression (OperationKind.LiteralExpression, Type: System.Double, Constant: 1.2) (Syntax: '1.2')
";
            var expectedDiagnostics = new DiagnosticDescription[] {
                // CS0833: An anonymous type cannot have multiple properties with the same name
                //             ClassA.aa,
                Diagnostic(ErrorCode.ERR_AnonymousTypeDuplicatePropertyName, "ClassA.aa").WithLocation(9, 13)
            };

            VerifyOperationTreeAndDiagnosticsForTest<AnonymousObjectCreationExpressionSyntax>(source, expectedOperationTree, expectedDiagnostics);
        }

        [Fact()]
        public void AnonymousTypeSymbols_LookupSymbols()
        {
            var source = @"
public class ClassA
{
    public static void Test1(int x)
    {
        object v1 = [# new
        {
            [# aa  #] = """",
            [# abc #] = 123.456
        } #];
        object v2 = [# new{ } #];
    }
}";
            var data = Compile(source, 4);

            var info0 = GetAnonymousTypeInfoSummary(data, 0,
                            data.Tree.FindNodeOrTokenByKind(SyntaxKind.NewKeyword, 1).Span,
                            1, 2);

            Assert.Equal("<anonymous type: System.String aa, System.Double abc>", info0.Type.ToTestDisplayString());

            var pos = data.Nodes[0].Span.End;
            var syms = data.Model.LookupSymbols(pos, container: info0.Type).Select(x => x.ToTestDisplayString()).OrderBy(x => x).ToArray();
            Assert.Equal(8, syms.Length);

            int index = 0;
            Assert.Equal("System.Boolean System.Object.Equals(System.Object obj)", syms[index++]);
            Assert.Equal("System.Boolean System.Object.Equals(System.Object objA, System.Object objB)", syms[index++]);
            Assert.Equal("System.Boolean System.Object.ReferenceEquals(System.Object objA, System.Object objB)", syms[index++]);
            Assert.Equal("System.Double <anonymous type: System.String aa, System.Double abc>.abc { get; }", syms[index++]);
            Assert.Equal("System.Int32 System.Object.GetHashCode()", syms[index++]);
            Assert.Equal("System.String <anonymous type: System.String aa, System.Double abc>.aa { get; }", syms[index++]);
            Assert.Equal("System.String System.Object.ToString()", syms[index++]);
            Assert.Equal("System.Type System.Object.GetType()", syms[index++]);

            info0 = GetAnonymousTypeInfoSummary(data, 3,
                            data.Tree.FindNodeOrTokenByKind(SyntaxKind.NewKeyword, 2).Span);

            Assert.Equal("<empty anonymous type>", info0.Type.ToTestDisplayString());

            pos = data.Nodes[3].Span.End;
            syms = data.Model.LookupSymbols(pos, container: info0.Type).Select(x => x.ToTestDisplayString()).OrderBy(x => x).ToArray();
            Assert.Equal(6, syms.Length);

            index = 0;
            Assert.Equal("System.Boolean System.Object.Equals(System.Object obj)", syms[index++]);
            Assert.Equal("System.Boolean System.Object.Equals(System.Object objA, System.Object objB)", syms[index++]);
            Assert.Equal("System.Boolean System.Object.ReferenceEquals(System.Object objA, System.Object objB)", syms[index++]);
            Assert.Equal("System.Int32 System.Object.GetHashCode()", syms[index++]);
            Assert.Equal("System.String System.Object.ToString()", syms[index++]);
            Assert.Equal("System.Type System.Object.GetType()", syms[index++]);
        }

        [WorkItem(543189, "http://vstfdevdiv:8080/DevDiv2/DevDiv/_workitems/edit/543189")]
        [Fact()]
        public void CheckAnonymousTypeAsConstValue()
        {
            var source = @"
public class A
{
    const int i = /*<bind>*/(new {a = 2}).a/*</bind>*/;
}";

            var comp = CreateStandardCompilation(source);
            var tuple = GetBindingNodeAndModel<ExpressionSyntax>(comp);
            var info = tuple.Item2.GetSymbolInfo(tuple.Item1);
            Assert.NotNull(info.Symbol);
            Assert.Equal("<anonymous type: int a>.a", info.Symbol.ToDisplayString());
        }

        [CompilerTrait(CompilerFeature.IOperation)]
        [Fact()]
        public void CheckAnonymousTypeAsConstValue_OperationTree()
        {
            string source = @"
class A
{
    const int i = (/*<bind>*/new { a = 2 }/*</bind>*/).a;
}
";
            string expectedOperationTree = @"
IAnonymousObjectCreationOperation (OperationKind.AnonymousObjectCreation, Type: <anonymous type: System.Int32 a>, IsInvalid) (Syntax: 'new { a = 2 }')
  Initializers(1):
      ISimpleAssignmentOperation (OperationKind.SimpleAssignment, Type: System.Int32, Constant: 2) (Syntax: 'a = 2')
        Left: 
          IPropertyReferenceOperation: System.Int32 <anonymous type: System.Int32 a>.a { get; } (OperationKind.PropertyReference, Type: System.Int32) (Syntax: 'a')
            Instance Receiver: 
              null
        Right: 
          ILiteralOperation (OperationKind.Literal, Type: System.Int32, Constant: 2) (Syntax: '2')
";
            var expectedDiagnostics = new DiagnosticDescription[] {
                // CS0836: Cannot use anonymous type in a constant expression
                //     const int i = (/*<bind>*/new { a = 2 }/*</bind>*/).a;
                Diagnostic(ErrorCode.ERR_AnonymousTypeNotAvailable, "new").WithLocation(4, 30)
            };

            VerifyOperationTreeAndDiagnosticsForTest<AnonymousObjectCreationExpressionSyntax>(source, expectedOperationTree, expectedDiagnostics);
        }

        [WorkItem(546416, "http://vstfdevdiv:8080/DevDiv2/DevDiv/_workitems/edit/546416")]
        [ClrOnlyFact]
        public void TestAnonymousTypeInsideGroupBy_Queryable()
        {
            CompileAndVerify(
 @"using System.Linq;

public class Product
{
    public int ProductID;
    public string ProductName;
    public int SupplierID;
}
public class DB
{
    public IQueryable<Product> Products;
}

public class Program
{
    public static void Main()
    {
        var db = new DB();
        var q0 = db.Products.GroupBy(p => new { Conditional = false ? new { p.ProductID, p.ProductName, p.SupplierID } : new { p.ProductID, p.ProductName, p.SupplierID } }).ToList();
    }
}", additionalRefs: new[] { SystemCoreRef }).VerifyDiagnostics();
        }

        [CompilerTrait(CompilerFeature.IOperation)]
        [WorkItem(546416, "http://vstfdevdiv:8080/DevDiv2/DevDiv/_workitems/edit/546416")]
        [ClrOnlyFact]
        public void TestAnonymousTypeInsideGroupBy_Queryable_OperationTree()
        {
            string source = @"
using System.Linq;

class Product
{
    public int ProductID;
    public string ProductName;
    public int SupplierID;
}
class DB
{
    public IQueryable<Product> Products;
}

class Program
{
    public static void Main()
    {
        var db = new DB();
        var q0 = db.Products.GroupBy(p => /*<bind>*/new { Conditional = false ? new { p.ProductID, p.ProductName, p.SupplierID } : new { p.ProductID, p.ProductName, p.SupplierID } }/*</bind>*/).ToList();
    }
}
";
            string expectedOperationTree = @"IAnonymousObjectCreationOperation (OperationKind.AnonymousObjectCreation, Type: <anonymous type: <anonymous type: System.Int32 ProductID, System.String ProductName, System.Int32 SupplierID> Conditional>) (Syntax: 'new { Condi ... plierID } }')
  Initializers(1):
      ISimpleAssignmentOperation (OperationKind.SimpleAssignment, Type: <anonymous type: System.Int32 ProductID, System.String ProductName, System.Int32 SupplierID>) (Syntax: 'Conditional ... upplierID }')
        Left: 
          IPropertyReferenceOperation: <anonymous type: System.Int32 ProductID, System.String ProductName, System.Int32 SupplierID> <anonymous type: <anonymous type: System.Int32 ProductID, System.String ProductName, System.Int32 SupplierID> Conditional>.Conditional { get; } (OperationKind.PropertyReference, Type: <anonymous type: System.Int32 ProductID, System.String ProductName, System.Int32 SupplierID>) (Syntax: 'Conditional')
            Instance Receiver: 
              null
        Right: 
          IConditionalOperation (OperationKind.Conditional, Type: <anonymous type: System.Int32 ProductID, System.String ProductName, System.Int32 SupplierID>) (Syntax: 'false ? new ... upplierID }')
            Condition: 
              ILiteralOperation (OperationKind.Literal, Type: System.Boolean, Constant: False) (Syntax: 'false')
            WhenTrue: 
              IAnonymousObjectCreationOperation (OperationKind.AnonymousObjectCreation, Type: <anonymous type: System.Int32 ProductID, System.String ProductName, System.Int32 SupplierID>) (Syntax: 'new { p.Pro ... upplierID }')
                Initializers(3):
                    IFieldReferenceOperation: System.Int32 Product.ProductID (OperationKind.FieldReference, Type: System.Int32) (Syntax: 'p.ProductID')
                      Instance Receiver: 
                        IParameterReferenceOperation: p (OperationKind.ParameterReference, Type: Product) (Syntax: 'p')
                    IFieldReferenceOperation: System.String Product.ProductName (OperationKind.FieldReference, Type: System.String) (Syntax: 'p.ProductName')
                      Instance Receiver: 
                        IParameterReferenceOperation: p (OperationKind.ParameterReference, Type: Product) (Syntax: 'p')
                    IFieldReferenceOperation: System.Int32 Product.SupplierID (OperationKind.FieldReference, Type: System.Int32) (Syntax: 'p.SupplierID')
                      Instance Receiver: 
                        IParameterReferenceOperation: p (OperationKind.ParameterReference, Type: Product) (Syntax: 'p')
            WhenFalse: 
              IAnonymousObjectCreationOperation (OperationKind.AnonymousObjectCreation, Type: <anonymous type: System.Int32 ProductID, System.String ProductName, System.Int32 SupplierID>) (Syntax: 'new { p.Pro ... upplierID }')
                Initializers(3):
                    IFieldReferenceOperation: System.Int32 Product.ProductID (OperationKind.FieldReference, Type: System.Int32) (Syntax: 'p.ProductID')
                      Instance Receiver: 
                        IParameterReferenceOperation: p (OperationKind.ParameterReference, Type: Product) (Syntax: 'p')
                    IFieldReferenceOperation: System.String Product.ProductName (OperationKind.FieldReference, Type: System.String) (Syntax: 'p.ProductName')
                      Instance Receiver: 
                        IParameterReferenceOperation: p (OperationKind.ParameterReference, Type: Product) (Syntax: 'p')
                    IFieldReferenceOperation: System.Int32 Product.SupplierID (OperationKind.FieldReference, Type: System.Int32) (Syntax: 'p.SupplierID')
                      Instance Receiver: 
                        IParameterReferenceOperation: p (OperationKind.ParameterReference, Type: Product) (Syntax: 'p')
";
            var expectedDiagnostics = new DiagnosticDescription[] {
                // CS0649: Field 'Product.ProductName' is never assigned to, and will always have its default value null
                //     public string ProductName;
                Diagnostic(ErrorCode.WRN_UnassignedInternalField, "ProductName").WithArguments("Product.ProductName", "null").WithLocation(7, 19),
                // CS0649: Field 'Product.SupplierID' is never assigned to, and will always have its default value 0
                //     public int SupplierID;
                Diagnostic(ErrorCode.WRN_UnassignedInternalField, "SupplierID").WithArguments("Product.SupplierID", "0").WithLocation(8, 16),
                // CS0649: Field 'Product.ProductID' is never assigned to, and will always have its default value 0
                //     public int ProductID;
                Diagnostic(ErrorCode.WRN_UnassignedInternalField, "ProductID").WithArguments("Product.ProductID", "0").WithLocation(6, 16),
                // CS0649: Field 'DB.Products' is never assigned to, and will always have its default value null
                //     public IQueryable<Product> Products;
                Diagnostic(ErrorCode.WRN_UnassignedInternalField, "Products").WithArguments("DB.Products", "null").WithLocation(12, 32)
            };

            VerifyOperationTreeAndDiagnosticsForTest<AnonymousObjectCreationExpressionSyntax>(source, expectedOperationTree, expectedDiagnostics);
        }
        [WorkItem(546416, "http://vstfdevdiv:8080/DevDiv2/DevDiv/_workitems/edit/546416")]
        [ClrOnlyFact]
        public void TestAnonymousTypeInsideGroupBy_Enumerable()
        {
            CompileAndVerify(
 @"using System.Linq;
using System.Collections.Generic;

public class Product
{
    public int ProductID;
    public string ProductName;
    public int SupplierID;
}
public class DB
{
    public IEnumerable<Product> Products;
}

public class Program
{
    public static void Main()
    {
        var db = new DB();
        var q0 = db.Products.GroupBy(p => new { Conditional = false ? new { p.ProductID, p.ProductName, p.SupplierID } : new { p.ProductID, p.ProductName, p.SupplierID } }).ToList();
    }
}", additionalRefs: new[] { SystemCoreRef }).VerifyDiagnostics();
        }

        [WorkItem(546416, "http://vstfdevdiv:8080/DevDiv2/DevDiv/_workitems/edit/546416")]
        [ClrOnlyFact]
        public void TestAnonymousTypeInsideGroupBy_Enumerable2()
        {
            CompileAndVerify(
 @"using System.Linq;
using System.Collections.Generic;

public class Product
{
    public int ProductID;
    public int SupplierID;
}
public class DB
{
    public IEnumerable<Product> Products;
}

public class Program
{
    public static void Main()
    {
        var db = new DB();
        var q0 = db.Products.GroupBy(p => new { Conditional = false ? new { p.ProductID, p.SupplierID } : new { p.ProductID, p.SupplierID } }).ToList();
        var q1 = db.Products.GroupBy(p => new { Conditional = false ? new { p.ProductID, p.SupplierID } : new { p.ProductID, p.SupplierID } }).ToList();
    }
}", additionalRefs: new[] { SystemCoreRef }).VerifyDiagnostics();
        }

        [CompilerTrait(CompilerFeature.IOperation)]
        [Fact, WorkItem(22588, "https://github.com/dotnet/roslyn/issues/22588")]
        public void AnonymousTypeSymbols_ErrorCases()
        {
            string source = @"
class ClassA
{
    static void Test1(int x)
    {
        var obj = /*<bind>*/new { f1 = null, f2 = M, f3 = default }/*</bind>*/;
    }

    static void M()
    {
    }
}
";
            string expectedOperationTree = @"
IAnonymousObjectCreationOperation (OperationKind.AnonymousObjectCreation, Type: <anonymous type: error f1, error f2, error f3>, IsInvalid) (Syntax: 'new { f1 =  ... = default }')
  Initializers(3):
      ISimpleAssignmentOperation (OperationKind.SimpleAssignment, Type: error, Constant: null, IsInvalid) (Syntax: 'f1 = null')
        Left: 
          IPropertyReferenceOperation: error <anonymous type: error f1, error f2, error f3>.f1 { get; } (OperationKind.PropertyReference, Type: error, IsInvalid) (Syntax: 'f1')
            Instance Receiver: 
              null
        Right: 
          ILiteralOperation (OperationKind.Literal, Type: null, Constant: null, IsInvalid) (Syntax: 'null')
      ISimpleAssignmentOperation (OperationKind.SimpleAssignment, Type: error, IsInvalid) (Syntax: 'f2 = M')
        Left: 
          IPropertyReferenceOperation: error <anonymous type: error f1, error f2, error f3>.f2 { get; } (OperationKind.PropertyReference, Type: error, IsInvalid) (Syntax: 'f2')
            Instance Receiver: 
              null
        Right: 
          IOperation:  (OperationKind.None, Type: null, IsInvalid) (Syntax: 'M')
            Children(1):
                IInstanceReferenceOperation (OperationKind.InstanceReference, Type: ClassA, IsInvalid, IsImplicit) (Syntax: 'M')
      ISimpleAssignmentOperation (OperationKind.SimpleAssignment, Type: error, IsInvalid) (Syntax: 'f3 = default')
        Left: 
          IPropertyReferenceOperation: error <anonymous type: error f1, error f2, error f3>.f3 { get; } (OperationKind.PropertyReference, Type: error, IsInvalid) (Syntax: 'f3')
            Instance Receiver: 
              null
        Right: 
          IDefaultValueOperation (OperationKind.DefaultValue, Type: null, IsInvalid) (Syntax: 'default')
";
            var expectedDiagnostics = new DiagnosticDescription[] {
                // file.cs(6,35): error CS0828: Cannot assign '<null>' to anonymous type property
                //         var obj = /*<bind>*/new { f1 = null, f2 = M, f3 = default }/*</bind>*/;
                Diagnostic(ErrorCode.ERR_AnonymousTypePropertyAssignedBadValue, "f1 = null").WithArguments("<null>").WithLocation(6, 35),
                // file.cs(6,46): error CS0828: Cannot assign 'method group' to anonymous type property
                //         var obj = /*<bind>*/new { f1 = null, f2 = M, f3 = default }/*</bind>*/;
                Diagnostic(ErrorCode.ERR_AnonymousTypePropertyAssignedBadValue, "f2 = M").WithArguments("method group").WithLocation(6, 46),
                // file.cs(6,54): error CS0828: Cannot assign 'default' to anonymous type property
                //         var obj = /*<bind>*/new { f1 = null, f2 = M, f3 = default }/*</bind>*/;
                Diagnostic(ErrorCode.ERR_AnonymousTypePropertyAssignedBadValue, "f3 = default").WithArguments("default").WithLocation(6, 54)
            };

            VerifyOperationTreeAndDiagnosticsForTest<AnonymousObjectCreationExpressionSyntax>(source, expectedOperationTree, expectedDiagnostics);
        }

        #region "Utility methods"

        private void AssertCannotConstruct(ISymbol type)
        {
            var namedType = type as NamedTypeSymbol;
            Assert.NotNull(namedType);

            var objType = namedType.BaseType;
            Assert.NotNull(objType);
            Assert.Equal("System.Object", objType.ToTestDisplayString());

            TypeSymbol[] args = new TypeSymbol[namedType.Arity];
            for (int i = 0; i < namedType.Arity; i++)
            {
                args[i] = objType;
            }

            Assert.Throws<InvalidOperationException>(() => namedType.Construct(args));
        }

        private CompilationUtils.SemanticInfoSummary GetAnonymousTypeInfoSummary(TestData data, int node, TextSpan typeSpan, params int[] fields)
        {
            var info = data.Model.GetSemanticInfoSummary(data.Nodes[node]);
            var type = info.Type;

            Assert.True(type.IsAnonymousType);
            Assert.False(type.CanBeReferencedByName);

            Assert.Equal("System.Object", type.BaseType.ToTestDisplayString());
            Assert.Equal(0, type.Interfaces.Length);

            Assert.Equal(1, type.Locations.Length);
            Assert.Equal(typeSpan, type.Locations[0].SourceSpan);

            foreach (int field in fields)
            {
                CheckFieldNameAndLocation(data, type, data.Nodes[field]);
            }

            return info;
        }

        private void CheckFieldNameAndLocation(TestData data, ITypeSymbol type, SyntaxNode identifier)
        {
            var anonymousType = (NamedTypeSymbol)type;

            var current = identifier;
            while (current.Span == identifier.Span && !current.IsKind(SyntaxKind.IdentifierName))
            {
                current = current.ChildNodes().Single();
            }
            var node = (IdentifierNameSyntax)current;
            Assert.NotNull(node);

            var span = node.Span;
            var fieldName = node.ToString();

            var property = anonymousType.GetMember<PropertySymbol>(fieldName);
            Assert.NotNull(property);
            Assert.Equal(fieldName, property.Name);
            Assert.Equal(1, property.Locations.Length);
            Assert.Equal(span, property.Locations[0].SourceSpan);

            MethodSymbol getter = property.GetMethod;
            Assert.NotNull(getter);
            Assert.Equal("get_" + fieldName, getter.Name);
        }

        private struct TestData
        {
            public CSharpCompilation Compilation;
            public SyntaxTree Tree;
            public List<SyntaxNode> Nodes;
            public SemanticModel Model;
        }

        private TestData Compile(string source, int expectedIntervals, params DiagnosticDescription[] diagnostics)
        {
            var intervals = ExtractTextIntervals(ref source);
            Assert.Equal(expectedIntervals, intervals.Count);

            var compilation = Compile(source);

            compilation.VerifyDiagnostics(diagnostics);

            var tree = compilation.SyntaxTrees[0];
            var nodes = new List<SyntaxNode>();

            foreach (var span in intervals)
            {
                var stack = new Stack<SyntaxNode>();
                stack.Push(tree.GetCompilationUnitRoot());

                while (stack.Count > 0)
                {
                    var node = stack.Pop();
                    if (span.Contains(node.Span))
                    {
                        nodes.Add(node);
                        break;
                    }

                    foreach (var child in node.ChildNodes())
                    {
                        stack.Push(child);
                    }
                }
            }
            Assert.Equal(expectedIntervals, nodes.Count);

            return new TestData()
            {
                Compilation = compilation,
                Tree = tree,
                Model = compilation.GetSemanticModel(tree),
                Nodes = nodes
            };
        }

        private CSharpCompilation Compile(string source)
        {
            return (CSharpCompilation)GetCompilationForEmit(
                new[] { source },
                new MetadataReference[] { },
                TestOptions.ReleaseDll,
                TestOptions.Regular
            );
        }

        private static List<TextSpan> ExtractTextIntervals(ref string source)
        {
            const string startTag = "[#";
            const string endTag = "#]";

            List<TextSpan> intervals = new List<TextSpan>();

            var all = (from s in FindAll(source, startTag)
                       select new { start = true, offset = s }).Union(
                                from s in FindAll(source, endTag)
                                select new { start = false, offset = s }
                      ).OrderBy(value => value.offset).ToList();

            while (all.Count > 0)
            {
                int i = 1;
                bool added = false;
                while (i < all.Count)
                {
                    if (all[i - 1].start && !all[i].start)
                    {
                        intervals.Add(TextSpan.FromBounds(all[i - 1].offset, all[i].offset));
                        all.RemoveAt(i);
                        all.RemoveAt(i - 1);
                        added = true;
                    }
                    else
                    {
                        i++;
                    }
                }
                Assert.True(added);
            }

            source = source.Replace(startTag, "  ").Replace(endTag, "  ");

            intervals.Sort((x, y) => x.Start.CompareTo(y.Start));
            return intervals;
        }

        private static IEnumerable<int> FindAll(string source, string what)
        {
            int index = source.IndexOf(what, StringComparison.Ordinal);
            while (index >= 0)
            {
                yield return index;
                index = source.IndexOf(what, index + 1, StringComparison.Ordinal);
            }
        }

        private int NumberOfNewKeywords(string source)
        {
            int cnt = 0;
            foreach (var line in source.Split(new String[] { Environment.NewLine }, StringSplitOptions.None))
            {
                if (!string.IsNullOrWhiteSpace(line))
                {
                    if (!line.Trim().StartsWith("//", StringComparison.Ordinal))
                    {
                        for (int index = line.IndexOf("new ", StringComparison.Ordinal); index >= 0;)
                        {
                            cnt++;
                            index = line.IndexOf("new ", index + 1, StringComparison.Ordinal);
                        }
                    }
                }
            }
            return cnt;
        }

        #endregion
    }
}<|MERGE_RESOLUTION|>--- conflicted
+++ resolved
@@ -187,15 +187,6 @@
                             Left: 
                               IPropertyReferenceOperation: ClassA.SSS <anonymous type: ClassA.SSS aa, System.Double BB, <anonymous type: System.Int32 aa, System.String BB, ClassA.SSS CCC> CCC>.aa { get; } (OperationKind.PropertyReference, Type: ClassA.SSS) (Syntax: 'aa')
                                 Instance Receiver: 
-<<<<<<< HEAD
-                                  IParenthesizedOperation (OperationKind.Parenthesized, Type: ClassA) (Syntax: '(new ClassA())')
-                                    Operand: 
-                                      IObjectCreationOperation (Constructor: ClassA..ctor()) (OperationKind.ObjectCreation, Type: ClassA) (Syntax: 'new ClassA()')
-                                        Arguments(0)
-                                        Initializer: 
-                                          null
-                              IFieldReferenceOperation: System.String ClassA.BB (Static) (OperationKind.FieldReference, Type: System.String, Constant: ""-=-= -"") (Syntax: 'ClassA.BB')
-=======
                                   null
                             Right: 
                               IObjectCreationOperation (Constructor: ClassA.SSS..ctor()) (OperationKind.ObjectCreation, Type: ClassA.SSS) (Syntax: 'new SSS()')
@@ -205,7 +196,6 @@
                           ISimpleAssignmentOperation (OperationKind.SimpleAssignment, Type: System.Double, Constant: 123.456) (Syntax: 'BB = 123.456')
                             Left: 
                               IPropertyReferenceOperation: System.Double <anonymous type: ClassA.SSS aa, System.Double BB, <anonymous type: System.Int32 aa, System.String BB, ClassA.SSS CCC> CCC>.BB { get; } (OperationKind.PropertyReference, Type: System.Double) (Syntax: 'BB')
->>>>>>> 79fc0a89
                                 Instance Receiver: 
                                   null
                             Right: 
@@ -220,10 +210,12 @@
                                 Initializers(3):
                                     IPropertyReferenceOperation: System.Int32 ClassA.aa { get; } (OperationKind.PropertyReference, Type: System.Int32) (Syntax: '(new ClassA()).aa')
                                       Instance Receiver: 
-                                        IObjectCreationOperation (Constructor: ClassA..ctor()) (OperationKind.ObjectCreation, Type: ClassA) (Syntax: 'new ClassA()')
-                                          Arguments(0)
-                                          Initializer: 
-                                            null
+                                        IParenthesizedOperation (OperationKind.Parenthesized, Type: ClassA) (Syntax: '(new ClassA())')
+                                          Operand: 
+                                            IObjectCreationOperation (Constructor: ClassA..ctor()) (OperationKind.ObjectCreation, Type: ClassA) (Syntax: 'new ClassA()')
+                                              Arguments(0)
+                                              Initializer: 
+                                                null
                                     IFieldReferenceOperation: System.String ClassA.BB (Static) (OperationKind.FieldReference, Type: System.String, Constant: ""-=-= -"") (Syntax: 'ClassA.BB')
                                       Instance Receiver: 
                                         null
@@ -244,11 +236,6 @@
                     IAnonymousObjectCreationOperation (OperationKind.AnonymousObjectCreation, Type: <empty anonymous type>) (Syntax: 'new { }')
                       Initializers(0)
       Initializer: 
-<<<<<<< HEAD
-        IVariableInitializerOperation (OperationKind.VariableInitializer, Type: null) (Syntax: '= new { }')
-          IAnonymousObjectCreationOperation (OperationKind.AnonymousObjectCreation, Type: <empty anonymous type>) (Syntax: 'new { }')
-            Initializers(0)
-=======
         null
   IVariableDeclarationGroupOperation (1 declarations) (OperationKind.VariableDeclarationGroup, Type: null) (Syntax: 'var v4 = new { };')
     IVariableDeclarationOperation (1 declarators) (OperationKind.VariableDeclaration, Type: null) (Syntax: 'var v4 = new { }')
@@ -260,7 +247,6 @@
                   Initializers(0)
       Initializer: 
         null
->>>>>>> 79fc0a89
 ";
             var expectedDiagnostics = DiagnosticDescription.None;
 
@@ -1207,10 +1193,12 @@
                                 Initializers(3):
                                     IInvalidOperation (OperationKind.Invalid, Type: ?, IsInvalid) (Syntax: '(new ClassA()).aa')
                                       Children(1):
-                                          IObjectCreationOperation (Constructor: ClassA..ctor()) (OperationKind.ObjectCreation, Type: ClassA) (Syntax: 'new ClassA()')
-                                            Arguments(0)
-                                            Initializer: 
-                                              null
+                                          IParenthesizedOperation (OperationKind.Parenthesized, Type: ClassA) (Syntax: '(new ClassA())')
+                                            Operand: 
+                                              IObjectCreationOperation (Constructor: ClassA..ctor()) (OperationKind.ObjectCreation, Type: ClassA) (Syntax: 'new ClassA()')
+                                                Arguments(0)
+                                                Initializer: 
+                                                  null
                                     IInvalidOperation (OperationKind.Invalid, Type: ?, IsInvalid) (Syntax: 'ClassA.BB')
                                       Children(1):
                                           IOperation:  (OperationKind.None, Type: null) (Syntax: 'ClassA')
@@ -1218,54 +1206,7 @@
                                       Children(1):
                                           IOperation:  (OperationKind.None, Type: null) (Syntax: 'ClassA')
       Initializer: 
-<<<<<<< HEAD
-        IVariableInitializerOperation (OperationKind.VariableInitializer, Type: null, IsInvalid) (Syntax: '= new ... }')
-          IConversionOperation (TryCast: False, Unchecked) (OperationKind.Conversion, Type: System.Object, IsInvalid, IsImplicit) (Syntax: 'new ... }')
-            Conversion: CommonConversion (Exists: True, IsIdentity: False, IsNumeric: False, IsReference: True, IsUserDefined: False) (MethodSymbol: null)
-            Operand: 
-              IAnonymousObjectCreationOperation (OperationKind.AnonymousObjectCreation, Type: <anonymous type: SSS aa, System.Double BB, <anonymous type: ? aa, ? BB, ? CCC> CCC>, IsInvalid) (Syntax: 'new ... }')
-                Initializers(3):
-                    ISimpleAssignmentOperation (OperationKind.SimpleAssignment, Type: SSS, IsInvalid) (Syntax: 'aa = new SSS()')
-                      Left: 
-                        IPropertyReferenceOperation: SSS <anonymous type: SSS aa, System.Double BB, <anonymous type: ? aa, ? BB, ? CCC> CCC>.aa { get; } (OperationKind.PropertyReference, Type: SSS) (Syntax: 'aa')
-                          Instance Receiver: 
-                            null
-                      Right: 
-                        IInvalidOperation (OperationKind.Invalid, Type: SSS, IsInvalid) (Syntax: 'new SSS()')
-                          Children(0)
-                    ISimpleAssignmentOperation (OperationKind.SimpleAssignment, Type: System.Double, Constant: 123.456) (Syntax: 'BB = 123.456')
-                      Left: 
-                        IPropertyReferenceOperation: System.Double <anonymous type: SSS aa, System.Double BB, <anonymous type: ? aa, ? BB, ? CCC> CCC>.BB { get; } (OperationKind.PropertyReference, Type: System.Double) (Syntax: 'BB')
-                          Instance Receiver: 
-                            null
-                      Right: 
-                        ILiteralOperation (OperationKind.Literal, Type: System.Double, Constant: 123.456) (Syntax: '123.456')
-                    ISimpleAssignmentOperation (OperationKind.SimpleAssignment, Type: <anonymous type: ? aa, ? BB, ? CCC>, IsInvalid) (Syntax: 'CCC = new ... }')
-                      Left: 
-                        IPropertyReferenceOperation: <anonymous type: ? aa, ? BB, ? CCC> <anonymous type: SSS aa, System.Double BB, <anonymous type: ? aa, ? BB, ? CCC> CCC>.CCC { get; } (OperationKind.PropertyReference, Type: <anonymous type: ? aa, ? BB, ? CCC>) (Syntax: 'CCC')
-                          Instance Receiver: 
-                            null
-                      Right: 
-                        IAnonymousObjectCreationOperation (OperationKind.AnonymousObjectCreation, Type: <anonymous type: ? aa, ? BB, ? CCC>, IsInvalid) (Syntax: 'new ... }')
-                          Initializers(3):
-                              IInvalidOperation (OperationKind.Invalid, Type: ?, IsInvalid) (Syntax: '(new ClassA()).aa')
-                                Children(1):
-                                    IParenthesizedOperation (OperationKind.Parenthesized, Type: ClassA) (Syntax: '(new ClassA())')
-                                      Operand: 
-                                        IObjectCreationOperation (Constructor: ClassA..ctor()) (OperationKind.ObjectCreation, Type: ClassA) (Syntax: 'new ClassA()')
-                                          Arguments(0)
-                                          Initializer: 
-                                            null
-                              IInvalidOperation (OperationKind.Invalid, Type: ?, IsInvalid) (Syntax: 'ClassA.BB')
-                                Children(1):
-                                    IOperation:  (OperationKind.None, Type: null) (Syntax: 'ClassA')
-                              IInvalidOperation (OperationKind.Invalid, Type: ?, IsInvalid) (Syntax: 'ClassA.CCC')
-                                Children(1):
-                                    IOperation:  (OperationKind.None, Type: null) (Syntax: 'ClassA')
-
-=======
         null
->>>>>>> 79fc0a89
 ";
             var expectedDiagnostics = new DiagnosticDescription[] {
                 // CS0103: The name 'xyz' does not exist in the current context
