--- conflicted
+++ resolved
@@ -506,17 +506,10 @@
             var ref_mod1 = mod1.GetReference();
             Assert.Equal(ManifestResourceAttributes.Public, mod1.Module.GetEmbeddedResourcesOrThrow()[0].Attributes);
 
-<<<<<<< HEAD
-            {
-                var c2 = CreateCompilationWithMscorlib(sourceTree, new[] { ref_mod1 }, TestOptions.ReleaseDll);
-                var output2 = new MemoryStream();
-                var result2 = c2.Emit(output2);
-=======
                 {
                     var c2 = CreateStandardCompilation(sourceTree, new[] { ref_mod1 }, TestOptions.ReleaseDll);
                     var output2 = new MemoryStream();
                     var result2 = c2.Emit(output2);
->>>>>>> caeef853
 
                 Assert.True(result2.Success);
                 var assembly = System.Reflection.Assembly.ReflectionOnlyLoad(output2.ToArray());
@@ -561,17 +554,10 @@
             Assert.True(result.Success);
             var ref_mod2 = ModuleMetadata.CreateFromImage(output_mod2.ToImmutable()).GetReference();
 
-<<<<<<< HEAD
-            {
-                var c3 = CreateCompilationWithMscorlib(sourceTree, new[] { ref_mod2 }, TestOptions.ReleaseDll);
-                var output3 = new MemoryStream();
-                var result3 = c3.Emit(output3);
-=======
                 {
                     var c3 = CreateStandardCompilation(sourceTree, new[] { ref_mod2 }, TestOptions.ReleaseDll);
                     var output3 = new MemoryStream();
                     var result3 = c3.Emit(output3);
->>>>>>> caeef853
 
                 Assert.True(result3.Success);
                 var assembly = Assembly.ReflectionOnlyLoad(output3.ToArray());
@@ -618,10 +604,15 @@
             result = emit(c_mod3, output_mod3,
                 new ResourceDescription[]
                 {
-<<<<<<< HEAD
                     new ResourceDescription(r2Name, () => new MemoryStream(resourceFileData), false)
                 });
-=======
+
+            Assert.True(result.Success);
+            var mod3 = ModuleMetadata.CreateFromImage(output_mod3.ToImmutable());
+            var ref_mod3 = mod3.GetReference();
+            Assert.Equal(ManifestResourceAttributes.Private, mod3.Module.GetEmbeddedResourcesOrThrow()[0].Attributes);
+
+                {
                     var c4 = CreateStandardCompilation(sourceTree, new[] { ref_mod3 }, TestOptions.ReleaseDll);
                     var output4 = new MemoryStream();
                     var result4 = c4.Emit(output4, manifestResources:
@@ -629,21 +620,6 @@
                         {
                             new ResourceDescription(r1Name, () => new MemoryStream(arrayOfEmbeddedData), false)
                         });
->>>>>>> caeef853
-
-            Assert.True(result.Success);
-            var mod3 = ModuleMetadata.CreateFromImage(output_mod3.ToImmutable());
-            var ref_mod3 = mod3.GetReference();
-            Assert.Equal(ManifestResourceAttributes.Private, mod3.Module.GetEmbeddedResourcesOrThrow()[0].Attributes);
-
-            {
-                var c4 = CreateCompilationWithMscorlib(sourceTree, new[] { ref_mod3 }, TestOptions.ReleaseDll);
-                var output4 = new MemoryStream();
-                var result4 = c4.Emit(output4, manifestResources:
-                    new ResourceDescription[]
-                    {
-                        new ResourceDescription(r1Name, () => new MemoryStream(arrayOfEmbeddedData), false)
-                    });
 
                 Assert.True(result4.Success);
                 var assembly = System.Reflection.Assembly.ReflectionOnlyLoad(output4.ToArray());
@@ -669,7 +645,6 @@
                 rData.Read(rBytes, 0, (int)rData.Length);
                 Assert.Equal(arrayOfEmbeddedData, rBytes);
 
-<<<<<<< HEAD
                 rInfo = assembly.GetManifestResourceInfo(r2Name);
                 Assert.Equal(ResourceLocation.Embedded, rInfo.ResourceLocation);
                 Assert.Equal(c_mod3.SourceModule.Name, rInfo.FileName);
@@ -679,32 +654,18 @@
                 rData.Read(rBytes, 0, (int)rData.Length);
                 Assert.Equal(resourceFileData, rBytes);
             }
-=======
+
                 {
                     var c5 = CreateStandardCompilation(sourceTree, new[] { ref_mod1, ref_mod3 }, TestOptions.ReleaseDll);
                     var output5 = new MemoryStream();
                     var result5 = emit(c5, output5, null);
->>>>>>> caeef853
-
-            {
-                var c5 = CreateCompilationWithMscorlib(sourceTree, new[] { ref_mod1, ref_mod3 }, TestOptions.ReleaseDll);
-                var output5 = new MemoryStream();
-                var result5 = emit(c5, output5, null);
 
                 Assert.True(result5.Success);
                 var assembly = Assembly.ReflectionOnlyLoad(output5.ToArray());
 
                 assembly.ModuleResolve += (object sender, ResolveEventArgs e) =>
                 {
-<<<<<<< HEAD
                     if (e.Name.Equals(c_mod1.SourceModule.Name))
-=======
-                    var c6 = CreateStandardCompilation(sourceTree, new[] { ref_mod1, ref_mod2 }, TestOptions.ReleaseDll);
-                    var output6 = new MemoryStream();
-                    var result6 = emit(c6, output6, null);
-
-                    if (metadataOnly)
->>>>>>> caeef853
                     {
                         return assembly.LoadModule(e.Name, output_mod1.ToArray());
                     }
@@ -738,11 +699,10 @@
                 Assert.Equal(resourceFileData, rBytes);
             }
 
-<<<<<<< HEAD
-            {
-                var c6 = CreateCompilationWithMscorlib(sourceTree, new[] { ref_mod1, ref_mod2 }, TestOptions.ReleaseDll);
-                var output6 = new MemoryStream();
-                var result6 = emit(c6, output6, null);
+                {
+                    var c6 = CreateStandardCompilation(sourceTree, new[] { ref_mod1, ref_mod2 }, TestOptions.ReleaseDll);
+                    var output6 = new MemoryStream();
+                    var result6 = emit(c6, output6, null);
 
                 if (metadataOnly)
                 {
@@ -756,9 +716,6 @@
                         Diagnostic(ErrorCode.ERR_ResourceNotUnique).WithArguments("some.dotted.NAME")
                         );
                 }
-=======
-                    c6 = CreateStandardCompilation(sourceTree, new[] { ref_mod1, ref_mod2 }, TestOptions.ReleaseModule);
->>>>>>> caeef853
 
                 result6 = emit(c6, output6,
                     new ResourceDescription[]
@@ -781,7 +738,7 @@
                         );
                 }
 
-                c6 = CreateCompilationWithMscorlib(sourceTree, new[] { ref_mod1, ref_mod2 }, TestOptions.ReleaseModule);
+                    c6 = CreateStandardCompilation(sourceTree, new[] { ref_mod1, ref_mod2 }, TestOptions.ReleaseModule);
 
                 result6 = emit(c6, output6,
                     new ResourceDescription[]
