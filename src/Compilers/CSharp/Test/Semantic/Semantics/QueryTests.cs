// Copyright (c) Microsoft.  All Rights Reserved.  Licensed under the Apache License, Version 2.0.  See License.txt in the project root for license information.

using System;
using System.IO;
using System.Linq;
using Microsoft.CodeAnalysis.CSharp.Symbols;
using Microsoft.CodeAnalysis.CSharp.Syntax;
using Microsoft.CodeAnalysis.CSharp.Test.Utilities;
using Microsoft.CodeAnalysis.Test.Utilities;
using Roslyn.Test.Utilities;
using Xunit;

namespace Microsoft.CodeAnalysis.CSharp.UnitTests
{
    public partial class QueryTests : CompilingTestBase
    {
        [WorkItem(9229, "DevDiv_Projects/Roslyn")]
        [Fact]
        public void DegenerateQueryExpression()
        {
            var csSource = LINQ + @"
class Query
{
    public static void Main(string[] args)
    {
        List1<int> c = new List1<int>(1, 2, 3, 4, 5, 6, 7);
        List1<int> r = from i in c select i;
        if (ReferenceEquals(c, r)) throw new Exception();
        // List1<int> r = c.Select(i => i);
        Console.WriteLine(r);
    }
}";
            CompileAndVerify(csSource, expectedOutput: "[1, 2, 3, 4, 5, 6, 7]");
        }

        [CompilerTrait(CompilerFeature.IOperation)]
        [Fact, WorkItem(17838, "https://github.com/dotnet/roslyn/issues/17838")]
        public void FromClause_IOperation()
        {
            string source = @"
using System.Collections.Generic;
using System.Linq;

class Query
{
    public static void Main(string[] args)
    {
        List<int> c = new List<int>() {1, 2, 3, 4, 5, 6, 7};
        var r = /*<bind>*/from i in c select i/*</bind>*/;
    }
}
";
            string expectedOperationTree = @"
ITranslatedQueryExpression (OperationKind.TranslatedQueryExpression, Type: System.Collections.Generic.IEnumerable<System.Int32>) (Syntax: 'from i in c select i')
  Expression: 
    IInvocationExpression (System.Collections.Generic.IEnumerable<System.Int32> System.Linq.Enumerable.Select<System.Int32, System.Int32>(this System.Collections.Generic.IEnumerable<System.Int32> source, System.Func<System.Int32, System.Int32> selector)) (OperationKind.InvocationExpression, Type: System.Collections.Generic.IEnumerable<System.Int32>, IsImplicit) (Syntax: 'select i')
      Instance Receiver: 
        null
      Arguments(2):
          IArgument (ArgumentKind.Explicit, Matching Parameter: source) (OperationKind.Argument, IsImplicit) (Syntax: 'from i in c')
            IConversionExpression (Implicit, TryCast: False, Unchecked) (OperationKind.ConversionExpression, Type: System.Collections.Generic.IEnumerable<System.Int32>, IsImplicit) (Syntax: 'from i in c')
              Conversion: CommonConversion (Exists: True, IsIdentity: False, IsNumeric: False, IsReference: True, IsUserDefined: False) (MethodSymbol: null)
              Operand: 
                ILocalReferenceExpression: c (OperationKind.LocalReferenceExpression, Type: System.Collections.Generic.List<System.Int32>) (Syntax: 'c')
            InConversion: CommonConversion (Exists: True, IsIdentity: True, IsNumeric: False, IsReference: False, IsUserDefined: False) (MethodSymbol: null)
            OutConversion: CommonConversion (Exists: True, IsIdentity: True, IsNumeric: False, IsReference: False, IsUserDefined: False) (MethodSymbol: null)
<<<<<<< HEAD
          IArgument (ArgumentKind.Explicit, Matching Parameter: selector) (OperationKind.Argument) (Syntax: 'i')
            IDelegateCreationExpression (OperationKind.DelegateCreationExpression, Type: System.Func<System.Int32, System.Int32>) (Syntax: 'i')
              Target: IAnonymousFunctionExpression (Symbol: lambda expression) (OperationKind.AnonymousFunctionExpression, Type: null) (Syntax: 'i')
                  IBlockStatement (1 statements) (OperationKind.BlockStatement) (Syntax: 'i')
                    IReturnStatement (OperationKind.ReturnStatement) (Syntax: 'i')
                      ReturnedValue: IOperation:  (OperationKind.None) (Syntax: 'i')
=======
          IArgument (ArgumentKind.Explicit, Matching Parameter: selector) (OperationKind.Argument, IsImplicit) (Syntax: 'i')
            IConversionExpression (Implicit, TryCast: False, Unchecked) (OperationKind.ConversionExpression, Type: System.Func<System.Int32, System.Int32>, IsImplicit) (Syntax: 'i')
              Conversion: CommonConversion (Exists: True, IsIdentity: False, IsNumeric: False, IsReference: False, IsUserDefined: False) (MethodSymbol: null)
              Operand: 
                IAnonymousFunctionExpression (Symbol: lambda expression) (OperationKind.AnonymousFunctionExpression, Type: null, IsImplicit) (Syntax: 'i')
                  IBlockStatement (1 statements) (OperationKind.BlockStatement, IsImplicit) (Syntax: 'i')
                    IReturnStatement (OperationKind.ReturnStatement, IsImplicit) (Syntax: 'i')
                      ReturnedValue: 
                        IOperation:  (OperationKind.None) (Syntax: 'i')
>>>>>>> 4b021d7e
            InConversion: CommonConversion (Exists: True, IsIdentity: True, IsNumeric: False, IsReference: False, IsUserDefined: False) (MethodSymbol: null)
            OutConversion: CommonConversion (Exists: True, IsIdentity: True, IsNumeric: False, IsReference: False, IsUserDefined: False) (MethodSymbol: null)
";
            var expectedDiagnostics = DiagnosticDescription.None;

            VerifyOperationTreeAndDiagnosticsForTest<QueryExpressionSyntax>(source, expectedOperationTree, expectedDiagnostics);
        }

        [WorkItem(9229, "DevDiv_Projects/Roslyn")]
        [Fact]
        public void QueryContinuation()
        {
            var csSource = LINQ + @"
class Query
{
    public static void Main(string[] args)
    {
        List1<int> c = new List1<int>(1, 2, 3, 4, 5, 6, 7);
        List1<int> r = from i in c select i into q select q;
        if (ReferenceEquals(c, r)) throw new Exception();
        // List1<int> r = c.Select(i => i);
        Console.WriteLine(r);
    }
}";
            CompileAndVerify(csSource, expectedOutput: "[1, 2, 3, 4, 5, 6, 7]");
        }

        [CompilerTrait(CompilerFeature.IOperation)]
        [Fact, WorkItem(17838, "https://github.com/dotnet/roslyn/issues/17838")]
        public void QueryContinuation_IOperation()
        {
            string source = @"
using System.Collections.Generic;
using System.Linq;

class Query
{
    public static void Main(string[] args)
    {
        List<int> c = new List<int>() {1, 2, 3, 4, 5, 6, 7};
        var r = /*<bind>*/from i in c select i into q select q/*</bind>*/;
    }
}
";
            string expectedOperationTree = @"
ITranslatedQueryExpression (OperationKind.TranslatedQueryExpression, Type: System.Collections.Generic.IEnumerable<System.Int32>) (Syntax: 'from i in c ...  q select q')
  Expression: 
    IInvocationExpression (System.Collections.Generic.IEnumerable<System.Int32> System.Linq.Enumerable.Select<System.Int32, System.Int32>(this System.Collections.Generic.IEnumerable<System.Int32> source, System.Func<System.Int32, System.Int32> selector)) (OperationKind.InvocationExpression, Type: System.Collections.Generic.IEnumerable<System.Int32>, IsImplicit) (Syntax: 'select q')
      Instance Receiver: 
        null
      Arguments(2):
          IArgument (ArgumentKind.Explicit, Matching Parameter: source) (OperationKind.Argument, IsImplicit) (Syntax: 'select i')
            IInvocationExpression (System.Collections.Generic.IEnumerable<System.Int32> System.Linq.Enumerable.Select<System.Int32, System.Int32>(this System.Collections.Generic.IEnumerable<System.Int32> source, System.Func<System.Int32, System.Int32> selector)) (OperationKind.InvocationExpression, Type: System.Collections.Generic.IEnumerable<System.Int32>, IsImplicit) (Syntax: 'select i')
              Instance Receiver: 
                null
              Arguments(2):
                  IArgument (ArgumentKind.Explicit, Matching Parameter: source) (OperationKind.Argument, IsImplicit) (Syntax: 'from i in c')
                    IConversionExpression (Implicit, TryCast: False, Unchecked) (OperationKind.ConversionExpression, Type: System.Collections.Generic.IEnumerable<System.Int32>, IsImplicit) (Syntax: 'from i in c')
                      Conversion: CommonConversion (Exists: True, IsIdentity: False, IsNumeric: False, IsReference: True, IsUserDefined: False) (MethodSymbol: null)
                      Operand: 
                        ILocalReferenceExpression: c (OperationKind.LocalReferenceExpression, Type: System.Collections.Generic.List<System.Int32>) (Syntax: 'c')
                    InConversion: CommonConversion (Exists: True, IsIdentity: True, IsNumeric: False, IsReference: False, IsUserDefined: False) (MethodSymbol: null)
                    OutConversion: CommonConversion (Exists: True, IsIdentity: True, IsNumeric: False, IsReference: False, IsUserDefined: False) (MethodSymbol: null)
<<<<<<< HEAD
                  IArgument (ArgumentKind.Explicit, Matching Parameter: selector) (OperationKind.Argument) (Syntax: 'i')
                    IDelegateCreationExpression (OperationKind.DelegateCreationExpression, Type: System.Func<System.Int32, System.Int32>) (Syntax: 'i')
                      Target: IAnonymousFunctionExpression (Symbol: lambda expression) (OperationKind.AnonymousFunctionExpression, Type: null) (Syntax: 'i')
                          IBlockStatement (1 statements) (OperationKind.BlockStatement) (Syntax: 'i')
                            IReturnStatement (OperationKind.ReturnStatement) (Syntax: 'i')
                              ReturnedValue: IOperation:  (OperationKind.None) (Syntax: 'i')
=======
                  IArgument (ArgumentKind.Explicit, Matching Parameter: selector) (OperationKind.Argument, IsImplicit) (Syntax: 'i')
                    IConversionExpression (Implicit, TryCast: False, Unchecked) (OperationKind.ConversionExpression, Type: System.Func<System.Int32, System.Int32>, IsImplicit) (Syntax: 'i')
                      Conversion: CommonConversion (Exists: True, IsIdentity: False, IsNumeric: False, IsReference: False, IsUserDefined: False) (MethodSymbol: null)
                      Operand: 
                        IAnonymousFunctionExpression (Symbol: lambda expression) (OperationKind.AnonymousFunctionExpression, Type: null, IsImplicit) (Syntax: 'i')
                          IBlockStatement (1 statements) (OperationKind.BlockStatement, IsImplicit) (Syntax: 'i')
                            IReturnStatement (OperationKind.ReturnStatement, IsImplicit) (Syntax: 'i')
                              ReturnedValue: 
                                IOperation:  (OperationKind.None) (Syntax: 'i')
>>>>>>> 4b021d7e
                    InConversion: CommonConversion (Exists: True, IsIdentity: True, IsNumeric: False, IsReference: False, IsUserDefined: False) (MethodSymbol: null)
                    OutConversion: CommonConversion (Exists: True, IsIdentity: True, IsNumeric: False, IsReference: False, IsUserDefined: False) (MethodSymbol: null)
            InConversion: CommonConversion (Exists: True, IsIdentity: True, IsNumeric: False, IsReference: False, IsUserDefined: False) (MethodSymbol: null)
            OutConversion: CommonConversion (Exists: True, IsIdentity: True, IsNumeric: False, IsReference: False, IsUserDefined: False) (MethodSymbol: null)
<<<<<<< HEAD
          IArgument (ArgumentKind.Explicit, Matching Parameter: selector) (OperationKind.Argument) (Syntax: 'q')
            IDelegateCreationExpression (OperationKind.DelegateCreationExpression, Type: System.Func<System.Int32, System.Int32>) (Syntax: 'q')
              Target: IAnonymousFunctionExpression (Symbol: lambda expression) (OperationKind.AnonymousFunctionExpression, Type: null) (Syntax: 'q')
                  IBlockStatement (1 statements) (OperationKind.BlockStatement) (Syntax: 'q')
                    IReturnStatement (OperationKind.ReturnStatement) (Syntax: 'q')
                      ReturnedValue: IOperation:  (OperationKind.None) (Syntax: 'q')
=======
          IArgument (ArgumentKind.Explicit, Matching Parameter: selector) (OperationKind.Argument, IsImplicit) (Syntax: 'q')
            IConversionExpression (Implicit, TryCast: False, Unchecked) (OperationKind.ConversionExpression, Type: System.Func<System.Int32, System.Int32>, IsImplicit) (Syntax: 'q')
              Conversion: CommonConversion (Exists: True, IsIdentity: False, IsNumeric: False, IsReference: False, IsUserDefined: False) (MethodSymbol: null)
              Operand: 
                IAnonymousFunctionExpression (Symbol: lambda expression) (OperationKind.AnonymousFunctionExpression, Type: null, IsImplicit) (Syntax: 'q')
                  IBlockStatement (1 statements) (OperationKind.BlockStatement, IsImplicit) (Syntax: 'q')
                    IReturnStatement (OperationKind.ReturnStatement, IsImplicit) (Syntax: 'q')
                      ReturnedValue: 
                        IOperation:  (OperationKind.None) (Syntax: 'q')
>>>>>>> 4b021d7e
            InConversion: CommonConversion (Exists: True, IsIdentity: True, IsNumeric: False, IsReference: False, IsUserDefined: False) (MethodSymbol: null)
            OutConversion: CommonConversion (Exists: True, IsIdentity: True, IsNumeric: False, IsReference: False, IsUserDefined: False) (MethodSymbol: null)
";
            var expectedDiagnostics = DiagnosticDescription.None;

            VerifyOperationTreeAndDiagnosticsForTest<QueryExpressionSyntax>(source, expectedOperationTree, expectedDiagnostics);
        }

        [WorkItem(9229, "DevDiv_Projects/Roslyn")]
        [Fact]
        public void Select()
        {
            var csSource = LINQ + @"
class Query
{
    public static void Main(string[] args)
    {
        List1<int> c = new List1<int>(1, 2, 3, 4, 5, 6, 7);
        List1<int> r = from i in c select i+1;
        Console.WriteLine(r);
    }
}";
            CompileAndVerify(csSource, expectedOutput: "[2, 3, 4, 5, 6, 7, 8]");
        }

        [CompilerTrait(CompilerFeature.IOperation)]
        [Fact, WorkItem(17838, "https://github.com/dotnet/roslyn/issues/17838")]
        public void SelectClause_IOperation()
        {
            string source = @"
using System.Collections.Generic;
using System.Linq;

class Query
{
    public static void Main(string[] args)
    {
        List<int> c = new List<int>() {1, 2, 3, 4, 5, 6, 7};
        var r = /*<bind>*/from i in c select i+1/*</bind>*/;
    }
}
";
            string expectedOperationTree = @"
ITranslatedQueryExpression (OperationKind.TranslatedQueryExpression, Type: System.Collections.Generic.IEnumerable<System.Int32>) (Syntax: 'from i in c select i+1')
  Expression: 
    IInvocationExpression (System.Collections.Generic.IEnumerable<System.Int32> System.Linq.Enumerable.Select<System.Int32, System.Int32>(this System.Collections.Generic.IEnumerable<System.Int32> source, System.Func<System.Int32, System.Int32> selector)) (OperationKind.InvocationExpression, Type: System.Collections.Generic.IEnumerable<System.Int32>, IsImplicit) (Syntax: 'select i+1')
      Instance Receiver: 
        null
      Arguments(2):
          IArgument (ArgumentKind.Explicit, Matching Parameter: source) (OperationKind.Argument, IsImplicit) (Syntax: 'from i in c')
            IConversionExpression (Implicit, TryCast: False, Unchecked) (OperationKind.ConversionExpression, Type: System.Collections.Generic.IEnumerable<System.Int32>, IsImplicit) (Syntax: 'from i in c')
              Conversion: CommonConversion (Exists: True, IsIdentity: False, IsNumeric: False, IsReference: True, IsUserDefined: False) (MethodSymbol: null)
              Operand: 
                ILocalReferenceExpression: c (OperationKind.LocalReferenceExpression, Type: System.Collections.Generic.List<System.Int32>) (Syntax: 'c')
            InConversion: CommonConversion (Exists: True, IsIdentity: True, IsNumeric: False, IsReference: False, IsUserDefined: False) (MethodSymbol: null)
            OutConversion: CommonConversion (Exists: True, IsIdentity: True, IsNumeric: False, IsReference: False, IsUserDefined: False) (MethodSymbol: null)
<<<<<<< HEAD
          IArgument (ArgumentKind.Explicit, Matching Parameter: selector) (OperationKind.Argument) (Syntax: 'i+1')
            IDelegateCreationExpression (OperationKind.DelegateCreationExpression, Type: System.Func<System.Int32, System.Int32>) (Syntax: 'i+1')
              Target: IAnonymousFunctionExpression (Symbol: lambda expression) (OperationKind.AnonymousFunctionExpression, Type: null) (Syntax: 'i+1')
                  IBlockStatement (1 statements) (OperationKind.BlockStatement) (Syntax: 'i+1')
                    IReturnStatement (OperationKind.ReturnStatement) (Syntax: 'i+1')
                      ReturnedValue: IBinaryOperatorExpression (BinaryOperatorKind.Add) (OperationKind.BinaryOperatorExpression, Type: System.Int32) (Syntax: 'i+1')
                          Left: IOperation:  (OperationKind.None) (Syntax: 'i')
                          Right: ILiteralExpression (OperationKind.LiteralExpression, Type: System.Int32, Constant: 1) (Syntax: '1')
=======
          IArgument (ArgumentKind.Explicit, Matching Parameter: selector) (OperationKind.Argument, IsImplicit) (Syntax: 'i+1')
            IConversionExpression (Implicit, TryCast: False, Unchecked) (OperationKind.ConversionExpression, Type: System.Func<System.Int32, System.Int32>, IsImplicit) (Syntax: 'i+1')
              Conversion: CommonConversion (Exists: True, IsIdentity: False, IsNumeric: False, IsReference: False, IsUserDefined: False) (MethodSymbol: null)
              Operand: 
                IAnonymousFunctionExpression (Symbol: lambda expression) (OperationKind.AnonymousFunctionExpression, Type: null, IsImplicit) (Syntax: 'i+1')
                  IBlockStatement (1 statements) (OperationKind.BlockStatement, IsImplicit) (Syntax: 'i+1')
                    IReturnStatement (OperationKind.ReturnStatement, IsImplicit) (Syntax: 'i+1')
                      ReturnedValue: 
                        IBinaryOperatorExpression (BinaryOperatorKind.Add) (OperationKind.BinaryOperatorExpression, Type: System.Int32) (Syntax: 'i+1')
                          Left: 
                            IOperation:  (OperationKind.None) (Syntax: 'i')
                          Right: 
                            ILiteralExpression (OperationKind.LiteralExpression, Type: System.Int32, Constant: 1) (Syntax: '1')
>>>>>>> 4b021d7e
            InConversion: CommonConversion (Exists: True, IsIdentity: True, IsNumeric: False, IsReference: False, IsUserDefined: False) (MethodSymbol: null)
            OutConversion: CommonConversion (Exists: True, IsIdentity: True, IsNumeric: False, IsReference: False, IsUserDefined: False) (MethodSymbol: null)
";
            var expectedDiagnostics = DiagnosticDescription.None;

            VerifyOperationTreeAndDiagnosticsForTest<QueryExpressionSyntax>(source, expectedOperationTree, expectedDiagnostics);
        }

        [WorkItem(9229, "DevDiv_Projects/Roslyn")]
        [Fact]
        public void GroupBy01()
        {
            var csSource = LINQ + @"
class Query
{
    public static void Main(string[] args)
    {
        List1<int> c = new List1<int>(1, 2, 3, 4, 5, 6, 7);
        var r = from i in c group i by i % 2;
        Console.WriteLine(r);
    }
}";
            CompileAndVerify(csSource, expectedOutput: "[1:[1, 3, 5, 7], 0:[2, 4, 6]]");
        }

        [CompilerTrait(CompilerFeature.IOperation)]
        [Fact, WorkItem(17838, "https://github.com/dotnet/roslyn/issues/17838")]
        public void GroupByClause_IOperation()
        {
            string source = @"
using System.Collections.Generic;
using System.Linq;

class Query
{
    public static void Main(string[] args)
    {
        List<int> c = new List<int>() {1, 2, 3, 4, 5, 6, 7};
        var r = /*<bind>*/from i in c group i by i % 2/*</bind>*/;
    }
}
";
            string expectedOperationTree = @"
ITranslatedQueryExpression (OperationKind.TranslatedQueryExpression, Type: System.Collections.Generic.IEnumerable<System.Linq.IGrouping<System.Int32, System.Int32>>) (Syntax: 'from i in c ...  i by i % 2')
  Expression: 
    IInvocationExpression (System.Collections.Generic.IEnumerable<System.Linq.IGrouping<System.Int32, System.Int32>> System.Linq.Enumerable.GroupBy<System.Int32, System.Int32>(this System.Collections.Generic.IEnumerable<System.Int32> source, System.Func<System.Int32, System.Int32> keySelector)) (OperationKind.InvocationExpression, Type: System.Collections.Generic.IEnumerable<System.Linq.IGrouping<System.Int32, System.Int32>>, IsImplicit) (Syntax: 'group i by i % 2')
      Instance Receiver: 
        null
      Arguments(2):
          IArgument (ArgumentKind.Explicit, Matching Parameter: source) (OperationKind.Argument, IsImplicit) (Syntax: 'from i in c')
            IConversionExpression (Implicit, TryCast: False, Unchecked) (OperationKind.ConversionExpression, Type: System.Collections.Generic.IEnumerable<System.Int32>, IsImplicit) (Syntax: 'from i in c')
              Conversion: CommonConversion (Exists: True, IsIdentity: False, IsNumeric: False, IsReference: True, IsUserDefined: False) (MethodSymbol: null)
              Operand: 
                ILocalReferenceExpression: c (OperationKind.LocalReferenceExpression, Type: System.Collections.Generic.List<System.Int32>) (Syntax: 'c')
            InConversion: CommonConversion (Exists: True, IsIdentity: True, IsNumeric: False, IsReference: False, IsUserDefined: False) (MethodSymbol: null)
            OutConversion: CommonConversion (Exists: True, IsIdentity: True, IsNumeric: False, IsReference: False, IsUserDefined: False) (MethodSymbol: null)
<<<<<<< HEAD
          IArgument (ArgumentKind.Explicit, Matching Parameter: keySelector) (OperationKind.Argument) (Syntax: 'i % 2')
            IDelegateCreationExpression (OperationKind.DelegateCreationExpression, Type: System.Func<System.Int32, System.Int32>) (Syntax: 'i % 2')
              Target: IAnonymousFunctionExpression (Symbol: lambda expression) (OperationKind.AnonymousFunctionExpression, Type: null) (Syntax: 'i % 2')
                  IBlockStatement (1 statements) (OperationKind.BlockStatement) (Syntax: 'i % 2')
                    IReturnStatement (OperationKind.ReturnStatement) (Syntax: 'i % 2')
                      ReturnedValue: IBinaryOperatorExpression (BinaryOperatorKind.Remainder) (OperationKind.BinaryOperatorExpression, Type: System.Int32) (Syntax: 'i % 2')
                          Left: IOperation:  (OperationKind.None) (Syntax: 'i')
                          Right: ILiteralExpression (OperationKind.LiteralExpression, Type: System.Int32, Constant: 2) (Syntax: '2')
=======
          IArgument (ArgumentKind.Explicit, Matching Parameter: keySelector) (OperationKind.Argument, IsImplicit) (Syntax: 'i % 2')
            IConversionExpression (Implicit, TryCast: False, Unchecked) (OperationKind.ConversionExpression, Type: System.Func<System.Int32, System.Int32>, IsImplicit) (Syntax: 'i % 2')
              Conversion: CommonConversion (Exists: True, IsIdentity: False, IsNumeric: False, IsReference: False, IsUserDefined: False) (MethodSymbol: null)
              Operand: 
                IAnonymousFunctionExpression (Symbol: lambda expression) (OperationKind.AnonymousFunctionExpression, Type: null, IsImplicit) (Syntax: 'i % 2')
                  IBlockStatement (1 statements) (OperationKind.BlockStatement, IsImplicit) (Syntax: 'i % 2')
                    IReturnStatement (OperationKind.ReturnStatement, IsImplicit) (Syntax: 'i % 2')
                      ReturnedValue: 
                        IBinaryOperatorExpression (BinaryOperatorKind.Remainder) (OperationKind.BinaryOperatorExpression, Type: System.Int32) (Syntax: 'i % 2')
                          Left: 
                            IOperation:  (OperationKind.None) (Syntax: 'i')
                          Right: 
                            ILiteralExpression (OperationKind.LiteralExpression, Type: System.Int32, Constant: 2) (Syntax: '2')
>>>>>>> 4b021d7e
            InConversion: CommonConversion (Exists: True, IsIdentity: True, IsNumeric: False, IsReference: False, IsUserDefined: False) (MethodSymbol: null)
            OutConversion: CommonConversion (Exists: True, IsIdentity: True, IsNumeric: False, IsReference: False, IsUserDefined: False) (MethodSymbol: null)
";
            var expectedDiagnostics = DiagnosticDescription.None;

            VerifyOperationTreeAndDiagnosticsForTest<QueryExpressionSyntax>(source, expectedOperationTree, expectedDiagnostics);
        }

        [WorkItem(9229, "DevDiv_Projects/Roslyn")]
        [Fact]
        public void GroupBy02()
        {
            var csSource = LINQ + @"
class Query
{
    public static void Main(string[] args)
    {
        List1<int> c = new List1<int>(1, 2, 3, 4, 5, 6, 7);
        var r = from i in c group 10+i by i % 2;
        Console.WriteLine(r);
    }
}";
            CompileAndVerify(csSource, expectedOutput: "[1:[11, 13, 15, 17], 0:[12, 14, 16]]");
        }

        [Fact]
        public void Cast()
        {
            var csSource = LINQ + @"
class Query
{
    public static void Main(string[] args)
    {
        List1<object> c = new List1<object>(1, 2, 3, 4, 5, 6, 7);
        List1<int> r = from int i in c select i;
        Console.WriteLine(r);
    }
}";
            CompileAndVerify(csSource, expectedOutput: "[1, 2, 3, 4, 5, 6, 7]");
        }

        [CompilerTrait(CompilerFeature.IOperation)]
        [Fact, WorkItem(17838, "https://github.com/dotnet/roslyn/issues/17838")]
        public void CastInFromClause_IOperation()
        {
            string source = @"
using System.Collections.Generic;
using System.Linq;

class Query
{
    public static void Main(string[] args)
    {
        List<object> c = new List<object>() {1, 2, 3, 4, 5, 6, 7};
        var r = /*<bind>*/from int i in c select i/*</bind>*/;
    }
}
";
            string expectedOperationTree = @"
ITranslatedQueryExpression (OperationKind.TranslatedQueryExpression, Type: System.Collections.Generic.IEnumerable<System.Int32>) (Syntax: 'from int i in c select i')
  Expression: 
    IInvocationExpression (System.Collections.Generic.IEnumerable<System.Int32> System.Linq.Enumerable.Select<System.Int32, System.Int32>(this System.Collections.Generic.IEnumerable<System.Int32> source, System.Func<System.Int32, System.Int32> selector)) (OperationKind.InvocationExpression, Type: System.Collections.Generic.IEnumerable<System.Int32>, IsImplicit) (Syntax: 'select i')
      Instance Receiver: 
        null
      Arguments(2):
          IArgument (ArgumentKind.Explicit, Matching Parameter: source) (OperationKind.Argument, IsImplicit) (Syntax: 'from int i in c')
            IInvocationExpression (System.Collections.Generic.IEnumerable<System.Int32> System.Linq.Enumerable.Cast<System.Int32>(this System.Collections.IEnumerable source)) (OperationKind.InvocationExpression, Type: System.Collections.Generic.IEnumerable<System.Int32>, IsImplicit) (Syntax: 'from int i in c')
              Instance Receiver: 
                null
              Arguments(1):
                  IArgument (ArgumentKind.Explicit, Matching Parameter: source) (OperationKind.Argument, IsImplicit) (Syntax: 'c')
                    IConversionExpression (Implicit, TryCast: False, Unchecked) (OperationKind.ConversionExpression, Type: System.Collections.IEnumerable, IsImplicit) (Syntax: 'c')
                      Conversion: CommonConversion (Exists: True, IsIdentity: False, IsNumeric: False, IsReference: True, IsUserDefined: False) (MethodSymbol: null)
                      Operand: 
                        ILocalReferenceExpression: c (OperationKind.LocalReferenceExpression, Type: System.Collections.Generic.List<System.Object>) (Syntax: 'c')
                    InConversion: CommonConversion (Exists: True, IsIdentity: True, IsNumeric: False, IsReference: False, IsUserDefined: False) (MethodSymbol: null)
                    OutConversion: CommonConversion (Exists: True, IsIdentity: True, IsNumeric: False, IsReference: False, IsUserDefined: False) (MethodSymbol: null)
            InConversion: CommonConversion (Exists: True, IsIdentity: True, IsNumeric: False, IsReference: False, IsUserDefined: False) (MethodSymbol: null)
            OutConversion: CommonConversion (Exists: True, IsIdentity: True, IsNumeric: False, IsReference: False, IsUserDefined: False) (MethodSymbol: null)
<<<<<<< HEAD
          IArgument (ArgumentKind.Explicit, Matching Parameter: selector) (OperationKind.Argument) (Syntax: 'i')
            IDelegateCreationExpression (OperationKind.DelegateCreationExpression, Type: System.Func<System.Int32, System.Int32>) (Syntax: 'i')
              Target: IAnonymousFunctionExpression (Symbol: lambda expression) (OperationKind.AnonymousFunctionExpression, Type: null) (Syntax: 'i')
                  IBlockStatement (1 statements) (OperationKind.BlockStatement) (Syntax: 'i')
                    IReturnStatement (OperationKind.ReturnStatement) (Syntax: 'i')
                      ReturnedValue: IOperation:  (OperationKind.None) (Syntax: 'i')
=======
          IArgument (ArgumentKind.Explicit, Matching Parameter: selector) (OperationKind.Argument, IsImplicit) (Syntax: 'i')
            IConversionExpression (Implicit, TryCast: False, Unchecked) (OperationKind.ConversionExpression, Type: System.Func<System.Int32, System.Int32>, IsImplicit) (Syntax: 'i')
              Conversion: CommonConversion (Exists: True, IsIdentity: False, IsNumeric: False, IsReference: False, IsUserDefined: False) (MethodSymbol: null)
              Operand: 
                IAnonymousFunctionExpression (Symbol: lambda expression) (OperationKind.AnonymousFunctionExpression, Type: null, IsImplicit) (Syntax: 'i')
                  IBlockStatement (1 statements) (OperationKind.BlockStatement, IsImplicit) (Syntax: 'i')
                    IReturnStatement (OperationKind.ReturnStatement, IsImplicit) (Syntax: 'i')
                      ReturnedValue: 
                        IOperation:  (OperationKind.None) (Syntax: 'i')
>>>>>>> 4b021d7e
            InConversion: CommonConversion (Exists: True, IsIdentity: True, IsNumeric: False, IsReference: False, IsUserDefined: False) (MethodSymbol: null)
            OutConversion: CommonConversion (Exists: True, IsIdentity: True, IsNumeric: False, IsReference: False, IsUserDefined: False) (MethodSymbol: null)
";
            var expectedDiagnostics = DiagnosticDescription.None;

            VerifyOperationTreeAndDiagnosticsForTest<QueryExpressionSyntax>(source, expectedOperationTree, expectedDiagnostics);
        }

        [Fact]
        public void Where()
        {
            var csSource = LINQ + @"
class Query
{
    public static void Main(string[] args)
    {
        List1<object> c = new List1<object>(1, 2, 3, 4, 5, 6, 7);
        List1<int> r = from int i in c where i < 5 select i;
        Console.WriteLine(r);
    }
}";
            CompileAndVerify(csSource, expectedOutput: "[1, 2, 3, 4]");
        }

        [CompilerTrait(CompilerFeature.IOperation)]
        [Fact, WorkItem(17838, "https://github.com/dotnet/roslyn/issues/17838")]
        public void WhereClause_IOperation()
        {
            string source = @"
using System.Collections.Generic;
using System.Linq;

class Query
{
    public static void Main(string[] args)
    {
        List<object> c = new List<object>() {1, 2, 3, 4, 5, 6, 7};
        var r = /*<bind>*/from int i in c where i < 5 select i/*</bind>*/;
    }
}
";
            string expectedOperationTree = @"
ITranslatedQueryExpression (OperationKind.TranslatedQueryExpression, Type: System.Collections.Generic.IEnumerable<System.Int32>) (Syntax: 'from int i  ...  5 select i')
  Expression: 
    IInvocationExpression (System.Collections.Generic.IEnumerable<System.Int32> System.Linq.Enumerable.Where<System.Int32>(this System.Collections.Generic.IEnumerable<System.Int32> source, System.Func<System.Int32, System.Boolean> predicate)) (OperationKind.InvocationExpression, Type: System.Collections.Generic.IEnumerable<System.Int32>, IsImplicit) (Syntax: 'where i < 5')
      Instance Receiver: 
        null
      Arguments(2):
          IArgument (ArgumentKind.Explicit, Matching Parameter: source) (OperationKind.Argument, IsImplicit) (Syntax: 'from int i in c')
            IInvocationExpression (System.Collections.Generic.IEnumerable<System.Int32> System.Linq.Enumerable.Cast<System.Int32>(this System.Collections.IEnumerable source)) (OperationKind.InvocationExpression, Type: System.Collections.Generic.IEnumerable<System.Int32>, IsImplicit) (Syntax: 'from int i in c')
              Instance Receiver: 
                null
              Arguments(1):
                  IArgument (ArgumentKind.Explicit, Matching Parameter: source) (OperationKind.Argument, IsImplicit) (Syntax: 'c')
                    IConversionExpression (Implicit, TryCast: False, Unchecked) (OperationKind.ConversionExpression, Type: System.Collections.IEnumerable, IsImplicit) (Syntax: 'c')
                      Conversion: CommonConversion (Exists: True, IsIdentity: False, IsNumeric: False, IsReference: True, IsUserDefined: False) (MethodSymbol: null)
                      Operand: 
                        ILocalReferenceExpression: c (OperationKind.LocalReferenceExpression, Type: System.Collections.Generic.List<System.Object>) (Syntax: 'c')
                    InConversion: CommonConversion (Exists: True, IsIdentity: True, IsNumeric: False, IsReference: False, IsUserDefined: False) (MethodSymbol: null)
                    OutConversion: CommonConversion (Exists: True, IsIdentity: True, IsNumeric: False, IsReference: False, IsUserDefined: False) (MethodSymbol: null)
            InConversion: CommonConversion (Exists: True, IsIdentity: True, IsNumeric: False, IsReference: False, IsUserDefined: False) (MethodSymbol: null)
            OutConversion: CommonConversion (Exists: True, IsIdentity: True, IsNumeric: False, IsReference: False, IsUserDefined: False) (MethodSymbol: null)
<<<<<<< HEAD
          IArgument (ArgumentKind.Explicit, Matching Parameter: predicate) (OperationKind.Argument) (Syntax: 'i < 5')
            IDelegateCreationExpression (OperationKind.DelegateCreationExpression, Type: System.Func<System.Int32, System.Boolean>) (Syntax: 'i < 5')
              Target: IAnonymousFunctionExpression (Symbol: lambda expression) (OperationKind.AnonymousFunctionExpression, Type: null) (Syntax: 'i < 5')
                  IBlockStatement (1 statements) (OperationKind.BlockStatement) (Syntax: 'i < 5')
                    IReturnStatement (OperationKind.ReturnStatement) (Syntax: 'i < 5')
                      ReturnedValue: IBinaryOperatorExpression (BinaryOperatorKind.LessThan) (OperationKind.BinaryOperatorExpression, Type: System.Boolean) (Syntax: 'i < 5')
                          Left: IOperation:  (OperationKind.None) (Syntax: 'i')
                          Right: ILiteralExpression (OperationKind.LiteralExpression, Type: System.Int32, Constant: 5) (Syntax: '5')
=======
          IArgument (ArgumentKind.Explicit, Matching Parameter: predicate) (OperationKind.Argument, IsImplicit) (Syntax: 'i < 5')
            IConversionExpression (Implicit, TryCast: False, Unchecked) (OperationKind.ConversionExpression, Type: System.Func<System.Int32, System.Boolean>, IsImplicit) (Syntax: 'i < 5')
              Conversion: CommonConversion (Exists: True, IsIdentity: False, IsNumeric: False, IsReference: False, IsUserDefined: False) (MethodSymbol: null)
              Operand: 
                IAnonymousFunctionExpression (Symbol: lambda expression) (OperationKind.AnonymousFunctionExpression, Type: null, IsImplicit) (Syntax: 'i < 5')
                  IBlockStatement (1 statements) (OperationKind.BlockStatement, IsImplicit) (Syntax: 'i < 5')
                    IReturnStatement (OperationKind.ReturnStatement, IsImplicit) (Syntax: 'i < 5')
                      ReturnedValue: 
                        IBinaryOperatorExpression (BinaryOperatorKind.LessThan) (OperationKind.BinaryOperatorExpression, Type: System.Boolean) (Syntax: 'i < 5')
                          Left: 
                            IOperation:  (OperationKind.None) (Syntax: 'i')
                          Right: 
                            ILiteralExpression (OperationKind.LiteralExpression, Type: System.Int32, Constant: 5) (Syntax: '5')
>>>>>>> 4b021d7e
            InConversion: CommonConversion (Exists: True, IsIdentity: True, IsNumeric: False, IsReference: False, IsUserDefined: False) (MethodSymbol: null)
            OutConversion: CommonConversion (Exists: True, IsIdentity: True, IsNumeric: False, IsReference: False, IsUserDefined: False) (MethodSymbol: null)
";
            var expectedDiagnostics = DiagnosticDescription.None;

            VerifyOperationTreeAndDiagnosticsForTest<QueryExpressionSyntax>(source, expectedOperationTree, expectedDiagnostics);
        }

        [WorkItem(9229, "DevDiv_Projects/Roslyn")]
        [Fact]
        public void FromJoinSelect()
        {
            var csSource = LINQ + @"
class Query
{
    public static void Main(string[] args)
    {
        List1<int> c1 = new List1<int>(1, 2, 3, 4, 5, 7);
        List1<int> c2 = new List1<int>(10, 30, 40, 50, 60, 70);
        List1<int> r = from x1 in c1
                      join x2 in c2 on x1 equals x2/10
                      select x1+x2;
        Console.WriteLine(r);
    }
}";
            CompileAndVerify(csSource, expectedOutput: "[11, 33, 44, 55, 77]");
        }

        [CompilerTrait(CompilerFeature.IOperation)]
        [Fact, WorkItem(17838, "https://github.com/dotnet/roslyn/issues/17838")]
        public void FromJoinSelect_IOperation()
        {
            string source = @"
using System.Collections.Generic;
using System.Linq;

class Query
{
    public static void Main(string[] args)
    {
        List<int> c1 = new List<int>() {1, 2, 3, 4, 5, 6, 7};
        List<int> c2 = new List<int>() {10, 30, 40, 50, 60, 70};
        var r = /*<bind>*/from x1 in c1
                join x2 in c2 on x1 equals x2/10
                select x1+x2/*</bind>*/;
    }
}
";
            // BoundRangeVariable still doesn't have an IOperation API: https://github.com/dotnet/roslyn/issues/21238

            string expectedOperationTree = @"
ITranslatedQueryExpression (OperationKind.TranslatedQueryExpression, Type: System.Collections.Generic.IEnumerable<System.Int32>) (Syntax: 'from x1 in  ... elect x1+x2')
  Expression: 
    IInvocationExpression (System.Collections.Generic.IEnumerable<System.Int32> System.Linq.Enumerable.Join<System.Int32, System.Int32, System.Int32, System.Int32>(this System.Collections.Generic.IEnumerable<System.Int32> outer, System.Collections.Generic.IEnumerable<System.Int32> inner, System.Func<System.Int32, System.Int32> outerKeySelector, System.Func<System.Int32, System.Int32> innerKeySelector, System.Func<System.Int32, System.Int32, System.Int32> resultSelector)) (OperationKind.InvocationExpression, Type: System.Collections.Generic.IEnumerable<System.Int32>, IsImplicit) (Syntax: 'join x2 in  ... quals x2/10')
      Instance Receiver: 
        null
      Arguments(5):
          IArgument (ArgumentKind.Explicit, Matching Parameter: outer) (OperationKind.Argument, IsImplicit) (Syntax: 'from x1 in c1')
            IConversionExpression (Implicit, TryCast: False, Unchecked) (OperationKind.ConversionExpression, Type: System.Collections.Generic.IEnumerable<System.Int32>, IsImplicit) (Syntax: 'from x1 in c1')
              Conversion: CommonConversion (Exists: True, IsIdentity: False, IsNumeric: False, IsReference: True, IsUserDefined: False) (MethodSymbol: null)
              Operand: 
                ILocalReferenceExpression: c1 (OperationKind.LocalReferenceExpression, Type: System.Collections.Generic.List<System.Int32>) (Syntax: 'c1')
            InConversion: CommonConversion (Exists: True, IsIdentity: True, IsNumeric: False, IsReference: False, IsUserDefined: False) (MethodSymbol: null)
            OutConversion: CommonConversion (Exists: True, IsIdentity: True, IsNumeric: False, IsReference: False, IsUserDefined: False) (MethodSymbol: null)
          IArgument (ArgumentKind.Explicit, Matching Parameter: inner) (OperationKind.Argument, IsImplicit) (Syntax: 'c2')
            IConversionExpression (Implicit, TryCast: False, Unchecked) (OperationKind.ConversionExpression, Type: System.Collections.Generic.IEnumerable<System.Int32>, IsImplicit) (Syntax: 'c2')
              Conversion: CommonConversion (Exists: True, IsIdentity: False, IsNumeric: False, IsReference: True, IsUserDefined: False) (MethodSymbol: null)
              Operand: 
                ILocalReferenceExpression: c2 (OperationKind.LocalReferenceExpression, Type: System.Collections.Generic.List<System.Int32>) (Syntax: 'c2')
            InConversion: CommonConversion (Exists: True, IsIdentity: True, IsNumeric: False, IsReference: False, IsUserDefined: False) (MethodSymbol: null)
            OutConversion: CommonConversion (Exists: True, IsIdentity: True, IsNumeric: False, IsReference: False, IsUserDefined: False) (MethodSymbol: null)
<<<<<<< HEAD
          IArgument (ArgumentKind.Explicit, Matching Parameter: outerKeySelector) (OperationKind.Argument) (Syntax: 'x1')
            IDelegateCreationExpression (OperationKind.DelegateCreationExpression, Type: System.Func<System.Int32, System.Int32>) (Syntax: 'x1')
              Target: IAnonymousFunctionExpression (Symbol: lambda expression) (OperationKind.AnonymousFunctionExpression, Type: null) (Syntax: 'x1')
                  IBlockStatement (1 statements) (OperationKind.BlockStatement) (Syntax: 'x1')
                    IReturnStatement (OperationKind.ReturnStatement) (Syntax: 'x1')
                      ReturnedValue: IOperation:  (OperationKind.None) (Syntax: 'x1')
            InConversion: CommonConversion (Exists: True, IsIdentity: True, IsNumeric: False, IsReference: False, IsUserDefined: False) (MethodSymbol: null)
            OutConversion: CommonConversion (Exists: True, IsIdentity: True, IsNumeric: False, IsReference: False, IsUserDefined: False) (MethodSymbol: null)
          IArgument (ArgumentKind.Explicit, Matching Parameter: innerKeySelector) (OperationKind.Argument) (Syntax: 'x2/10')
            IDelegateCreationExpression (OperationKind.DelegateCreationExpression, Type: System.Func<System.Int32, System.Int32>) (Syntax: 'x2/10')
              Target: IAnonymousFunctionExpression (Symbol: lambda expression) (OperationKind.AnonymousFunctionExpression, Type: null) (Syntax: 'x2/10')
                  IBlockStatement (1 statements) (OperationKind.BlockStatement) (Syntax: 'x2/10')
                    IReturnStatement (OperationKind.ReturnStatement) (Syntax: 'x2/10')
                      ReturnedValue: IBinaryOperatorExpression (BinaryOperatorKind.Divide) (OperationKind.BinaryOperatorExpression, Type: System.Int32) (Syntax: 'x2/10')
                          Left: IOperation:  (OperationKind.None) (Syntax: 'x2')
                          Right: ILiteralExpression (OperationKind.LiteralExpression, Type: System.Int32, Constant: 10) (Syntax: '10')
            InConversion: CommonConversion (Exists: True, IsIdentity: True, IsNumeric: False, IsReference: False, IsUserDefined: False) (MethodSymbol: null)
            OutConversion: CommonConversion (Exists: True, IsIdentity: True, IsNumeric: False, IsReference: False, IsUserDefined: False) (MethodSymbol: null)
          IArgument (ArgumentKind.Explicit, Matching Parameter: resultSelector) (OperationKind.Argument) (Syntax: 'x1+x2')
            IDelegateCreationExpression (OperationKind.DelegateCreationExpression, Type: System.Func<System.Int32, System.Int32, System.Int32>) (Syntax: 'x1+x2')
              Target: IAnonymousFunctionExpression (Symbol: lambda expression) (OperationKind.AnonymousFunctionExpression, Type: null) (Syntax: 'x1+x2')
                  IBlockStatement (1 statements) (OperationKind.BlockStatement) (Syntax: 'x1+x2')
                    IReturnStatement (OperationKind.ReturnStatement) (Syntax: 'x1+x2')
                      ReturnedValue: IBinaryOperatorExpression (BinaryOperatorKind.Add) (OperationKind.BinaryOperatorExpression, Type: System.Int32) (Syntax: 'x1+x2')
                          Left: IOperation:  (OperationKind.None) (Syntax: 'x1')
                          Right: IOperation:  (OperationKind.None) (Syntax: 'x2')
=======
          IArgument (ArgumentKind.Explicit, Matching Parameter: outerKeySelector) (OperationKind.Argument, IsImplicit) (Syntax: 'x1')
            IConversionExpression (Implicit, TryCast: False, Unchecked) (OperationKind.ConversionExpression, Type: System.Func<System.Int32, System.Int32>, IsImplicit) (Syntax: 'x1')
              Conversion: CommonConversion (Exists: True, IsIdentity: False, IsNumeric: False, IsReference: False, IsUserDefined: False) (MethodSymbol: null)
              Operand: 
                IAnonymousFunctionExpression (Symbol: lambda expression) (OperationKind.AnonymousFunctionExpression, Type: null, IsImplicit) (Syntax: 'x1')
                  IBlockStatement (1 statements) (OperationKind.BlockStatement, IsImplicit) (Syntax: 'x1')
                    IReturnStatement (OperationKind.ReturnStatement, IsImplicit) (Syntax: 'x1')
                      ReturnedValue: 
                        IOperation:  (OperationKind.None) (Syntax: 'x1')
            InConversion: CommonConversion (Exists: True, IsIdentity: True, IsNumeric: False, IsReference: False, IsUserDefined: False) (MethodSymbol: null)
            OutConversion: CommonConversion (Exists: True, IsIdentity: True, IsNumeric: False, IsReference: False, IsUserDefined: False) (MethodSymbol: null)
          IArgument (ArgumentKind.Explicit, Matching Parameter: innerKeySelector) (OperationKind.Argument, IsImplicit) (Syntax: 'x2/10')
            IConversionExpression (Implicit, TryCast: False, Unchecked) (OperationKind.ConversionExpression, Type: System.Func<System.Int32, System.Int32>, IsImplicit) (Syntax: 'x2/10')
              Conversion: CommonConversion (Exists: True, IsIdentity: False, IsNumeric: False, IsReference: False, IsUserDefined: False) (MethodSymbol: null)
              Operand: 
                IAnonymousFunctionExpression (Symbol: lambda expression) (OperationKind.AnonymousFunctionExpression, Type: null, IsImplicit) (Syntax: 'x2/10')
                  IBlockStatement (1 statements) (OperationKind.BlockStatement, IsImplicit) (Syntax: 'x2/10')
                    IReturnStatement (OperationKind.ReturnStatement, IsImplicit) (Syntax: 'x2/10')
                      ReturnedValue: 
                        IBinaryOperatorExpression (BinaryOperatorKind.Divide) (OperationKind.BinaryOperatorExpression, Type: System.Int32) (Syntax: 'x2/10')
                          Left: 
                            IOperation:  (OperationKind.None) (Syntax: 'x2')
                          Right: 
                            ILiteralExpression (OperationKind.LiteralExpression, Type: System.Int32, Constant: 10) (Syntax: '10')
            InConversion: CommonConversion (Exists: True, IsIdentity: True, IsNumeric: False, IsReference: False, IsUserDefined: False) (MethodSymbol: null)
            OutConversion: CommonConversion (Exists: True, IsIdentity: True, IsNumeric: False, IsReference: False, IsUserDefined: False) (MethodSymbol: null)
          IArgument (ArgumentKind.Explicit, Matching Parameter: resultSelector) (OperationKind.Argument, IsImplicit) (Syntax: 'x1+x2')
            IConversionExpression (Implicit, TryCast: False, Unchecked) (OperationKind.ConversionExpression, Type: System.Func<System.Int32, System.Int32, System.Int32>, IsImplicit) (Syntax: 'x1+x2')
              Conversion: CommonConversion (Exists: True, IsIdentity: False, IsNumeric: False, IsReference: False, IsUserDefined: False) (MethodSymbol: null)
              Operand: 
                IAnonymousFunctionExpression (Symbol: lambda expression) (OperationKind.AnonymousFunctionExpression, Type: null, IsImplicit) (Syntax: 'x1+x2')
                  IBlockStatement (1 statements) (OperationKind.BlockStatement, IsImplicit) (Syntax: 'x1+x2')
                    IReturnStatement (OperationKind.ReturnStatement, IsImplicit) (Syntax: 'x1+x2')
                      ReturnedValue: 
                        IBinaryOperatorExpression (BinaryOperatorKind.Add) (OperationKind.BinaryOperatorExpression, Type: System.Int32) (Syntax: 'x1+x2')
                          Left: 
                            IOperation:  (OperationKind.None) (Syntax: 'x1')
                          Right: 
                            IOperation:  (OperationKind.None) (Syntax: 'x2')
>>>>>>> 4b021d7e
            InConversion: CommonConversion (Exists: True, IsIdentity: True, IsNumeric: False, IsReference: False, IsUserDefined: False) (MethodSymbol: null)
            OutConversion: CommonConversion (Exists: True, IsIdentity: True, IsNumeric: False, IsReference: False, IsUserDefined: False) (MethodSymbol: null)
";
            var expectedDiagnostics = DiagnosticDescription.None;

            VerifyOperationTreeAndDiagnosticsForTest<QueryExpressionSyntax>(source, expectedOperationTree, expectedDiagnostics);
        }

        [WorkItem(9229, "DevDiv_Projects/Roslyn")]
        [Fact]
        public void OrderBy()
        {
            var csSource = LINQ + @"
class Query
{
    public static void Main(string[] args)
    {
        List1<int> c = new List1<int>(28, 51, 27, 84, 27, 27, 72, 64, 55, 46, 39);
        var r =
            from i in c
            orderby i/10 descending, i%10
            select i;
        Console.WriteLine(r);
    }
}";
            CompileAndVerify(csSource, expectedOutput: "[84, 72, 64, 51, 55, 46, 39, 27, 27, 27, 28]");
        }

        [CompilerTrait(CompilerFeature.IOperation)]
        [Fact, WorkItem(17838, "https://github.com/dotnet/roslyn/issues/17838")]
        public void OrderByClause_IOperation()
        {
            string source = @"
using System.Collections.Generic;
using System.Linq;

class Query
{
    public static void Main(string[] args)
    {
        List<int> c = new List<int>() {1, 2, 3, 4, 5, 6, 7};
        var r = /*<bind>*/from i in c
            orderby i/10 descending, i%10
            select i/*</bind>*/;
    }
}
";
            string expectedOperationTree = @"
ITranslatedQueryExpression (OperationKind.TranslatedQueryExpression, Type: System.Linq.IOrderedEnumerable<System.Int32>) (Syntax: 'from i in c ... select i')
  Expression: 
    IInvocationExpression (System.Linq.IOrderedEnumerable<System.Int32> System.Linq.Enumerable.ThenBy<System.Int32, System.Int32>(this System.Linq.IOrderedEnumerable<System.Int32> source, System.Func<System.Int32, System.Int32> keySelector)) (OperationKind.InvocationExpression, Type: System.Linq.IOrderedEnumerable<System.Int32>, IsImplicit) (Syntax: 'i%10')
      Instance Receiver: 
        null
      Arguments(2):
          IArgument (ArgumentKind.Explicit, Matching Parameter: source) (OperationKind.Argument, IsImplicit) (Syntax: 'i/10 descending')
            IInvocationExpression (System.Linq.IOrderedEnumerable<System.Int32> System.Linq.Enumerable.OrderByDescending<System.Int32, System.Int32>(this System.Collections.Generic.IEnumerable<System.Int32> source, System.Func<System.Int32, System.Int32> keySelector)) (OperationKind.InvocationExpression, Type: System.Linq.IOrderedEnumerable<System.Int32>, IsImplicit) (Syntax: 'i/10 descending')
              Instance Receiver: 
                null
              Arguments(2):
                  IArgument (ArgumentKind.Explicit, Matching Parameter: source) (OperationKind.Argument, IsImplicit) (Syntax: 'from i in c')
                    IConversionExpression (Implicit, TryCast: False, Unchecked) (OperationKind.ConversionExpression, Type: System.Collections.Generic.IEnumerable<System.Int32>, IsImplicit) (Syntax: 'from i in c')
                      Conversion: CommonConversion (Exists: True, IsIdentity: False, IsNumeric: False, IsReference: True, IsUserDefined: False) (MethodSymbol: null)
                      Operand: 
                        ILocalReferenceExpression: c (OperationKind.LocalReferenceExpression, Type: System.Collections.Generic.List<System.Int32>) (Syntax: 'c')
                    InConversion: CommonConversion (Exists: True, IsIdentity: True, IsNumeric: False, IsReference: False, IsUserDefined: False) (MethodSymbol: null)
                    OutConversion: CommonConversion (Exists: True, IsIdentity: True, IsNumeric: False, IsReference: False, IsUserDefined: False) (MethodSymbol: null)
<<<<<<< HEAD
                  IArgument (ArgumentKind.Explicit, Matching Parameter: keySelector) (OperationKind.Argument) (Syntax: 'i/10')
                    IDelegateCreationExpression (OperationKind.DelegateCreationExpression, Type: System.Func<System.Int32, System.Int32>) (Syntax: 'i/10')
                      Target: IAnonymousFunctionExpression (Symbol: lambda expression) (OperationKind.AnonymousFunctionExpression, Type: null) (Syntax: 'i/10')
                          IBlockStatement (1 statements) (OperationKind.BlockStatement) (Syntax: 'i/10')
                            IReturnStatement (OperationKind.ReturnStatement) (Syntax: 'i/10')
                              ReturnedValue: IBinaryOperatorExpression (BinaryOperatorKind.Divide) (OperationKind.BinaryOperatorExpression, Type: System.Int32) (Syntax: 'i/10')
                                  Left: IOperation:  (OperationKind.None) (Syntax: 'i')
                                  Right: ILiteralExpression (OperationKind.LiteralExpression, Type: System.Int32, Constant: 10) (Syntax: '10')
=======
                  IArgument (ArgumentKind.Explicit, Matching Parameter: keySelector) (OperationKind.Argument, IsImplicit) (Syntax: 'i/10')
                    IConversionExpression (Implicit, TryCast: False, Unchecked) (OperationKind.ConversionExpression, Type: System.Func<System.Int32, System.Int32>, IsImplicit) (Syntax: 'i/10')
                      Conversion: CommonConversion (Exists: True, IsIdentity: False, IsNumeric: False, IsReference: False, IsUserDefined: False) (MethodSymbol: null)
                      Operand: 
                        IAnonymousFunctionExpression (Symbol: lambda expression) (OperationKind.AnonymousFunctionExpression, Type: null, IsImplicit) (Syntax: 'i/10')
                          IBlockStatement (1 statements) (OperationKind.BlockStatement, IsImplicit) (Syntax: 'i/10')
                            IReturnStatement (OperationKind.ReturnStatement, IsImplicit) (Syntax: 'i/10')
                              ReturnedValue: 
                                IBinaryOperatorExpression (BinaryOperatorKind.Divide) (OperationKind.BinaryOperatorExpression, Type: System.Int32) (Syntax: 'i/10')
                                  Left: 
                                    IOperation:  (OperationKind.None) (Syntax: 'i')
                                  Right: 
                                    ILiteralExpression (OperationKind.LiteralExpression, Type: System.Int32, Constant: 10) (Syntax: '10')
>>>>>>> 4b021d7e
                    InConversion: CommonConversion (Exists: True, IsIdentity: True, IsNumeric: False, IsReference: False, IsUserDefined: False) (MethodSymbol: null)
                    OutConversion: CommonConversion (Exists: True, IsIdentity: True, IsNumeric: False, IsReference: False, IsUserDefined: False) (MethodSymbol: null)
            InConversion: CommonConversion (Exists: True, IsIdentity: True, IsNumeric: False, IsReference: False, IsUserDefined: False) (MethodSymbol: null)
            OutConversion: CommonConversion (Exists: True, IsIdentity: True, IsNumeric: False, IsReference: False, IsUserDefined: False) (MethodSymbol: null)
<<<<<<< HEAD
          IArgument (ArgumentKind.Explicit, Matching Parameter: keySelector) (OperationKind.Argument) (Syntax: 'i%10')
            IDelegateCreationExpression (OperationKind.DelegateCreationExpression, Type: System.Func<System.Int32, System.Int32>) (Syntax: 'i%10')
              Target: IAnonymousFunctionExpression (Symbol: lambda expression) (OperationKind.AnonymousFunctionExpression, Type: null) (Syntax: 'i%10')
                  IBlockStatement (1 statements) (OperationKind.BlockStatement) (Syntax: 'i%10')
                    IReturnStatement (OperationKind.ReturnStatement) (Syntax: 'i%10')
                      ReturnedValue: IBinaryOperatorExpression (BinaryOperatorKind.Remainder) (OperationKind.BinaryOperatorExpression, Type: System.Int32) (Syntax: 'i%10')
                          Left: IOperation:  (OperationKind.None) (Syntax: 'i')
                          Right: ILiteralExpression (OperationKind.LiteralExpression, Type: System.Int32, Constant: 10) (Syntax: '10')
=======
          IArgument (ArgumentKind.Explicit, Matching Parameter: keySelector) (OperationKind.Argument, IsImplicit) (Syntax: 'i%10')
            IConversionExpression (Implicit, TryCast: False, Unchecked) (OperationKind.ConversionExpression, Type: System.Func<System.Int32, System.Int32>, IsImplicit) (Syntax: 'i%10')
              Conversion: CommonConversion (Exists: True, IsIdentity: False, IsNumeric: False, IsReference: False, IsUserDefined: False) (MethodSymbol: null)
              Operand: 
                IAnonymousFunctionExpression (Symbol: lambda expression) (OperationKind.AnonymousFunctionExpression, Type: null, IsImplicit) (Syntax: 'i%10')
                  IBlockStatement (1 statements) (OperationKind.BlockStatement, IsImplicit) (Syntax: 'i%10')
                    IReturnStatement (OperationKind.ReturnStatement, IsImplicit) (Syntax: 'i%10')
                      ReturnedValue: 
                        IBinaryOperatorExpression (BinaryOperatorKind.Remainder) (OperationKind.BinaryOperatorExpression, Type: System.Int32) (Syntax: 'i%10')
                          Left: 
                            IOperation:  (OperationKind.None) (Syntax: 'i')
                          Right: 
                            ILiteralExpression (OperationKind.LiteralExpression, Type: System.Int32, Constant: 10) (Syntax: '10')
>>>>>>> 4b021d7e
            InConversion: CommonConversion (Exists: True, IsIdentity: True, IsNumeric: False, IsReference: False, IsUserDefined: False) (MethodSymbol: null)
            OutConversion: CommonConversion (Exists: True, IsIdentity: True, IsNumeric: False, IsReference: False, IsUserDefined: False) (MethodSymbol: null)
";
            var expectedDiagnostics = DiagnosticDescription.None;

            VerifyOperationTreeAndDiagnosticsForTest<QueryExpressionSyntax>(source, expectedOperationTree, expectedDiagnostics);
        }

        [WorkItem(9229, "DevDiv_Projects/Roslyn")]
        [Fact]
        public void GroupJoin()
        {
            var csSource = LINQ + @"
class Query
{
    public static void Main(string[] args)
    {
        List1<int> c1 = new List1<int>(1, 2, 3, 4, 5, 7);
        List1<int> c2 = new List1<int>(12, 34, 42, 51, 52, 66, 75);
        List1<string> r =
            from x1 in c1
            join x2 in c2 on x1 equals x2 / 10 into g
            select x1 + "":"" + g.ToString();
        Console.WriteLine(r);
    }
}";
            CompileAndVerify(csSource, expectedOutput: "[1:[12], 2:[], 3:[34], 4:[42], 5:[51, 52], 7:[75]]");
        }

        [CompilerTrait(CompilerFeature.IOperation)]
        [Fact, WorkItem(17838, "https://github.com/dotnet/roslyn/issues/17838")]
        public void GroupJoinClause_IOperation()
        {
            string source = @"
using System.Collections.Generic;
using System.Linq;

class Query
{
    public static void Main(string[] args)
    {
        List<int> c1 = new List<int>{1, 2, 3, 4, 5, 7};
        List<int> c2 = new List<int>{12, 34, 42, 51, 52, 66, 75};
        var r =
            /*<bind>*/from x1 in c1
            join x2 in c2 on x1 equals x2 / 10 into g
            select x1 + "":"" + g.ToString()/*</bind>*/;
    }
}
";
            // BoundRangeVariable still doesn't have an IOperation API: https://github.com/dotnet/roslyn/issues/21238

            string expectedOperationTree = @"
ITranslatedQueryExpression (OperationKind.TranslatedQueryExpression, Type: System.Collections.Generic.IEnumerable<System.String>) (Syntax: 'from x1 in  ... .ToString()')
  Expression: 
    IInvocationExpression (System.Collections.Generic.IEnumerable<System.String> System.Linq.Enumerable.GroupJoin<System.Int32, System.Int32, System.Int32, System.String>(this System.Collections.Generic.IEnumerable<System.Int32> outer, System.Collections.Generic.IEnumerable<System.Int32> inner, System.Func<System.Int32, System.Int32> outerKeySelector, System.Func<System.Int32, System.Int32> innerKeySelector, System.Func<System.Int32, System.Collections.Generic.IEnumerable<System.Int32>, System.String> resultSelector)) (OperationKind.InvocationExpression, Type: System.Collections.Generic.IEnumerable<System.String>, IsImplicit) (Syntax: 'join x2 in  ... / 10 into g')
      Instance Receiver: 
        null
      Arguments(5):
          IArgument (ArgumentKind.Explicit, Matching Parameter: outer) (OperationKind.Argument, IsImplicit) (Syntax: 'from x1 in c1')
            IConversionExpression (Implicit, TryCast: False, Unchecked) (OperationKind.ConversionExpression, Type: System.Collections.Generic.IEnumerable<System.Int32>, IsImplicit) (Syntax: 'from x1 in c1')
              Conversion: CommonConversion (Exists: True, IsIdentity: False, IsNumeric: False, IsReference: True, IsUserDefined: False) (MethodSymbol: null)
              Operand: 
                ILocalReferenceExpression: c1 (OperationKind.LocalReferenceExpression, Type: System.Collections.Generic.List<System.Int32>) (Syntax: 'c1')
            InConversion: CommonConversion (Exists: True, IsIdentity: True, IsNumeric: False, IsReference: False, IsUserDefined: False) (MethodSymbol: null)
            OutConversion: CommonConversion (Exists: True, IsIdentity: True, IsNumeric: False, IsReference: False, IsUserDefined: False) (MethodSymbol: null)
          IArgument (ArgumentKind.Explicit, Matching Parameter: inner) (OperationKind.Argument, IsImplicit) (Syntax: 'c2')
            IConversionExpression (Implicit, TryCast: False, Unchecked) (OperationKind.ConversionExpression, Type: System.Collections.Generic.IEnumerable<System.Int32>, IsImplicit) (Syntax: 'c2')
              Conversion: CommonConversion (Exists: True, IsIdentity: False, IsNumeric: False, IsReference: True, IsUserDefined: False) (MethodSymbol: null)
              Operand: 
                ILocalReferenceExpression: c2 (OperationKind.LocalReferenceExpression, Type: System.Collections.Generic.List<System.Int32>) (Syntax: 'c2')
            InConversion: CommonConversion (Exists: True, IsIdentity: True, IsNumeric: False, IsReference: False, IsUserDefined: False) (MethodSymbol: null)
            OutConversion: CommonConversion (Exists: True, IsIdentity: True, IsNumeric: False, IsReference: False, IsUserDefined: False) (MethodSymbol: null)
<<<<<<< HEAD
          IArgument (ArgumentKind.Explicit, Matching Parameter: outerKeySelector) (OperationKind.Argument) (Syntax: 'x1')
            IDelegateCreationExpression (OperationKind.DelegateCreationExpression, Type: System.Func<System.Int32, System.Int32>) (Syntax: 'x1')
              Target: IAnonymousFunctionExpression (Symbol: lambda expression) (OperationKind.AnonymousFunctionExpression, Type: null) (Syntax: 'x1')
                  IBlockStatement (1 statements) (OperationKind.BlockStatement) (Syntax: 'x1')
                    IReturnStatement (OperationKind.ReturnStatement) (Syntax: 'x1')
                      ReturnedValue: IOperation:  (OperationKind.None) (Syntax: 'x1')
            InConversion: CommonConversion (Exists: True, IsIdentity: True, IsNumeric: False, IsReference: False, IsUserDefined: False) (MethodSymbol: null)
            OutConversion: CommonConversion (Exists: True, IsIdentity: True, IsNumeric: False, IsReference: False, IsUserDefined: False) (MethodSymbol: null)
          IArgument (ArgumentKind.Explicit, Matching Parameter: innerKeySelector) (OperationKind.Argument) (Syntax: 'x2 / 10')
            IDelegateCreationExpression (OperationKind.DelegateCreationExpression, Type: System.Func<System.Int32, System.Int32>) (Syntax: 'x2 / 10')
              Target: IAnonymousFunctionExpression (Symbol: lambda expression) (OperationKind.AnonymousFunctionExpression, Type: null) (Syntax: 'x2 / 10')
                  IBlockStatement (1 statements) (OperationKind.BlockStatement) (Syntax: 'x2 / 10')
                    IReturnStatement (OperationKind.ReturnStatement) (Syntax: 'x2 / 10')
                      ReturnedValue: IBinaryOperatorExpression (BinaryOperatorKind.Divide) (OperationKind.BinaryOperatorExpression, Type: System.Int32) (Syntax: 'x2 / 10')
                          Left: IOperation:  (OperationKind.None) (Syntax: 'x2')
                          Right: ILiteralExpression (OperationKind.LiteralExpression, Type: System.Int32, Constant: 10) (Syntax: '10')
            InConversion: CommonConversion (Exists: True, IsIdentity: True, IsNumeric: False, IsReference: False, IsUserDefined: False) (MethodSymbol: null)
            OutConversion: CommonConversion (Exists: True, IsIdentity: True, IsNumeric: False, IsReference: False, IsUserDefined: False) (MethodSymbol: null)
          IArgument (ArgumentKind.Explicit, Matching Parameter: resultSelector) (OperationKind.Argument) (Syntax: 'x1 + "":"" + g.ToString()')
            IDelegateCreationExpression (OperationKind.DelegateCreationExpression, Type: System.Func<System.Int32, System.Collections.Generic.IEnumerable<System.Int32>, System.String>) (Syntax: 'x1 + "":"" + g.ToString()')
              Target: IAnonymousFunctionExpression (Symbol: lambda expression) (OperationKind.AnonymousFunctionExpression, Type: null) (Syntax: 'x1 + "":"" + g.ToString()')
                  IBlockStatement (1 statements) (OperationKind.BlockStatement) (Syntax: 'x1 + "":"" + g.ToString()')
                    IReturnStatement (OperationKind.ReturnStatement) (Syntax: 'x1 + "":"" + g.ToString()')
                      ReturnedValue: IBinaryOperatorExpression (BinaryOperatorKind.Add) (OperationKind.BinaryOperatorExpression, Type: System.String) (Syntax: 'x1 + "":"" + g.ToString()')
                          Left: IBinaryOperatorExpression (BinaryOperatorKind.Add) (OperationKind.BinaryOperatorExpression, Type: System.String) (Syntax: 'x1 + "":""')
                              Left: IConversionExpression (Implicit, TryCast: False, Unchecked) (OperationKind.ConversionExpression, Type: System.Object) (Syntax: 'x1')
=======
          IArgument (ArgumentKind.Explicit, Matching Parameter: outerKeySelector) (OperationKind.Argument, IsImplicit) (Syntax: 'x1')
            IConversionExpression (Implicit, TryCast: False, Unchecked) (OperationKind.ConversionExpression, Type: System.Func<System.Int32, System.Int32>, IsImplicit) (Syntax: 'x1')
              Conversion: CommonConversion (Exists: True, IsIdentity: False, IsNumeric: False, IsReference: False, IsUserDefined: False) (MethodSymbol: null)
              Operand: 
                IAnonymousFunctionExpression (Symbol: lambda expression) (OperationKind.AnonymousFunctionExpression, Type: null, IsImplicit) (Syntax: 'x1')
                  IBlockStatement (1 statements) (OperationKind.BlockStatement, IsImplicit) (Syntax: 'x1')
                    IReturnStatement (OperationKind.ReturnStatement, IsImplicit) (Syntax: 'x1')
                      ReturnedValue: 
                        IOperation:  (OperationKind.None) (Syntax: 'x1')
            InConversion: CommonConversion (Exists: True, IsIdentity: True, IsNumeric: False, IsReference: False, IsUserDefined: False) (MethodSymbol: null)
            OutConversion: CommonConversion (Exists: True, IsIdentity: True, IsNumeric: False, IsReference: False, IsUserDefined: False) (MethodSymbol: null)
          IArgument (ArgumentKind.Explicit, Matching Parameter: innerKeySelector) (OperationKind.Argument, IsImplicit) (Syntax: 'x2 / 10')
            IConversionExpression (Implicit, TryCast: False, Unchecked) (OperationKind.ConversionExpression, Type: System.Func<System.Int32, System.Int32>, IsImplicit) (Syntax: 'x2 / 10')
              Conversion: CommonConversion (Exists: True, IsIdentity: False, IsNumeric: False, IsReference: False, IsUserDefined: False) (MethodSymbol: null)
              Operand: 
                IAnonymousFunctionExpression (Symbol: lambda expression) (OperationKind.AnonymousFunctionExpression, Type: null, IsImplicit) (Syntax: 'x2 / 10')
                  IBlockStatement (1 statements) (OperationKind.BlockStatement, IsImplicit) (Syntax: 'x2 / 10')
                    IReturnStatement (OperationKind.ReturnStatement, IsImplicit) (Syntax: 'x2 / 10')
                      ReturnedValue: 
                        IBinaryOperatorExpression (BinaryOperatorKind.Divide) (OperationKind.BinaryOperatorExpression, Type: System.Int32) (Syntax: 'x2 / 10')
                          Left: 
                            IOperation:  (OperationKind.None) (Syntax: 'x2')
                          Right: 
                            ILiteralExpression (OperationKind.LiteralExpression, Type: System.Int32, Constant: 10) (Syntax: '10')
            InConversion: CommonConversion (Exists: True, IsIdentity: True, IsNumeric: False, IsReference: False, IsUserDefined: False) (MethodSymbol: null)
            OutConversion: CommonConversion (Exists: True, IsIdentity: True, IsNumeric: False, IsReference: False, IsUserDefined: False) (MethodSymbol: null)
          IArgument (ArgumentKind.Explicit, Matching Parameter: resultSelector) (OperationKind.Argument, IsImplicit) (Syntax: 'x1 + "":"" + g.ToString()')
            IConversionExpression (Implicit, TryCast: False, Unchecked) (OperationKind.ConversionExpression, Type: System.Func<System.Int32, System.Collections.Generic.IEnumerable<System.Int32>, System.String>, IsImplicit) (Syntax: 'x1 + "":"" + g.ToString()')
              Conversion: CommonConversion (Exists: True, IsIdentity: False, IsNumeric: False, IsReference: False, IsUserDefined: False) (MethodSymbol: null)
              Operand: 
                IAnonymousFunctionExpression (Symbol: lambda expression) (OperationKind.AnonymousFunctionExpression, Type: null, IsImplicit) (Syntax: 'x1 + "":"" + g.ToString()')
                  IBlockStatement (1 statements) (OperationKind.BlockStatement, IsImplicit) (Syntax: 'x1 + "":"" + g.ToString()')
                    IReturnStatement (OperationKind.ReturnStatement, IsImplicit) (Syntax: 'x1 + "":"" + g.ToString()')
                      ReturnedValue: 
                        IBinaryOperatorExpression (BinaryOperatorKind.Add) (OperationKind.BinaryOperatorExpression, Type: System.String) (Syntax: 'x1 + "":"" + g.ToString()')
                          Left: 
                            IBinaryOperatorExpression (BinaryOperatorKind.Add) (OperationKind.BinaryOperatorExpression, Type: System.String) (Syntax: 'x1 + "":""')
                              Left: 
                                IConversionExpression (Implicit, TryCast: False, Unchecked) (OperationKind.ConversionExpression, Type: System.Object, IsImplicit) (Syntax: 'x1')
>>>>>>> 4b021d7e
                                  Conversion: CommonConversion (Exists: True, IsIdentity: False, IsNumeric: False, IsReference: False, IsUserDefined: False) (MethodSymbol: null)
                                  Operand: 
                                    IOperation:  (OperationKind.None) (Syntax: 'x1')
                              Right: 
                                ILiteralExpression (OperationKind.LiteralExpression, Type: System.String, Constant: "":"") (Syntax: '"":""')
                          Right: 
                            IInvocationExpression (virtual System.String System.Object.ToString()) (OperationKind.InvocationExpression, Type: System.String) (Syntax: 'g.ToString()')
                              Instance Receiver: 
                                IOperation:  (OperationKind.None) (Syntax: 'g')
                              Arguments(0)
            InConversion: CommonConversion (Exists: True, IsIdentity: True, IsNumeric: False, IsReference: False, IsUserDefined: False) (MethodSymbol: null)
            OutConversion: CommonConversion (Exists: True, IsIdentity: True, IsNumeric: False, IsReference: False, IsUserDefined: False) (MethodSymbol: null)
";
            var expectedDiagnostics = DiagnosticDescription.None;

            VerifyOperationTreeAndDiagnosticsForTest<QueryExpressionSyntax>(source, expectedOperationTree, expectedDiagnostics);
        }

        [WorkItem(9229, "DevDiv_Projects/Roslyn")]
        [Fact]
        public void SelectMany01()
        {
            var csSource = LINQ + @"
class Query
{
    public static void Main(string[] args)
    {
        List1<int> c1 = new List1<int>(1, 2, 3);
        List1<int> c2 = new List1<int>(10, 20, 30);
        List1<int> r = from x in c1 from y in c2 select x + y;
        Console.WriteLine(r);
    }
}";
            CompileAndVerify(csSource, expectedOutput: "[11, 21, 31, 12, 22, 32, 13, 23, 33]");
        }

        [CompilerTrait(CompilerFeature.IOperation)]
        [Fact, WorkItem(17838, "https://github.com/dotnet/roslyn/issues/17838")]
        public void SelectMany_IOperation()
        {
            string source = @"
using System.Collections.Generic;
using System.Linq;

class Query
{
    public static void Main(string[] args)
    {
        List<int> c1 = new List<int>{1, 2, 3, 4, 5, 7};
        List<int> c2 = new List<int>{12, 34, 42, 51, 52, 66, 75};
        var r = /*<bind>*/from x in c1 from y in c2 select x + y/*</bind>*/;
    }
}
";
            string expectedOperationTree = @"
ITranslatedQueryExpression (OperationKind.TranslatedQueryExpression, Type: System.Collections.Generic.IEnumerable<System.Int32>) (Syntax: 'from x in c ... elect x + y')
  Expression: 
    IInvocationExpression (System.Collections.Generic.IEnumerable<System.Int32> System.Linq.Enumerable.SelectMany<System.Int32, System.Int32, System.Int32>(this System.Collections.Generic.IEnumerable<System.Int32> source, System.Func<System.Int32, System.Collections.Generic.IEnumerable<System.Int32>> collectionSelector, System.Func<System.Int32, System.Int32, System.Int32> resultSelector)) (OperationKind.InvocationExpression, Type: System.Collections.Generic.IEnumerable<System.Int32>, IsImplicit) (Syntax: 'from y in c2')
      Instance Receiver: 
        null
      Arguments(3):
          IArgument (ArgumentKind.Explicit, Matching Parameter: source) (OperationKind.Argument, IsImplicit) (Syntax: 'from x in c1')
            IConversionExpression (Implicit, TryCast: False, Unchecked) (OperationKind.ConversionExpression, Type: System.Collections.Generic.IEnumerable<System.Int32>, IsImplicit) (Syntax: 'from x in c1')
              Conversion: CommonConversion (Exists: True, IsIdentity: False, IsNumeric: False, IsReference: True, IsUserDefined: False) (MethodSymbol: null)
              Operand: 
                ILocalReferenceExpression: c1 (OperationKind.LocalReferenceExpression, Type: System.Collections.Generic.List<System.Int32>) (Syntax: 'c1')
            InConversion: CommonConversion (Exists: True, IsIdentity: True, IsNumeric: False, IsReference: False, IsUserDefined: False) (MethodSymbol: null)
            OutConversion: CommonConversion (Exists: True, IsIdentity: True, IsNumeric: False, IsReference: False, IsUserDefined: False) (MethodSymbol: null)
<<<<<<< HEAD
          IArgument (ArgumentKind.Explicit, Matching Parameter: collectionSelector) (OperationKind.Argument) (Syntax: 'c2')
            IDelegateCreationExpression (OperationKind.DelegateCreationExpression, Type: System.Func<System.Int32, System.Collections.Generic.IEnumerable<System.Int32>>) (Syntax: 'c2')
              Target: IAnonymousFunctionExpression (Symbol: lambda expression) (OperationKind.AnonymousFunctionExpression, Type: null) (Syntax: 'c2')
                  IBlockStatement (1 statements) (OperationKind.BlockStatement) (Syntax: 'c2')
                    IReturnStatement (OperationKind.ReturnStatement) (Syntax: 'c2')
                      ReturnedValue: IConversionExpression (Implicit, TryCast: False, Unchecked) (OperationKind.ConversionExpression, Type: System.Collections.Generic.IEnumerable<System.Int32>) (Syntax: 'c2')
=======
          IArgument (ArgumentKind.Explicit, Matching Parameter: collectionSelector) (OperationKind.Argument, IsImplicit) (Syntax: 'c2')
            IConversionExpression (Implicit, TryCast: False, Unchecked) (OperationKind.ConversionExpression, Type: System.Func<System.Int32, System.Collections.Generic.IEnumerable<System.Int32>>, IsImplicit) (Syntax: 'c2')
              Conversion: CommonConversion (Exists: True, IsIdentity: False, IsNumeric: False, IsReference: False, IsUserDefined: False) (MethodSymbol: null)
              Operand: 
                IAnonymousFunctionExpression (Symbol: lambda expression) (OperationKind.AnonymousFunctionExpression, Type: null, IsImplicit) (Syntax: 'c2')
                  IBlockStatement (1 statements) (OperationKind.BlockStatement, IsImplicit) (Syntax: 'c2')
                    IReturnStatement (OperationKind.ReturnStatement, IsImplicit) (Syntax: 'c2')
                      ReturnedValue: 
                        IConversionExpression (Implicit, TryCast: False, Unchecked) (OperationKind.ConversionExpression, Type: System.Collections.Generic.IEnumerable<System.Int32>, IsImplicit) (Syntax: 'c2')
>>>>>>> 4b021d7e
                          Conversion: CommonConversion (Exists: True, IsIdentity: False, IsNumeric: False, IsReference: True, IsUserDefined: False) (MethodSymbol: null)
                          Operand: 
                            ILocalReferenceExpression: c2 (OperationKind.LocalReferenceExpression, Type: System.Collections.Generic.List<System.Int32>) (Syntax: 'c2')
            InConversion: CommonConversion (Exists: True, IsIdentity: True, IsNumeric: False, IsReference: False, IsUserDefined: False) (MethodSymbol: null)
            OutConversion: CommonConversion (Exists: True, IsIdentity: True, IsNumeric: False, IsReference: False, IsUserDefined: False) (MethodSymbol: null)
<<<<<<< HEAD
          IArgument (ArgumentKind.Explicit, Matching Parameter: resultSelector) (OperationKind.Argument) (Syntax: 'x + y')
            IDelegateCreationExpression (OperationKind.DelegateCreationExpression, Type: System.Func<System.Int32, System.Int32, System.Int32>) (Syntax: 'x + y')
              Target: IAnonymousFunctionExpression (Symbol: lambda expression) (OperationKind.AnonymousFunctionExpression, Type: null) (Syntax: 'x + y')
                  IBlockStatement (1 statements) (OperationKind.BlockStatement) (Syntax: 'x + y')
                    IReturnStatement (OperationKind.ReturnStatement) (Syntax: 'x + y')
                      ReturnedValue: IBinaryOperatorExpression (BinaryOperatorKind.Add) (OperationKind.BinaryOperatorExpression, Type: System.Int32) (Syntax: 'x + y')
                          Left: IOperation:  (OperationKind.None) (Syntax: 'x')
                          Right: IOperation:  (OperationKind.None) (Syntax: 'y')
=======
          IArgument (ArgumentKind.Explicit, Matching Parameter: resultSelector) (OperationKind.Argument, IsImplicit) (Syntax: 'x + y')
            IConversionExpression (Implicit, TryCast: False, Unchecked) (OperationKind.ConversionExpression, Type: System.Func<System.Int32, System.Int32, System.Int32>, IsImplicit) (Syntax: 'x + y')
              Conversion: CommonConversion (Exists: True, IsIdentity: False, IsNumeric: False, IsReference: False, IsUserDefined: False) (MethodSymbol: null)
              Operand: 
                IAnonymousFunctionExpression (Symbol: lambda expression) (OperationKind.AnonymousFunctionExpression, Type: null, IsImplicit) (Syntax: 'x + y')
                  IBlockStatement (1 statements) (OperationKind.BlockStatement, IsImplicit) (Syntax: 'x + y')
                    IReturnStatement (OperationKind.ReturnStatement, IsImplicit) (Syntax: 'x + y')
                      ReturnedValue: 
                        IBinaryOperatorExpression (BinaryOperatorKind.Add) (OperationKind.BinaryOperatorExpression, Type: System.Int32) (Syntax: 'x + y')
                          Left: 
                            IOperation:  (OperationKind.None) (Syntax: 'x')
                          Right: 
                            IOperation:  (OperationKind.None) (Syntax: 'y')
>>>>>>> 4b021d7e
            InConversion: CommonConversion (Exists: True, IsIdentity: True, IsNumeric: False, IsReference: False, IsUserDefined: False) (MethodSymbol: null)
            OutConversion: CommonConversion (Exists: True, IsIdentity: True, IsNumeric: False, IsReference: False, IsUserDefined: False) (MethodSymbol: null)
";
            var expectedDiagnostics = DiagnosticDescription.None;

            VerifyOperationTreeAndDiagnosticsForTest<QueryExpressionSyntax>(source, expectedOperationTree, expectedDiagnostics);
        }

        [WorkItem(9229, "DevDiv_Projects/Roslyn")]
        [Fact]
        public void SelectMany02()
        {
            var csSource = LINQ + @"
class Query
{
    public static void Main(string[] args)
    {
        List1<int> c1 = new List1<int>(1, 2, 3);
        List1<int> c2 = new List1<int>(10, 20, 30);
        List1<int> r = from x in c1 from int y in c2 select x + y;
        Console.WriteLine(r);
    }
}";
            CompileAndVerify(csSource, expectedOutput: "[11, 21, 31, 12, 22, 32, 13, 23, 33]");
        }

        [WorkItem(9229, "DevDiv_Projects/Roslyn")]
        [Fact]
        public void Let01()
        {
            var csSource = LINQ + @"
class Query
{
    public static void Main(string[] args)
    {
        List1<int> c1 = new List1<int>(1, 2, 3);
        List1<int> r1 =
            from int x in c1
            let g = x * 10
            let z = g + x*100
            select x + z;
        System.Console.WriteLine(r1);
    }
}";
            CompileAndVerify(csSource, expectedOutput: "[111, 222, 333]");
        }

        [CompilerTrait(CompilerFeature.IOperation)]
        [Fact, WorkItem(17838, "https://github.com/dotnet/roslyn/issues/17838")]
        public void LetClause_IOperation()
        {
            string source = @"
using System.Collections.Generic;
using System.Linq;

class Query
{
    public static void Main(string[] args)
    {
        List<int> c1 = new List<int>{1, 2, 3, 4, 5, 7};
        var r = /*<bind>*/from int x in c1
            let g = x * 10
            let z = g + x*100
            select x + z/*</bind>*/;
    }
}
";
            string expectedOperationTree = @"
ITranslatedQueryExpression (OperationKind.TranslatedQueryExpression, Type: System.Collections.Generic.IEnumerable<System.Int32>) (Syntax: 'from int x  ... elect x + z')
  Expression: 
    IInvocationExpression (System.Collections.Generic.IEnumerable<System.Int32> System.Linq.Enumerable.Select<<anonymous type: <anonymous type: System.Int32 x, System.Int32 g> <>h__TransparentIdentifier0, System.Int32 z>, System.Int32>(this System.Collections.Generic.IEnumerable<<anonymous type: <anonymous type: System.Int32 x, System.Int32 g> <>h__TransparentIdentifier0, System.Int32 z>> source, System.Func<<anonymous type: <anonymous type: System.Int32 x, System.Int32 g> <>h__TransparentIdentifier0, System.Int32 z>, System.Int32> selector)) (OperationKind.InvocationExpression, Type: System.Collections.Generic.IEnumerable<System.Int32>, IsImplicit) (Syntax: 'select x + z')
      Instance Receiver: 
        null
      Arguments(2):
          IArgument (ArgumentKind.Explicit, Matching Parameter: source) (OperationKind.Argument, IsImplicit) (Syntax: 'let z = g + x*100')
            IInvocationExpression (System.Collections.Generic.IEnumerable<<anonymous type: <anonymous type: System.Int32 x, System.Int32 g> <>h__TransparentIdentifier0, System.Int32 z>> System.Linq.Enumerable.Select<<anonymous type: System.Int32 x, System.Int32 g>, <anonymous type: <anonymous type: System.Int32 x, System.Int32 g> <>h__TransparentIdentifier0, System.Int32 z>>(this System.Collections.Generic.IEnumerable<<anonymous type: System.Int32 x, System.Int32 g>> source, System.Func<<anonymous type: System.Int32 x, System.Int32 g>, <anonymous type: <anonymous type: System.Int32 x, System.Int32 g> <>h__TransparentIdentifier0, System.Int32 z>> selector)) (OperationKind.InvocationExpression, Type: System.Collections.Generic.IEnumerable<<anonymous type: <anonymous type: System.Int32 x, System.Int32 g> <>h__TransparentIdentifier0, System.Int32 z>>, IsImplicit) (Syntax: 'let z = g + x*100')
              Instance Receiver: 
                null
              Arguments(2):
                  IArgument (ArgumentKind.Explicit, Matching Parameter: source) (OperationKind.Argument, IsImplicit) (Syntax: 'let g = x * 10')
                    IInvocationExpression (System.Collections.Generic.IEnumerable<<anonymous type: System.Int32 x, System.Int32 g>> System.Linq.Enumerable.Select<System.Int32, <anonymous type: System.Int32 x, System.Int32 g>>(this System.Collections.Generic.IEnumerable<System.Int32> source, System.Func<System.Int32, <anonymous type: System.Int32 x, System.Int32 g>> selector)) (OperationKind.InvocationExpression, Type: System.Collections.Generic.IEnumerable<<anonymous type: System.Int32 x, System.Int32 g>>, IsImplicit) (Syntax: 'let g = x * 10')
                      Instance Receiver: 
                        null
                      Arguments(2):
                          IArgument (ArgumentKind.Explicit, Matching Parameter: source) (OperationKind.Argument, IsImplicit) (Syntax: 'from int x in c1')
                            IInvocationExpression (System.Collections.Generic.IEnumerable<System.Int32> System.Linq.Enumerable.Cast<System.Int32>(this System.Collections.IEnumerable source)) (OperationKind.InvocationExpression, Type: System.Collections.Generic.IEnumerable<System.Int32>, IsImplicit) (Syntax: 'from int x in c1')
                              Instance Receiver: 
                                null
                              Arguments(1):
                                  IArgument (ArgumentKind.Explicit, Matching Parameter: source) (OperationKind.Argument, IsImplicit) (Syntax: 'c1')
                                    IConversionExpression (Implicit, TryCast: False, Unchecked) (OperationKind.ConversionExpression, Type: System.Collections.IEnumerable, IsImplicit) (Syntax: 'c1')
                                      Conversion: CommonConversion (Exists: True, IsIdentity: False, IsNumeric: False, IsReference: True, IsUserDefined: False) (MethodSymbol: null)
                                      Operand: 
                                        ILocalReferenceExpression: c1 (OperationKind.LocalReferenceExpression, Type: System.Collections.Generic.List<System.Int32>) (Syntax: 'c1')
                                    InConversion: CommonConversion (Exists: True, IsIdentity: True, IsNumeric: False, IsReference: False, IsUserDefined: False) (MethodSymbol: null)
                                    OutConversion: CommonConversion (Exists: True, IsIdentity: True, IsNumeric: False, IsReference: False, IsUserDefined: False) (MethodSymbol: null)
                            InConversion: CommonConversion (Exists: True, IsIdentity: True, IsNumeric: False, IsReference: False, IsUserDefined: False) (MethodSymbol: null)
                            OutConversion: CommonConversion (Exists: True, IsIdentity: True, IsNumeric: False, IsReference: False, IsUserDefined: False) (MethodSymbol: null)
<<<<<<< HEAD
                          IArgument (ArgumentKind.Explicit, Matching Parameter: selector) (OperationKind.Argument) (Syntax: 'x * 10')
                            IDelegateCreationExpression (OperationKind.DelegateCreationExpression, Type: System.Func<System.Int32, <anonymous type: System.Int32 x, System.Int32 g>>) (Syntax: 'x * 10')
                              Target: IAnonymousFunctionExpression (Symbol: lambda expression) (OperationKind.AnonymousFunctionExpression, Type: null) (Syntax: 'x * 10')
                                  IBlockStatement (1 statements) (OperationKind.BlockStatement) (Syntax: 'x * 10')
                                    IReturnStatement (OperationKind.ReturnStatement) (Syntax: 'x * 10')
                                      ReturnedValue: IObjectCreationExpression (Constructor: <anonymous type: System.Int32 x, System.Int32 g>..ctor(System.Int32 x, System.Int32 g)) (OperationKind.ObjectCreationExpression, Type: <anonymous type: System.Int32 x, System.Int32 g>) (Syntax: 'let g = x * 10')
=======
                          IArgument (ArgumentKind.Explicit, Matching Parameter: selector) (OperationKind.Argument, IsImplicit) (Syntax: 'x * 10')
                            IConversionExpression (Implicit, TryCast: False, Unchecked) (OperationKind.ConversionExpression, Type: System.Func<System.Int32, <anonymous type: System.Int32 x, System.Int32 g>>, IsImplicit) (Syntax: 'x * 10')
                              Conversion: CommonConversion (Exists: True, IsIdentity: False, IsNumeric: False, IsReference: False, IsUserDefined: False) (MethodSymbol: null)
                              Operand: 
                                IAnonymousFunctionExpression (Symbol: lambda expression) (OperationKind.AnonymousFunctionExpression, Type: null, IsImplicit) (Syntax: 'x * 10')
                                  IBlockStatement (1 statements) (OperationKind.BlockStatement, IsImplicit) (Syntax: 'x * 10')
                                    IReturnStatement (OperationKind.ReturnStatement, IsImplicit) (Syntax: 'x * 10')
                                      ReturnedValue: 
                                        IObjectCreationExpression (Constructor: <anonymous type: System.Int32 x, System.Int32 g>..ctor(System.Int32 x, System.Int32 g)) (OperationKind.ObjectCreationExpression, Type: <anonymous type: System.Int32 x, System.Int32 g>, IsImplicit) (Syntax: 'let g = x * 10')
>>>>>>> 4b021d7e
                                          Arguments(2):
                                              IArgument (ArgumentKind.Explicit, Matching Parameter: x) (OperationKind.Argument, IsImplicit) (Syntax: 'let g = x * 10')
                                                IParameterReferenceExpression: x (OperationKind.ParameterReferenceExpression, Type: System.Int32, IsImplicit) (Syntax: 'let g = x * 10')
                                                InConversion: CommonConversion (Exists: True, IsIdentity: True, IsNumeric: False, IsReference: False, IsUserDefined: False) (MethodSymbol: null)
                                                OutConversion: CommonConversion (Exists: True, IsIdentity: True, IsNumeric: False, IsReference: False, IsUserDefined: False) (MethodSymbol: null)
                                              IArgument (ArgumentKind.Explicit, Matching Parameter: g) (OperationKind.Argument, IsImplicit) (Syntax: 'x * 10')
                                                IBinaryOperatorExpression (BinaryOperatorKind.Multiply) (OperationKind.BinaryOperatorExpression, Type: System.Int32) (Syntax: 'x * 10')
                                                  Left: 
                                                    IOperation:  (OperationKind.None) (Syntax: 'x')
                                                  Right: 
                                                    ILiteralExpression (OperationKind.LiteralExpression, Type: System.Int32, Constant: 10) (Syntax: '10')
                                                InConversion: CommonConversion (Exists: True, IsIdentity: True, IsNumeric: False, IsReference: False, IsUserDefined: False) (MethodSymbol: null)
                                                OutConversion: CommonConversion (Exists: True, IsIdentity: True, IsNumeric: False, IsReference: False, IsUserDefined: False) (MethodSymbol: null)
                                          Initializer: 
                                            null
                            InConversion: CommonConversion (Exists: True, IsIdentity: True, IsNumeric: False, IsReference: False, IsUserDefined: False) (MethodSymbol: null)
                            OutConversion: CommonConversion (Exists: True, IsIdentity: True, IsNumeric: False, IsReference: False, IsUserDefined: False) (MethodSymbol: null)
                    InConversion: CommonConversion (Exists: True, IsIdentity: True, IsNumeric: False, IsReference: False, IsUserDefined: False) (MethodSymbol: null)
                    OutConversion: CommonConversion (Exists: True, IsIdentity: True, IsNumeric: False, IsReference: False, IsUserDefined: False) (MethodSymbol: null)
<<<<<<< HEAD
                  IArgument (ArgumentKind.Explicit, Matching Parameter: selector) (OperationKind.Argument) (Syntax: 'g + x*100')
                    IDelegateCreationExpression (OperationKind.DelegateCreationExpression, Type: System.Func<<anonymous type: System.Int32 x, System.Int32 g>, <anonymous type: <anonymous type: System.Int32 x, System.Int32 g> <>h__TransparentIdentifier0, System.Int32 z>>) (Syntax: 'g + x*100')
                      Target: IAnonymousFunctionExpression (Symbol: lambda expression) (OperationKind.AnonymousFunctionExpression, Type: null) (Syntax: 'g + x*100')
                          IBlockStatement (1 statements) (OperationKind.BlockStatement) (Syntax: 'g + x*100')
                            IReturnStatement (OperationKind.ReturnStatement) (Syntax: 'g + x*100')
                              ReturnedValue: IObjectCreationExpression (Constructor: <anonymous type: <anonymous type: System.Int32 x, System.Int32 g> <>h__TransparentIdentifier0, System.Int32 z>..ctor(<anonymous type: System.Int32 x, System.Int32 g> <>h__TransparentIdentifier0, System.Int32 z)) (OperationKind.ObjectCreationExpression, Type: <anonymous type: <anonymous type: System.Int32 x, System.Int32 g> <>h__TransparentIdentifier0, System.Int32 z>) (Syntax: 'let z = g + x*100')
=======
                  IArgument (ArgumentKind.Explicit, Matching Parameter: selector) (OperationKind.Argument, IsImplicit) (Syntax: 'g + x*100')
                    IConversionExpression (Implicit, TryCast: False, Unchecked) (OperationKind.ConversionExpression, Type: System.Func<<anonymous type: System.Int32 x, System.Int32 g>, <anonymous type: <anonymous type: System.Int32 x, System.Int32 g> <>h__TransparentIdentifier0, System.Int32 z>>, IsImplicit) (Syntax: 'g + x*100')
                      Conversion: CommonConversion (Exists: True, IsIdentity: False, IsNumeric: False, IsReference: False, IsUserDefined: False) (MethodSymbol: null)
                      Operand: 
                        IAnonymousFunctionExpression (Symbol: lambda expression) (OperationKind.AnonymousFunctionExpression, Type: null, IsImplicit) (Syntax: 'g + x*100')
                          IBlockStatement (1 statements) (OperationKind.BlockStatement, IsImplicit) (Syntax: 'g + x*100')
                            IReturnStatement (OperationKind.ReturnStatement, IsImplicit) (Syntax: 'g + x*100')
                              ReturnedValue: 
                                IObjectCreationExpression (Constructor: <anonymous type: <anonymous type: System.Int32 x, System.Int32 g> <>h__TransparentIdentifier0, System.Int32 z>..ctor(<anonymous type: System.Int32 x, System.Int32 g> <>h__TransparentIdentifier0, System.Int32 z)) (OperationKind.ObjectCreationExpression, Type: <anonymous type: <anonymous type: System.Int32 x, System.Int32 g> <>h__TransparentIdentifier0, System.Int32 z>, IsImplicit) (Syntax: 'let z = g + x*100')
>>>>>>> 4b021d7e
                                  Arguments(2):
                                      IArgument (ArgumentKind.Explicit, Matching Parameter: <>h__TransparentIdentifier0) (OperationKind.Argument, IsImplicit) (Syntax: 'let z = g + x*100')
                                        IParameterReferenceExpression: <>h__TransparentIdentifier0 (OperationKind.ParameterReferenceExpression, Type: <anonymous type: System.Int32 x, System.Int32 g>, IsImplicit) (Syntax: 'let z = g + x*100')
                                        InConversion: CommonConversion (Exists: True, IsIdentity: True, IsNumeric: False, IsReference: False, IsUserDefined: False) (MethodSymbol: null)
                                        OutConversion: CommonConversion (Exists: True, IsIdentity: True, IsNumeric: False, IsReference: False, IsUserDefined: False) (MethodSymbol: null)
                                      IArgument (ArgumentKind.Explicit, Matching Parameter: z) (OperationKind.Argument, IsImplicit) (Syntax: 'g + x*100')
                                        IBinaryOperatorExpression (BinaryOperatorKind.Add) (OperationKind.BinaryOperatorExpression, Type: System.Int32) (Syntax: 'g + x*100')
                                          Left: 
                                            IOperation:  (OperationKind.None) (Syntax: 'g')
                                          Right: 
                                            IBinaryOperatorExpression (BinaryOperatorKind.Multiply) (OperationKind.BinaryOperatorExpression, Type: System.Int32) (Syntax: 'x*100')
                                              Left: 
                                                IOperation:  (OperationKind.None) (Syntax: 'x')
                                              Right: 
                                                ILiteralExpression (OperationKind.LiteralExpression, Type: System.Int32, Constant: 100) (Syntax: '100')
                                        InConversion: CommonConversion (Exists: True, IsIdentity: True, IsNumeric: False, IsReference: False, IsUserDefined: False) (MethodSymbol: null)
                                        OutConversion: CommonConversion (Exists: True, IsIdentity: True, IsNumeric: False, IsReference: False, IsUserDefined: False) (MethodSymbol: null)
                                  Initializer: 
                                    null
                    InConversion: CommonConversion (Exists: True, IsIdentity: True, IsNumeric: False, IsReference: False, IsUserDefined: False) (MethodSymbol: null)
                    OutConversion: CommonConversion (Exists: True, IsIdentity: True, IsNumeric: False, IsReference: False, IsUserDefined: False) (MethodSymbol: null)
            InConversion: CommonConversion (Exists: True, IsIdentity: True, IsNumeric: False, IsReference: False, IsUserDefined: False) (MethodSymbol: null)
            OutConversion: CommonConversion (Exists: True, IsIdentity: True, IsNumeric: False, IsReference: False, IsUserDefined: False) (MethodSymbol: null)
<<<<<<< HEAD
          IArgument (ArgumentKind.Explicit, Matching Parameter: selector) (OperationKind.Argument) (Syntax: 'x + z')
            IDelegateCreationExpression (OperationKind.DelegateCreationExpression, Type: System.Func<<anonymous type: <anonymous type: System.Int32 x, System.Int32 g> <>h__TransparentIdentifier0, System.Int32 z>, System.Int32>) (Syntax: 'x + z')
              Target: IAnonymousFunctionExpression (Symbol: lambda expression) (OperationKind.AnonymousFunctionExpression, Type: null) (Syntax: 'x + z')
                  IBlockStatement (1 statements) (OperationKind.BlockStatement) (Syntax: 'x + z')
                    IReturnStatement (OperationKind.ReturnStatement) (Syntax: 'x + z')
                      ReturnedValue: IBinaryOperatorExpression (BinaryOperatorKind.Add) (OperationKind.BinaryOperatorExpression, Type: System.Int32) (Syntax: 'x + z')
                          Left: IOperation:  (OperationKind.None) (Syntax: 'x')
                          Right: IOperation:  (OperationKind.None) (Syntax: 'z')
=======
          IArgument (ArgumentKind.Explicit, Matching Parameter: selector) (OperationKind.Argument, IsImplicit) (Syntax: 'x + z')
            IConversionExpression (Implicit, TryCast: False, Unchecked) (OperationKind.ConversionExpression, Type: System.Func<<anonymous type: <anonymous type: System.Int32 x, System.Int32 g> <>h__TransparentIdentifier0, System.Int32 z>, System.Int32>, IsImplicit) (Syntax: 'x + z')
              Conversion: CommonConversion (Exists: True, IsIdentity: False, IsNumeric: False, IsReference: False, IsUserDefined: False) (MethodSymbol: null)
              Operand: 
                IAnonymousFunctionExpression (Symbol: lambda expression) (OperationKind.AnonymousFunctionExpression, Type: null, IsImplicit) (Syntax: 'x + z')
                  IBlockStatement (1 statements) (OperationKind.BlockStatement, IsImplicit) (Syntax: 'x + z')
                    IReturnStatement (OperationKind.ReturnStatement, IsImplicit) (Syntax: 'x + z')
                      ReturnedValue: 
                        IBinaryOperatorExpression (BinaryOperatorKind.Add) (OperationKind.BinaryOperatorExpression, Type: System.Int32) (Syntax: 'x + z')
                          Left: 
                            IOperation:  (OperationKind.None) (Syntax: 'x')
                          Right: 
                            IOperation:  (OperationKind.None) (Syntax: 'z')
>>>>>>> 4b021d7e
            InConversion: CommonConversion (Exists: True, IsIdentity: True, IsNumeric: False, IsReference: False, IsUserDefined: False) (MethodSymbol: null)
            OutConversion: CommonConversion (Exists: True, IsIdentity: True, IsNumeric: False, IsReference: False, IsUserDefined: False) (MethodSymbol: null)
";
            var expectedDiagnostics = DiagnosticDescription.None;

            VerifyOperationTreeAndDiagnosticsForTest<QueryExpressionSyntax>(source, expectedOperationTree, expectedDiagnostics);
        }

        [WorkItem(9229, "DevDiv_Projects/Roslyn")]
        [Fact]
        public void TransparentIdentifiers_FromLet()
        {
            var csSource = @"
using C = List1<int>;" + LINQ + @"
class Query
{
    public static void Main(string[] args)
    {
        C c1 = new C(1, 2, 3);
        C c2 = new C(10, 20, 30);
        C c3 = new C(100, 200, 300);
        C r1 =
            from int x in c1
            from int y in c2
            from int z in c3
            let g = x + y + z
            where (x + y / 10 + z / 100) < 6
            select g;
       Console.WriteLine(r1);
    }
}";
            CompileAndVerify(csSource, expectedOutput: "[111, 211, 311, 121, 221, 131, 112, 212, 122, 113]");
        }

        [CompilerTrait(CompilerFeature.IOperation)]
        [Fact, WorkItem(17838, "https://github.com/dotnet/roslyn/issues/17838")]
        public void TransparentIdentifiers_FromLet_IOperation()
        {
            string source = @"
using C = System.Collections.Generic.List<int>;
using System.Collections.Generic;
using System.Linq;

class Query
{
    public static void Main(string[] args)
    {
        C c1 = new C{1, 2, 3};
        C c2 = new C{10, 20, 30};
        C c3 = new C{100, 200, 300};
        var r1 =
            /*<bind>*/from int x in c1
            from int y in c2
            from int z in c3
            let g = x + y + z
            where (x + y / 10 + z / 100) < 6
            select g/*</bind>*/;
    }
}
";
            string expectedOperationTree = @"
ITranslatedQueryExpression (OperationKind.TranslatedQueryExpression, Type: System.Collections.Generic.IEnumerable<System.Int32>) (Syntax: 'from int x  ... select g')
  Expression: 
    IInvocationExpression (System.Collections.Generic.IEnumerable<System.Int32> System.Linq.Enumerable.Select<<anonymous type: <anonymous type: <anonymous type: System.Int32 x, System.Int32 y> <>h__TransparentIdentifier0, System.Int32 z> <>h__TransparentIdentifier1, System.Int32 g>, System.Int32>(this System.Collections.Generic.IEnumerable<<anonymous type: <anonymous type: <anonymous type: System.Int32 x, System.Int32 y> <>h__TransparentIdentifier0, System.Int32 z> <>h__TransparentIdentifier1, System.Int32 g>> source, System.Func<<anonymous type: <anonymous type: <anonymous type: System.Int32 x, System.Int32 y> <>h__TransparentIdentifier0, System.Int32 z> <>h__TransparentIdentifier1, System.Int32 g>, System.Int32> selector)) (OperationKind.InvocationExpression, Type: System.Collections.Generic.IEnumerable<System.Int32>, IsImplicit) (Syntax: 'select g')
      Instance Receiver: 
        null
      Arguments(2):
          IArgument (ArgumentKind.Explicit, Matching Parameter: source) (OperationKind.Argument, IsImplicit) (Syntax: 'where (x +  ...  / 100) < 6')
            IInvocationExpression (System.Collections.Generic.IEnumerable<<anonymous type: <anonymous type: <anonymous type: System.Int32 x, System.Int32 y> <>h__TransparentIdentifier0, System.Int32 z> <>h__TransparentIdentifier1, System.Int32 g>> System.Linq.Enumerable.Where<<anonymous type: <anonymous type: <anonymous type: System.Int32 x, System.Int32 y> <>h__TransparentIdentifier0, System.Int32 z> <>h__TransparentIdentifier1, System.Int32 g>>(this System.Collections.Generic.IEnumerable<<anonymous type: <anonymous type: <anonymous type: System.Int32 x, System.Int32 y> <>h__TransparentIdentifier0, System.Int32 z> <>h__TransparentIdentifier1, System.Int32 g>> source, System.Func<<anonymous type: <anonymous type: <anonymous type: System.Int32 x, System.Int32 y> <>h__TransparentIdentifier0, System.Int32 z> <>h__TransparentIdentifier1, System.Int32 g>, System.Boolean> predicate)) (OperationKind.InvocationExpression, Type: System.Collections.Generic.IEnumerable<<anonymous type: <anonymous type: <anonymous type: System.Int32 x, System.Int32 y> <>h__TransparentIdentifier0, System.Int32 z> <>h__TransparentIdentifier1, System.Int32 g>>, IsImplicit) (Syntax: 'where (x +  ...  / 100) < 6')
              Instance Receiver: 
                null
              Arguments(2):
                  IArgument (ArgumentKind.Explicit, Matching Parameter: source) (OperationKind.Argument, IsImplicit) (Syntax: 'let g = x + y + z')
                    IInvocationExpression (System.Collections.Generic.IEnumerable<<anonymous type: <anonymous type: <anonymous type: System.Int32 x, System.Int32 y> <>h__TransparentIdentifier0, System.Int32 z> <>h__TransparentIdentifier1, System.Int32 g>> System.Linq.Enumerable.Select<<anonymous type: <anonymous type: System.Int32 x, System.Int32 y> <>h__TransparentIdentifier0, System.Int32 z>, <anonymous type: <anonymous type: <anonymous type: System.Int32 x, System.Int32 y> <>h__TransparentIdentifier0, System.Int32 z> <>h__TransparentIdentifier1, System.Int32 g>>(this System.Collections.Generic.IEnumerable<<anonymous type: <anonymous type: System.Int32 x, System.Int32 y> <>h__TransparentIdentifier0, System.Int32 z>> source, System.Func<<anonymous type: <anonymous type: System.Int32 x, System.Int32 y> <>h__TransparentIdentifier0, System.Int32 z>, <anonymous type: <anonymous type: <anonymous type: System.Int32 x, System.Int32 y> <>h__TransparentIdentifier0, System.Int32 z> <>h__TransparentIdentifier1, System.Int32 g>> selector)) (OperationKind.InvocationExpression, Type: System.Collections.Generic.IEnumerable<<anonymous type: <anonymous type: <anonymous type: System.Int32 x, System.Int32 y> <>h__TransparentIdentifier0, System.Int32 z> <>h__TransparentIdentifier1, System.Int32 g>>, IsImplicit) (Syntax: 'let g = x + y + z')
                      Instance Receiver: 
                        null
                      Arguments(2):
                          IArgument (ArgumentKind.Explicit, Matching Parameter: source) (OperationKind.Argument, IsImplicit) (Syntax: 'from int z in c3')
                            IInvocationExpression (System.Collections.Generic.IEnumerable<<anonymous type: <anonymous type: System.Int32 x, System.Int32 y> <>h__TransparentIdentifier0, System.Int32 z>> System.Linq.Enumerable.SelectMany<<anonymous type: System.Int32 x, System.Int32 y>, System.Int32, <anonymous type: <anonymous type: System.Int32 x, System.Int32 y> <>h__TransparentIdentifier0, System.Int32 z>>(this System.Collections.Generic.IEnumerable<<anonymous type: System.Int32 x, System.Int32 y>> source, System.Func<<anonymous type: System.Int32 x, System.Int32 y>, System.Collections.Generic.IEnumerable<System.Int32>> collectionSelector, System.Func<<anonymous type: System.Int32 x, System.Int32 y>, System.Int32, <anonymous type: <anonymous type: System.Int32 x, System.Int32 y> <>h__TransparentIdentifier0, System.Int32 z>> resultSelector)) (OperationKind.InvocationExpression, Type: System.Collections.Generic.IEnumerable<<anonymous type: <anonymous type: System.Int32 x, System.Int32 y> <>h__TransparentIdentifier0, System.Int32 z>>, IsImplicit) (Syntax: 'from int z in c3')
                              Instance Receiver: 
                                null
                              Arguments(3):
                                  IArgument (ArgumentKind.Explicit, Matching Parameter: source) (OperationKind.Argument, IsImplicit) (Syntax: 'from int y in c2')
                                    IInvocationExpression (System.Collections.Generic.IEnumerable<<anonymous type: System.Int32 x, System.Int32 y>> System.Linq.Enumerable.SelectMany<System.Int32, System.Int32, <anonymous type: System.Int32 x, System.Int32 y>>(this System.Collections.Generic.IEnumerable<System.Int32> source, System.Func<System.Int32, System.Collections.Generic.IEnumerable<System.Int32>> collectionSelector, System.Func<System.Int32, System.Int32, <anonymous type: System.Int32 x, System.Int32 y>> resultSelector)) (OperationKind.InvocationExpression, Type: System.Collections.Generic.IEnumerable<<anonymous type: System.Int32 x, System.Int32 y>>, IsImplicit) (Syntax: 'from int y in c2')
                                      Instance Receiver: 
                                        null
                                      Arguments(3):
                                          IArgument (ArgumentKind.Explicit, Matching Parameter: source) (OperationKind.Argument, IsImplicit) (Syntax: 'from int x in c1')
                                            IInvocationExpression (System.Collections.Generic.IEnumerable<System.Int32> System.Linq.Enumerable.Cast<System.Int32>(this System.Collections.IEnumerable source)) (OperationKind.InvocationExpression, Type: System.Collections.Generic.IEnumerable<System.Int32>, IsImplicit) (Syntax: 'from int x in c1')
                                              Instance Receiver: 
                                                null
                                              Arguments(1):
                                                  IArgument (ArgumentKind.Explicit, Matching Parameter: source) (OperationKind.Argument, IsImplicit) (Syntax: 'c1')
                                                    IConversionExpression (Implicit, TryCast: False, Unchecked) (OperationKind.ConversionExpression, Type: System.Collections.IEnumerable, IsImplicit) (Syntax: 'c1')
                                                      Conversion: CommonConversion (Exists: True, IsIdentity: False, IsNumeric: False, IsReference: True, IsUserDefined: False) (MethodSymbol: null)
                                                      Operand: 
                                                        ILocalReferenceExpression: c1 (OperationKind.LocalReferenceExpression, Type: System.Collections.Generic.List<System.Int32>) (Syntax: 'c1')
                                                    InConversion: CommonConversion (Exists: True, IsIdentity: True, IsNumeric: False, IsReference: False, IsUserDefined: False) (MethodSymbol: null)
                                                    OutConversion: CommonConversion (Exists: True, IsIdentity: True, IsNumeric: False, IsReference: False, IsUserDefined: False) (MethodSymbol: null)
                                            InConversion: CommonConversion (Exists: True, IsIdentity: True, IsNumeric: False, IsReference: False, IsUserDefined: False) (MethodSymbol: null)
                                            OutConversion: CommonConversion (Exists: True, IsIdentity: True, IsNumeric: False, IsReference: False, IsUserDefined: False) (MethodSymbol: null)
<<<<<<< HEAD
                                          IArgument (ArgumentKind.Explicit, Matching Parameter: collectionSelector) (OperationKind.Argument) (Syntax: 'c2')
                                            IDelegateCreationExpression (OperationKind.DelegateCreationExpression, Type: System.Func<System.Int32, System.Collections.Generic.IEnumerable<System.Int32>>) (Syntax: 'c2')
                                              Target: IAnonymousFunctionExpression (Symbol: lambda expression) (OperationKind.AnonymousFunctionExpression, Type: null) (Syntax: 'c2')
                                                  IBlockStatement (1 statements) (OperationKind.BlockStatement) (Syntax: 'c2')
                                                    IReturnStatement (OperationKind.ReturnStatement) (Syntax: 'c2')
                                                      ReturnedValue: IInvocationExpression (System.Collections.Generic.IEnumerable<System.Int32> System.Linq.Enumerable.Cast<System.Int32>(this System.Collections.IEnumerable source)) (OperationKind.InvocationExpression, Type: System.Collections.Generic.IEnumerable<System.Int32>) (Syntax: 'c2')
                                                          Instance Receiver: null
=======
                                          IArgument (ArgumentKind.Explicit, Matching Parameter: collectionSelector) (OperationKind.Argument, IsImplicit) (Syntax: 'c2')
                                            IConversionExpression (Implicit, TryCast: False, Unchecked) (OperationKind.ConversionExpression, Type: System.Func<System.Int32, System.Collections.Generic.IEnumerable<System.Int32>>, IsImplicit) (Syntax: 'c2')
                                              Conversion: CommonConversion (Exists: True, IsIdentity: False, IsNumeric: False, IsReference: False, IsUserDefined: False) (MethodSymbol: null)
                                              Operand: 
                                                IAnonymousFunctionExpression (Symbol: lambda expression) (OperationKind.AnonymousFunctionExpression, Type: null, IsImplicit) (Syntax: 'c2')
                                                  IBlockStatement (1 statements) (OperationKind.BlockStatement, IsImplicit) (Syntax: 'c2')
                                                    IReturnStatement (OperationKind.ReturnStatement, IsImplicit) (Syntax: 'c2')
                                                      ReturnedValue: 
                                                        IInvocationExpression (System.Collections.Generic.IEnumerable<System.Int32> System.Linq.Enumerable.Cast<System.Int32>(this System.Collections.IEnumerable source)) (OperationKind.InvocationExpression, Type: System.Collections.Generic.IEnumerable<System.Int32>, IsImplicit) (Syntax: 'c2')
                                                          Instance Receiver: 
                                                            null
>>>>>>> 4b021d7e
                                                          Arguments(1):
                                                              IArgument (ArgumentKind.Explicit, Matching Parameter: source) (OperationKind.Argument, IsImplicit) (Syntax: 'c2')
                                                                IConversionExpression (Implicit, TryCast: False, Unchecked) (OperationKind.ConversionExpression, Type: System.Collections.IEnumerable, IsImplicit) (Syntax: 'c2')
                                                                  Conversion: CommonConversion (Exists: True, IsIdentity: False, IsNumeric: False, IsReference: True, IsUserDefined: False) (MethodSymbol: null)
                                                                  Operand: 
                                                                    ILocalReferenceExpression: c2 (OperationKind.LocalReferenceExpression, Type: System.Collections.Generic.List<System.Int32>) (Syntax: 'c2')
                                                                InConversion: CommonConversion (Exists: True, IsIdentity: True, IsNumeric: False, IsReference: False, IsUserDefined: False) (MethodSymbol: null)
                                                                OutConversion: CommonConversion (Exists: True, IsIdentity: True, IsNumeric: False, IsReference: False, IsUserDefined: False) (MethodSymbol: null)
                                            InConversion: CommonConversion (Exists: True, IsIdentity: True, IsNumeric: False, IsReference: False, IsUserDefined: False) (MethodSymbol: null)
                                            OutConversion: CommonConversion (Exists: True, IsIdentity: True, IsNumeric: False, IsReference: False, IsUserDefined: False) (MethodSymbol: null)
<<<<<<< HEAD
                                          IArgument (ArgumentKind.Explicit, Matching Parameter: resultSelector) (OperationKind.Argument) (Syntax: 'from int y in c2')
                                            IDelegateCreationExpression (OperationKind.DelegateCreationExpression, Type: System.Func<System.Int32, System.Int32, <anonymous type: System.Int32 x, System.Int32 y>>) (Syntax: 'from int y in c2')
                                              Target: IAnonymousFunctionExpression (Symbol: lambda expression) (OperationKind.AnonymousFunctionExpression, Type: null) (Syntax: 'from int y in c2')
                                                  IBlockStatement (1 statements) (OperationKind.BlockStatement) (Syntax: 'from int y in c2')
                                                    IReturnStatement (OperationKind.ReturnStatement) (Syntax: 'from int y in c2')
                                                      ReturnedValue: IObjectCreationExpression (Constructor: <anonymous type: System.Int32 x, System.Int32 y>..ctor(System.Int32 x, System.Int32 y)) (OperationKind.ObjectCreationExpression, Type: <anonymous type: System.Int32 x, System.Int32 y>) (Syntax: 'from int y in c2')
=======
                                          IArgument (ArgumentKind.Explicit, Matching Parameter: resultSelector) (OperationKind.Argument, IsImplicit) (Syntax: 'from int y in c2')
                                            IConversionExpression (Implicit, TryCast: False, Unchecked) (OperationKind.ConversionExpression, Type: System.Func<System.Int32, System.Int32, <anonymous type: System.Int32 x, System.Int32 y>>, IsImplicit) (Syntax: 'from int y in c2')
                                              Conversion: CommonConversion (Exists: True, IsIdentity: False, IsNumeric: False, IsReference: False, IsUserDefined: False) (MethodSymbol: null)
                                              Operand: 
                                                IAnonymousFunctionExpression (Symbol: lambda expression) (OperationKind.AnonymousFunctionExpression, Type: null, IsImplicit) (Syntax: 'from int y in c2')
                                                  IBlockStatement (1 statements) (OperationKind.BlockStatement, IsImplicit) (Syntax: 'from int y in c2')
                                                    IReturnStatement (OperationKind.ReturnStatement, IsImplicit) (Syntax: 'from int y in c2')
                                                      ReturnedValue: 
                                                        IObjectCreationExpression (Constructor: <anonymous type: System.Int32 x, System.Int32 y>..ctor(System.Int32 x, System.Int32 y)) (OperationKind.ObjectCreationExpression, Type: <anonymous type: System.Int32 x, System.Int32 y>, IsImplicit) (Syntax: 'from int y in c2')
>>>>>>> 4b021d7e
                                                          Arguments(2):
                                                              IArgument (ArgumentKind.Explicit, Matching Parameter: x) (OperationKind.Argument, IsImplicit) (Syntax: 'from int y in c2')
                                                                IParameterReferenceExpression: x (OperationKind.ParameterReferenceExpression, Type: System.Int32, IsImplicit) (Syntax: 'from int y in c2')
                                                                InConversion: CommonConversion (Exists: True, IsIdentity: True, IsNumeric: False, IsReference: False, IsUserDefined: False) (MethodSymbol: null)
                                                                OutConversion: CommonConversion (Exists: True, IsIdentity: True, IsNumeric: False, IsReference: False, IsUserDefined: False) (MethodSymbol: null)
                                                              IArgument (ArgumentKind.Explicit, Matching Parameter: y) (OperationKind.Argument, IsImplicit) (Syntax: 'from int y in c2')
                                                                IParameterReferenceExpression: y (OperationKind.ParameterReferenceExpression, Type: System.Int32, IsImplicit) (Syntax: 'from int y in c2')
                                                                InConversion: CommonConversion (Exists: True, IsIdentity: True, IsNumeric: False, IsReference: False, IsUserDefined: False) (MethodSymbol: null)
                                                                OutConversion: CommonConversion (Exists: True, IsIdentity: True, IsNumeric: False, IsReference: False, IsUserDefined: False) (MethodSymbol: null)
                                                          Initializer: 
                                                            null
                                            InConversion: CommonConversion (Exists: True, IsIdentity: True, IsNumeric: False, IsReference: False, IsUserDefined: False) (MethodSymbol: null)
                                            OutConversion: CommonConversion (Exists: True, IsIdentity: True, IsNumeric: False, IsReference: False, IsUserDefined: False) (MethodSymbol: null)
                                    InConversion: CommonConversion (Exists: True, IsIdentity: True, IsNumeric: False, IsReference: False, IsUserDefined: False) (MethodSymbol: null)
                                    OutConversion: CommonConversion (Exists: True, IsIdentity: True, IsNumeric: False, IsReference: False, IsUserDefined: False) (MethodSymbol: null)
<<<<<<< HEAD
                                  IArgument (ArgumentKind.Explicit, Matching Parameter: collectionSelector) (OperationKind.Argument) (Syntax: 'c3')
                                    IDelegateCreationExpression (OperationKind.DelegateCreationExpression, Type: System.Func<<anonymous type: System.Int32 x, System.Int32 y>, System.Collections.Generic.IEnumerable<System.Int32>>) (Syntax: 'c3')
                                      Target: IAnonymousFunctionExpression (Symbol: lambda expression) (OperationKind.AnonymousFunctionExpression, Type: null) (Syntax: 'c3')
                                          IBlockStatement (1 statements) (OperationKind.BlockStatement) (Syntax: 'c3')
                                            IReturnStatement (OperationKind.ReturnStatement) (Syntax: 'c3')
                                              ReturnedValue: IInvocationExpression (System.Collections.Generic.IEnumerable<System.Int32> System.Linq.Enumerable.Cast<System.Int32>(this System.Collections.IEnumerable source)) (OperationKind.InvocationExpression, Type: System.Collections.Generic.IEnumerable<System.Int32>) (Syntax: 'c3')
                                                  Instance Receiver: null
=======
                                  IArgument (ArgumentKind.Explicit, Matching Parameter: collectionSelector) (OperationKind.Argument, IsImplicit) (Syntax: 'c3')
                                    IConversionExpression (Implicit, TryCast: False, Unchecked) (OperationKind.ConversionExpression, Type: System.Func<<anonymous type: System.Int32 x, System.Int32 y>, System.Collections.Generic.IEnumerable<System.Int32>>, IsImplicit) (Syntax: 'c3')
                                      Conversion: CommonConversion (Exists: True, IsIdentity: False, IsNumeric: False, IsReference: False, IsUserDefined: False) (MethodSymbol: null)
                                      Operand: 
                                        IAnonymousFunctionExpression (Symbol: lambda expression) (OperationKind.AnonymousFunctionExpression, Type: null, IsImplicit) (Syntax: 'c3')
                                          IBlockStatement (1 statements) (OperationKind.BlockStatement, IsImplicit) (Syntax: 'c3')
                                            IReturnStatement (OperationKind.ReturnStatement, IsImplicit) (Syntax: 'c3')
                                              ReturnedValue: 
                                                IInvocationExpression (System.Collections.Generic.IEnumerable<System.Int32> System.Linq.Enumerable.Cast<System.Int32>(this System.Collections.IEnumerable source)) (OperationKind.InvocationExpression, Type: System.Collections.Generic.IEnumerable<System.Int32>, IsImplicit) (Syntax: 'c3')
                                                  Instance Receiver: 
                                                    null
>>>>>>> 4b021d7e
                                                  Arguments(1):
                                                      IArgument (ArgumentKind.Explicit, Matching Parameter: source) (OperationKind.Argument, IsImplicit) (Syntax: 'c3')
                                                        IConversionExpression (Implicit, TryCast: False, Unchecked) (OperationKind.ConversionExpression, Type: System.Collections.IEnumerable, IsImplicit) (Syntax: 'c3')
                                                          Conversion: CommonConversion (Exists: True, IsIdentity: False, IsNumeric: False, IsReference: True, IsUserDefined: False) (MethodSymbol: null)
                                                          Operand: 
                                                            ILocalReferenceExpression: c3 (OperationKind.LocalReferenceExpression, Type: System.Collections.Generic.List<System.Int32>) (Syntax: 'c3')
                                                        InConversion: CommonConversion (Exists: True, IsIdentity: True, IsNumeric: False, IsReference: False, IsUserDefined: False) (MethodSymbol: null)
                                                        OutConversion: CommonConversion (Exists: True, IsIdentity: True, IsNumeric: False, IsReference: False, IsUserDefined: False) (MethodSymbol: null)
                                    InConversion: CommonConversion (Exists: True, IsIdentity: True, IsNumeric: False, IsReference: False, IsUserDefined: False) (MethodSymbol: null)
                                    OutConversion: CommonConversion (Exists: True, IsIdentity: True, IsNumeric: False, IsReference: False, IsUserDefined: False) (MethodSymbol: null)
<<<<<<< HEAD
                                  IArgument (ArgumentKind.Explicit, Matching Parameter: resultSelector) (OperationKind.Argument) (Syntax: 'from int z in c3')
                                    IDelegateCreationExpression (OperationKind.DelegateCreationExpression, Type: System.Func<<anonymous type: System.Int32 x, System.Int32 y>, System.Int32, <anonymous type: <anonymous type: System.Int32 x, System.Int32 y> <>h__TransparentIdentifier0, System.Int32 z>>) (Syntax: 'from int z in c3')
                                      Target: IAnonymousFunctionExpression (Symbol: lambda expression) (OperationKind.AnonymousFunctionExpression, Type: null) (Syntax: 'from int z in c3')
                                          IBlockStatement (1 statements) (OperationKind.BlockStatement) (Syntax: 'from int z in c3')
                                            IReturnStatement (OperationKind.ReturnStatement) (Syntax: 'from int z in c3')
                                              ReturnedValue: IObjectCreationExpression (Constructor: <anonymous type: <anonymous type: System.Int32 x, System.Int32 y> <>h__TransparentIdentifier0, System.Int32 z>..ctor(<anonymous type: System.Int32 x, System.Int32 y> <>h__TransparentIdentifier0, System.Int32 z)) (OperationKind.ObjectCreationExpression, Type: <anonymous type: <anonymous type: System.Int32 x, System.Int32 y> <>h__TransparentIdentifier0, System.Int32 z>) (Syntax: 'from int z in c3')
=======
                                  IArgument (ArgumentKind.Explicit, Matching Parameter: resultSelector) (OperationKind.Argument, IsImplicit) (Syntax: 'from int z in c3')
                                    IConversionExpression (Implicit, TryCast: False, Unchecked) (OperationKind.ConversionExpression, Type: System.Func<<anonymous type: System.Int32 x, System.Int32 y>, System.Int32, <anonymous type: <anonymous type: System.Int32 x, System.Int32 y> <>h__TransparentIdentifier0, System.Int32 z>>, IsImplicit) (Syntax: 'from int z in c3')
                                      Conversion: CommonConversion (Exists: True, IsIdentity: False, IsNumeric: False, IsReference: False, IsUserDefined: False) (MethodSymbol: null)
                                      Operand: 
                                        IAnonymousFunctionExpression (Symbol: lambda expression) (OperationKind.AnonymousFunctionExpression, Type: null, IsImplicit) (Syntax: 'from int z in c3')
                                          IBlockStatement (1 statements) (OperationKind.BlockStatement, IsImplicit) (Syntax: 'from int z in c3')
                                            IReturnStatement (OperationKind.ReturnStatement, IsImplicit) (Syntax: 'from int z in c3')
                                              ReturnedValue: 
                                                IObjectCreationExpression (Constructor: <anonymous type: <anonymous type: System.Int32 x, System.Int32 y> <>h__TransparentIdentifier0, System.Int32 z>..ctor(<anonymous type: System.Int32 x, System.Int32 y> <>h__TransparentIdentifier0, System.Int32 z)) (OperationKind.ObjectCreationExpression, Type: <anonymous type: <anonymous type: System.Int32 x, System.Int32 y> <>h__TransparentIdentifier0, System.Int32 z>, IsImplicit) (Syntax: 'from int z in c3')
>>>>>>> 4b021d7e
                                                  Arguments(2):
                                                      IArgument (ArgumentKind.Explicit, Matching Parameter: <>h__TransparentIdentifier0) (OperationKind.Argument, IsImplicit) (Syntax: 'from int z in c3')
                                                        IParameterReferenceExpression: <>h__TransparentIdentifier0 (OperationKind.ParameterReferenceExpression, Type: <anonymous type: System.Int32 x, System.Int32 y>, IsImplicit) (Syntax: 'from int z in c3')
                                                        InConversion: CommonConversion (Exists: True, IsIdentity: True, IsNumeric: False, IsReference: False, IsUserDefined: False) (MethodSymbol: null)
                                                        OutConversion: CommonConversion (Exists: True, IsIdentity: True, IsNumeric: False, IsReference: False, IsUserDefined: False) (MethodSymbol: null)
                                                      IArgument (ArgumentKind.Explicit, Matching Parameter: z) (OperationKind.Argument, IsImplicit) (Syntax: 'from int z in c3')
                                                        IParameterReferenceExpression: z (OperationKind.ParameterReferenceExpression, Type: System.Int32, IsImplicit) (Syntax: 'from int z in c3')
                                                        InConversion: CommonConversion (Exists: True, IsIdentity: True, IsNumeric: False, IsReference: False, IsUserDefined: False) (MethodSymbol: null)
                                                        OutConversion: CommonConversion (Exists: True, IsIdentity: True, IsNumeric: False, IsReference: False, IsUserDefined: False) (MethodSymbol: null)
                                                  Initializer: 
                                                    null
                                    InConversion: CommonConversion (Exists: True, IsIdentity: True, IsNumeric: False, IsReference: False, IsUserDefined: False) (MethodSymbol: null)
                                    OutConversion: CommonConversion (Exists: True, IsIdentity: True, IsNumeric: False, IsReference: False, IsUserDefined: False) (MethodSymbol: null)
                            InConversion: CommonConversion (Exists: True, IsIdentity: True, IsNumeric: False, IsReference: False, IsUserDefined: False) (MethodSymbol: null)
                            OutConversion: CommonConversion (Exists: True, IsIdentity: True, IsNumeric: False, IsReference: False, IsUserDefined: False) (MethodSymbol: null)
<<<<<<< HEAD
                          IArgument (ArgumentKind.Explicit, Matching Parameter: selector) (OperationKind.Argument) (Syntax: 'x + y + z')
                            IDelegateCreationExpression (OperationKind.DelegateCreationExpression, Type: System.Func<<anonymous type: <anonymous type: System.Int32 x, System.Int32 y> <>h__TransparentIdentifier0, System.Int32 z>, <anonymous type: <anonymous type: <anonymous type: System.Int32 x, System.Int32 y> <>h__TransparentIdentifier0, System.Int32 z> <>h__TransparentIdentifier1, System.Int32 g>>) (Syntax: 'x + y + z')
                              Target: IAnonymousFunctionExpression (Symbol: lambda expression) (OperationKind.AnonymousFunctionExpression, Type: null) (Syntax: 'x + y + z')
                                  IBlockStatement (1 statements) (OperationKind.BlockStatement) (Syntax: 'x + y + z')
                                    IReturnStatement (OperationKind.ReturnStatement) (Syntax: 'x + y + z')
                                      ReturnedValue: IObjectCreationExpression (Constructor: <anonymous type: <anonymous type: <anonymous type: System.Int32 x, System.Int32 y> <>h__TransparentIdentifier0, System.Int32 z> <>h__TransparentIdentifier1, System.Int32 g>..ctor(<anonymous type: <anonymous type: System.Int32 x, System.Int32 y> <>h__TransparentIdentifier0, System.Int32 z> <>h__TransparentIdentifier1, System.Int32 g)) (OperationKind.ObjectCreationExpression, Type: <anonymous type: <anonymous type: <anonymous type: System.Int32 x, System.Int32 y> <>h__TransparentIdentifier0, System.Int32 z> <>h__TransparentIdentifier1, System.Int32 g>) (Syntax: 'let g = x + y + z')
=======
                          IArgument (ArgumentKind.Explicit, Matching Parameter: selector) (OperationKind.Argument, IsImplicit) (Syntax: 'x + y + z')
                            IConversionExpression (Implicit, TryCast: False, Unchecked) (OperationKind.ConversionExpression, Type: System.Func<<anonymous type: <anonymous type: System.Int32 x, System.Int32 y> <>h__TransparentIdentifier0, System.Int32 z>, <anonymous type: <anonymous type: <anonymous type: System.Int32 x, System.Int32 y> <>h__TransparentIdentifier0, System.Int32 z> <>h__TransparentIdentifier1, System.Int32 g>>, IsImplicit) (Syntax: 'x + y + z')
                              Conversion: CommonConversion (Exists: True, IsIdentity: False, IsNumeric: False, IsReference: False, IsUserDefined: False) (MethodSymbol: null)
                              Operand: 
                                IAnonymousFunctionExpression (Symbol: lambda expression) (OperationKind.AnonymousFunctionExpression, Type: null, IsImplicit) (Syntax: 'x + y + z')
                                  IBlockStatement (1 statements) (OperationKind.BlockStatement, IsImplicit) (Syntax: 'x + y + z')
                                    IReturnStatement (OperationKind.ReturnStatement, IsImplicit) (Syntax: 'x + y + z')
                                      ReturnedValue: 
                                        IObjectCreationExpression (Constructor: <anonymous type: <anonymous type: <anonymous type: System.Int32 x, System.Int32 y> <>h__TransparentIdentifier0, System.Int32 z> <>h__TransparentIdentifier1, System.Int32 g>..ctor(<anonymous type: <anonymous type: System.Int32 x, System.Int32 y> <>h__TransparentIdentifier0, System.Int32 z> <>h__TransparentIdentifier1, System.Int32 g)) (OperationKind.ObjectCreationExpression, Type: <anonymous type: <anonymous type: <anonymous type: System.Int32 x, System.Int32 y> <>h__TransparentIdentifier0, System.Int32 z> <>h__TransparentIdentifier1, System.Int32 g>, IsImplicit) (Syntax: 'let g = x + y + z')
>>>>>>> 4b021d7e
                                          Arguments(2):
                                              IArgument (ArgumentKind.Explicit, Matching Parameter: <>h__TransparentIdentifier1) (OperationKind.Argument, IsImplicit) (Syntax: 'let g = x + y + z')
                                                IParameterReferenceExpression: <>h__TransparentIdentifier1 (OperationKind.ParameterReferenceExpression, Type: <anonymous type: <anonymous type: System.Int32 x, System.Int32 y> <>h__TransparentIdentifier0, System.Int32 z>, IsImplicit) (Syntax: 'let g = x + y + z')
                                                InConversion: CommonConversion (Exists: True, IsIdentity: True, IsNumeric: False, IsReference: False, IsUserDefined: False) (MethodSymbol: null)
                                                OutConversion: CommonConversion (Exists: True, IsIdentity: True, IsNumeric: False, IsReference: False, IsUserDefined: False) (MethodSymbol: null)
                                              IArgument (ArgumentKind.Explicit, Matching Parameter: g) (OperationKind.Argument, IsImplicit) (Syntax: 'x + y + z')
                                                IBinaryOperatorExpression (BinaryOperatorKind.Add) (OperationKind.BinaryOperatorExpression, Type: System.Int32) (Syntax: 'x + y + z')
                                                  Left: 
                                                    IBinaryOperatorExpression (BinaryOperatorKind.Add) (OperationKind.BinaryOperatorExpression, Type: System.Int32) (Syntax: 'x + y')
                                                      Left: 
                                                        IOperation:  (OperationKind.None) (Syntax: 'x')
                                                      Right: 
                                                        IOperation:  (OperationKind.None) (Syntax: 'y')
                                                  Right: 
                                                    IOperation:  (OperationKind.None) (Syntax: 'z')
                                                InConversion: CommonConversion (Exists: True, IsIdentity: True, IsNumeric: False, IsReference: False, IsUserDefined: False) (MethodSymbol: null)
                                                OutConversion: CommonConversion (Exists: True, IsIdentity: True, IsNumeric: False, IsReference: False, IsUserDefined: False) (MethodSymbol: null)
                                          Initializer: 
                                            null
                            InConversion: CommonConversion (Exists: True, IsIdentity: True, IsNumeric: False, IsReference: False, IsUserDefined: False) (MethodSymbol: null)
                            OutConversion: CommonConversion (Exists: True, IsIdentity: True, IsNumeric: False, IsReference: False, IsUserDefined: False) (MethodSymbol: null)
                    InConversion: CommonConversion (Exists: True, IsIdentity: True, IsNumeric: False, IsReference: False, IsUserDefined: False) (MethodSymbol: null)
                    OutConversion: CommonConversion (Exists: True, IsIdentity: True, IsNumeric: False, IsReference: False, IsUserDefined: False) (MethodSymbol: null)
<<<<<<< HEAD
                  IArgument (ArgumentKind.Explicit, Matching Parameter: predicate) (OperationKind.Argument) (Syntax: '(x + y / 10 ...  / 100) < 6')
                    IDelegateCreationExpression (OperationKind.DelegateCreationExpression, Type: System.Func<<anonymous type: <anonymous type: <anonymous type: System.Int32 x, System.Int32 y> <>h__TransparentIdentifier0, System.Int32 z> <>h__TransparentIdentifier1, System.Int32 g>, System.Boolean>) (Syntax: '(x + y / 10 ...  / 100) < 6')
                      Target: IAnonymousFunctionExpression (Symbol: lambda expression) (OperationKind.AnonymousFunctionExpression, Type: null) (Syntax: '(x + y / 10 ...  / 100) < 6')
                          IBlockStatement (1 statements) (OperationKind.BlockStatement) (Syntax: '(x + y / 10 ...  / 100) < 6')
                            IReturnStatement (OperationKind.ReturnStatement) (Syntax: '(x + y / 10 ...  / 100) < 6')
                              ReturnedValue: IBinaryOperatorExpression (BinaryOperatorKind.LessThan) (OperationKind.BinaryOperatorExpression, Type: System.Boolean) (Syntax: '(x + y / 10 ...  / 100) < 6')
                                  Left: IBinaryOperatorExpression (BinaryOperatorKind.Add) (OperationKind.BinaryOperatorExpression, Type: System.Int32) (Syntax: 'x + y / 10 + z / 100')
                                      Left: IBinaryOperatorExpression (BinaryOperatorKind.Add) (OperationKind.BinaryOperatorExpression, Type: System.Int32) (Syntax: 'x + y / 10')
                                          Left: IOperation:  (OperationKind.None) (Syntax: 'x')
                                          Right: IBinaryOperatorExpression (BinaryOperatorKind.Divide) (OperationKind.BinaryOperatorExpression, Type: System.Int32) (Syntax: 'y / 10')
                                              Left: IOperation:  (OperationKind.None) (Syntax: 'y')
                                              Right: ILiteralExpression (OperationKind.LiteralExpression, Type: System.Int32, Constant: 10) (Syntax: '10')
                                      Right: IBinaryOperatorExpression (BinaryOperatorKind.Divide) (OperationKind.BinaryOperatorExpression, Type: System.Int32) (Syntax: 'z / 100')
                                          Left: IOperation:  (OperationKind.None) (Syntax: 'z')
                                          Right: ILiteralExpression (OperationKind.LiteralExpression, Type: System.Int32, Constant: 100) (Syntax: '100')
                                  Right: ILiteralExpression (OperationKind.LiteralExpression, Type: System.Int32, Constant: 6) (Syntax: '6')
=======
                  IArgument (ArgumentKind.Explicit, Matching Parameter: predicate) (OperationKind.Argument, IsImplicit) (Syntax: '(x + y / 10 ...  / 100) < 6')
                    IConversionExpression (Implicit, TryCast: False, Unchecked) (OperationKind.ConversionExpression, Type: System.Func<<anonymous type: <anonymous type: <anonymous type: System.Int32 x, System.Int32 y> <>h__TransparentIdentifier0, System.Int32 z> <>h__TransparentIdentifier1, System.Int32 g>, System.Boolean>, IsImplicit) (Syntax: '(x + y / 10 ...  / 100) < 6')
                      Conversion: CommonConversion (Exists: True, IsIdentity: False, IsNumeric: False, IsReference: False, IsUserDefined: False) (MethodSymbol: null)
                      Operand: 
                        IAnonymousFunctionExpression (Symbol: lambda expression) (OperationKind.AnonymousFunctionExpression, Type: null, IsImplicit) (Syntax: '(x + y / 10 ...  / 100) < 6')
                          IBlockStatement (1 statements) (OperationKind.BlockStatement, IsImplicit) (Syntax: '(x + y / 10 ...  / 100) < 6')
                            IReturnStatement (OperationKind.ReturnStatement, IsImplicit) (Syntax: '(x + y / 10 ...  / 100) < 6')
                              ReturnedValue: 
                                IBinaryOperatorExpression (BinaryOperatorKind.LessThan) (OperationKind.BinaryOperatorExpression, Type: System.Boolean) (Syntax: '(x + y / 10 ...  / 100) < 6')
                                  Left: 
                                    IBinaryOperatorExpression (BinaryOperatorKind.Add) (OperationKind.BinaryOperatorExpression, Type: System.Int32) (Syntax: 'x + y / 10 + z / 100')
                                      Left: 
                                        IBinaryOperatorExpression (BinaryOperatorKind.Add) (OperationKind.BinaryOperatorExpression, Type: System.Int32) (Syntax: 'x + y / 10')
                                          Left: 
                                            IOperation:  (OperationKind.None) (Syntax: 'x')
                                          Right: 
                                            IBinaryOperatorExpression (BinaryOperatorKind.Divide) (OperationKind.BinaryOperatorExpression, Type: System.Int32) (Syntax: 'y / 10')
                                              Left: 
                                                IOperation:  (OperationKind.None) (Syntax: 'y')
                                              Right: 
                                                ILiteralExpression (OperationKind.LiteralExpression, Type: System.Int32, Constant: 10) (Syntax: '10')
                                      Right: 
                                        IBinaryOperatorExpression (BinaryOperatorKind.Divide) (OperationKind.BinaryOperatorExpression, Type: System.Int32) (Syntax: 'z / 100')
                                          Left: 
                                            IOperation:  (OperationKind.None) (Syntax: 'z')
                                          Right: 
                                            ILiteralExpression (OperationKind.LiteralExpression, Type: System.Int32, Constant: 100) (Syntax: '100')
                                  Right: 
                                    ILiteralExpression (OperationKind.LiteralExpression, Type: System.Int32, Constant: 6) (Syntax: '6')
>>>>>>> 4b021d7e
                    InConversion: CommonConversion (Exists: True, IsIdentity: True, IsNumeric: False, IsReference: False, IsUserDefined: False) (MethodSymbol: null)
                    OutConversion: CommonConversion (Exists: True, IsIdentity: True, IsNumeric: False, IsReference: False, IsUserDefined: False) (MethodSymbol: null)
            InConversion: CommonConversion (Exists: True, IsIdentity: True, IsNumeric: False, IsReference: False, IsUserDefined: False) (MethodSymbol: null)
            OutConversion: CommonConversion (Exists: True, IsIdentity: True, IsNumeric: False, IsReference: False, IsUserDefined: False) (MethodSymbol: null)
<<<<<<< HEAD
          IArgument (ArgumentKind.Explicit, Matching Parameter: selector) (OperationKind.Argument) (Syntax: 'g')
            IDelegateCreationExpression (OperationKind.DelegateCreationExpression, Type: System.Func<<anonymous type: <anonymous type: <anonymous type: System.Int32 x, System.Int32 y> <>h__TransparentIdentifier0, System.Int32 z> <>h__TransparentIdentifier1, System.Int32 g>, System.Int32>) (Syntax: 'g')
              Target: IAnonymousFunctionExpression (Symbol: lambda expression) (OperationKind.AnonymousFunctionExpression, Type: null) (Syntax: 'g')
                  IBlockStatement (1 statements) (OperationKind.BlockStatement) (Syntax: 'g')
                    IReturnStatement (OperationKind.ReturnStatement) (Syntax: 'g')
                      ReturnedValue: IOperation:  (OperationKind.None) (Syntax: 'g')
=======
          IArgument (ArgumentKind.Explicit, Matching Parameter: selector) (OperationKind.Argument, IsImplicit) (Syntax: 'g')
            IConversionExpression (Implicit, TryCast: False, Unchecked) (OperationKind.ConversionExpression, Type: System.Func<<anonymous type: <anonymous type: <anonymous type: System.Int32 x, System.Int32 y> <>h__TransparentIdentifier0, System.Int32 z> <>h__TransparentIdentifier1, System.Int32 g>, System.Int32>, IsImplicit) (Syntax: 'g')
              Conversion: CommonConversion (Exists: True, IsIdentity: False, IsNumeric: False, IsReference: False, IsUserDefined: False) (MethodSymbol: null)
              Operand: 
                IAnonymousFunctionExpression (Symbol: lambda expression) (OperationKind.AnonymousFunctionExpression, Type: null, IsImplicit) (Syntax: 'g')
                  IBlockStatement (1 statements) (OperationKind.BlockStatement, IsImplicit) (Syntax: 'g')
                    IReturnStatement (OperationKind.ReturnStatement, IsImplicit) (Syntax: 'g')
                      ReturnedValue: 
                        IOperation:  (OperationKind.None) (Syntax: 'g')
>>>>>>> 4b021d7e
            InConversion: CommonConversion (Exists: True, IsIdentity: True, IsNumeric: False, IsReference: False, IsUserDefined: False) (MethodSymbol: null)
            OutConversion: CommonConversion (Exists: True, IsIdentity: True, IsNumeric: False, IsReference: False, IsUserDefined: False) (MethodSymbol: null)
";
            var expectedDiagnostics = DiagnosticDescription.None;

            VerifyOperationTreeAndDiagnosticsForTest<QueryExpressionSyntax>(source, expectedOperationTree, expectedDiagnostics);
        }

        [WorkItem(9229, "DevDiv_Projects/Roslyn")]
        [Fact]
        public void TransparentIdentifiers_Join01()
        {
            var csSource = @"
using C = List1<int>;" + LINQ + @"
class Query
{
    public static void Main(string[] args)
    {
        C c1 = new C(1, 2, 3);
        C c2 = new C(10, 20, 30);
        C r1 =
            from int x in c1
            join y in c2 on x equals y/10
            let z = x+y
            select z;
        Console.WriteLine(r1);
    }
}";
            CompileAndVerify(csSource, expectedOutput: "[11, 22, 33]");
        }

        [WorkItem(9229, "DevDiv_Projects/Roslyn")]
        [Fact]
        public void TransparentIdentifiers_Join02()
        {
            var csSource = LINQ + @"
class Query
{
    public static void Main(string[] args)
    {
        List1<int> c1 = new List1<int>(1, 2, 3, 4, 5, 7);
        List1<int> c2 = new List1<int>(12, 34, 42, 51, 52, 66, 75);
        List1<string> r1 = from x1 in c1
                      join x2 in c2 on x1 equals x2 / 10 into g
                      where x1 < 7
                      select x1 + "":"" + g.ToString();
        Console.WriteLine(r1);
    }
}";
            CompileAndVerify(csSource, expectedOutput: "[1:[12], 2:[], 3:[34], 4:[42], 5:[51, 52]]");
        }

        [Fact]
        public void CodegenBug()
        {
            var csSource = LINQ + @"
class Query
{
    public static void Main(string[] args)
    {
        List1<int> c1 = new List1<int>(1, 2, 3, 4, 5, 7);
        List1<int> c2 = new List1<int>(12, 34, 42, 51, 52, 66, 75);

        List1<Tuple<int, List1<int>>> r1 =
            c1
            .GroupJoin(c2, x1 => x1, x2 => x2 / 10, (x1, g) => new Tuple<int, List1<int>>(x1, g))
            ;

        Func1<Tuple<int, List1<int>>, bool> condition = (Tuple<int, List1<int>> TR1) => TR1.Item1 < 7;
        List1<Tuple<int, List1<int>>> r2 =
            r1
            .Where(condition)
            ;
        Func1<Tuple<int, List1<int>>, string> map = (Tuple<int, List1<int>> TR1) => TR1.Item1.ToString() + "":"" + TR1.Item2.ToString();

        List1<string> r3 =
            r2
            .Select(map)
            ;
        string r4 = r3.ToString();
        Console.WriteLine(r4);
        return;
    }
}";
            CompileAndVerify(csSource, expectedOutput: "[1:[12], 2:[], 3:[34], 4:[42], 5:[51, 52]]");
        }

        [Fact]
        public void RangeVariables01()
        {
            var csSource = @"
using C = List1<int>;" + LINQ + @"
class Query
{
    public static void Main(string[] args)
    {
        C c1 = new C(1, 2, 3);
        C c2 = new C(10, 20, 30);
        C c3 = new C(100, 200, 300);
        C r1 =
            from int x in c1
            from int y in c2
            from int z in c3
            select x + y + z;
       Console.WriteLine(r1);
    }
}";
            var compilation = CreateStandardCompilation(csSource);
            compilation.VerifyDiagnostics();
            var tree = compilation.SyntaxTrees[0];
            var model = compilation.GetSemanticModel(tree);
            var classC = tree.GetCompilationUnitRoot().ChildNodes().OfType<TypeDeclarationSyntax>().Where(t => t.Identifier.ValueText == "Query").Single();
            dynamic methodM = (MethodDeclarationSyntax)classC.Members[0];
            QueryExpressionSyntax q = methodM.Body.Statements[3].Declaration.Variables[0].Initializer.Value;

            var info0 = model.GetQueryClauseInfo(q.FromClause);
            var x = model.GetDeclaredSymbol(q.FromClause);
            Assert.Equal(SymbolKind.RangeVariable, x.Kind);
            Assert.Equal("x", x.Name);
            Assert.Equal("Cast", info0.CastInfo.Symbol.Name);
            Assert.NotEqual(MethodKind.ReducedExtension, ((IMethodSymbol)info0.CastInfo.Symbol).MethodKind);
            Assert.Null(info0.OperationInfo.Symbol);

            var info1 = model.GetQueryClauseInfo(q.Body.Clauses[0]);
            var y = model.GetDeclaredSymbol(q.Body.Clauses[0]);
            Assert.Equal(SymbolKind.RangeVariable, y.Kind);
            Assert.Equal("y", y.Name);
            Assert.Equal("Cast", info1.CastInfo.Symbol.Name);
            Assert.Equal("SelectMany", info1.OperationInfo.Symbol.Name);
            Assert.NotEqual(MethodKind.ReducedExtension, ((IMethodSymbol)info1.OperationInfo.Symbol).MethodKind);

            var info2 = model.GetQueryClauseInfo(q.Body.Clauses[1]);
            var z = model.GetDeclaredSymbol(q.Body.Clauses[1]);
            Assert.Equal(SymbolKind.RangeVariable, z.Kind);
            Assert.Equal("z", z.Name);
            Assert.Equal("Cast", info2.CastInfo.Symbol.Name);
            Assert.Equal("SelectMany", info2.OperationInfo.Symbol.Name);

            var info3 = model.GetSemanticInfoSummary(q.Body.SelectOrGroup);
            Assert.NotNull(info3);
            // what about info3's contents ???

            var xPyPz = (q.Body.SelectOrGroup as SelectClauseSyntax).Expression as BinaryExpressionSyntax;
            var xPy = xPyPz.Left as BinaryExpressionSyntax;
            Assert.Equal(x, model.GetSemanticInfoSummary(xPy.Left).Symbol);
            Assert.Equal(y, model.GetSemanticInfoSummary(xPy.Right).Symbol);
            Assert.Equal(z, model.GetSemanticInfoSummary(xPyPz.Right).Symbol);
        }

        [CompilerTrait(CompilerFeature.IOperation)]
        [Fact, WorkItem(17838, "https://github.com/dotnet/roslyn/issues/17838")]
        public void RangeVariables_IOperation()
        {
            string source = @"
using C = System.Collections.Generic.List<int>;
using System.Collections.Generic;
using System.Linq;

class Query
{
    public static void Main(string[] args)
    {
        C c1 = new C{1, 2, 3};
        C c2 = new C{10, 20, 30};
        C c3 = new C{100, 200, 300};
        var r1 =
            /*<bind>*/from int x in c1
            from int y in c2
            from int z in c3
            select x + y + z/*</bind>*/;
    }
}
";
            string expectedOperationTree = @"
ITranslatedQueryExpression (OperationKind.TranslatedQueryExpression, Type: System.Collections.Generic.IEnumerable<System.Int32>) (Syntax: 'from int x  ... t x + y + z')
  Expression: 
    IInvocationExpression (System.Collections.Generic.IEnumerable<System.Int32> System.Linq.Enumerable.SelectMany<<anonymous type: System.Int32 x, System.Int32 y>, System.Int32, System.Int32>(this System.Collections.Generic.IEnumerable<<anonymous type: System.Int32 x, System.Int32 y>> source, System.Func<<anonymous type: System.Int32 x, System.Int32 y>, System.Collections.Generic.IEnumerable<System.Int32>> collectionSelector, System.Func<<anonymous type: System.Int32 x, System.Int32 y>, System.Int32, System.Int32> resultSelector)) (OperationKind.InvocationExpression, Type: System.Collections.Generic.IEnumerable<System.Int32>, IsImplicit) (Syntax: 'from int z in c3')
      Instance Receiver: 
        null
      Arguments(3):
          IArgument (ArgumentKind.Explicit, Matching Parameter: source) (OperationKind.Argument, IsImplicit) (Syntax: 'from int y in c2')
            IInvocationExpression (System.Collections.Generic.IEnumerable<<anonymous type: System.Int32 x, System.Int32 y>> System.Linq.Enumerable.SelectMany<System.Int32, System.Int32, <anonymous type: System.Int32 x, System.Int32 y>>(this System.Collections.Generic.IEnumerable<System.Int32> source, System.Func<System.Int32, System.Collections.Generic.IEnumerable<System.Int32>> collectionSelector, System.Func<System.Int32, System.Int32, <anonymous type: System.Int32 x, System.Int32 y>> resultSelector)) (OperationKind.InvocationExpression, Type: System.Collections.Generic.IEnumerable<<anonymous type: System.Int32 x, System.Int32 y>>, IsImplicit) (Syntax: 'from int y in c2')
              Instance Receiver: 
                null
              Arguments(3):
                  IArgument (ArgumentKind.Explicit, Matching Parameter: source) (OperationKind.Argument, IsImplicit) (Syntax: 'from int x in c1')
                    IInvocationExpression (System.Collections.Generic.IEnumerable<System.Int32> System.Linq.Enumerable.Cast<System.Int32>(this System.Collections.IEnumerable source)) (OperationKind.InvocationExpression, Type: System.Collections.Generic.IEnumerable<System.Int32>, IsImplicit) (Syntax: 'from int x in c1')
                      Instance Receiver: 
                        null
                      Arguments(1):
                          IArgument (ArgumentKind.Explicit, Matching Parameter: source) (OperationKind.Argument, IsImplicit) (Syntax: 'c1')
                            IConversionExpression (Implicit, TryCast: False, Unchecked) (OperationKind.ConversionExpression, Type: System.Collections.IEnumerable, IsImplicit) (Syntax: 'c1')
                              Conversion: CommonConversion (Exists: True, IsIdentity: False, IsNumeric: False, IsReference: True, IsUserDefined: False) (MethodSymbol: null)
                              Operand: 
                                ILocalReferenceExpression: c1 (OperationKind.LocalReferenceExpression, Type: System.Collections.Generic.List<System.Int32>) (Syntax: 'c1')
                            InConversion: CommonConversion (Exists: True, IsIdentity: True, IsNumeric: False, IsReference: False, IsUserDefined: False) (MethodSymbol: null)
                            OutConversion: CommonConversion (Exists: True, IsIdentity: True, IsNumeric: False, IsReference: False, IsUserDefined: False) (MethodSymbol: null)
                    InConversion: CommonConversion (Exists: True, IsIdentity: True, IsNumeric: False, IsReference: False, IsUserDefined: False) (MethodSymbol: null)
                    OutConversion: CommonConversion (Exists: True, IsIdentity: True, IsNumeric: False, IsReference: False, IsUserDefined: False) (MethodSymbol: null)
<<<<<<< HEAD
                  IArgument (ArgumentKind.Explicit, Matching Parameter: collectionSelector) (OperationKind.Argument) (Syntax: 'c2')
                    IDelegateCreationExpression (OperationKind.DelegateCreationExpression, Type: System.Func<System.Int32, System.Collections.Generic.IEnumerable<System.Int32>>) (Syntax: 'c2')
                      Target: IAnonymousFunctionExpression (Symbol: lambda expression) (OperationKind.AnonymousFunctionExpression, Type: null) (Syntax: 'c2')
                          IBlockStatement (1 statements) (OperationKind.BlockStatement) (Syntax: 'c2')
                            IReturnStatement (OperationKind.ReturnStatement) (Syntax: 'c2')
                              ReturnedValue: IInvocationExpression (System.Collections.Generic.IEnumerable<System.Int32> System.Linq.Enumerable.Cast<System.Int32>(this System.Collections.IEnumerable source)) (OperationKind.InvocationExpression, Type: System.Collections.Generic.IEnumerable<System.Int32>) (Syntax: 'c2')
                                  Instance Receiver: null
=======
                  IArgument (ArgumentKind.Explicit, Matching Parameter: collectionSelector) (OperationKind.Argument, IsImplicit) (Syntax: 'c2')
                    IConversionExpression (Implicit, TryCast: False, Unchecked) (OperationKind.ConversionExpression, Type: System.Func<System.Int32, System.Collections.Generic.IEnumerable<System.Int32>>, IsImplicit) (Syntax: 'c2')
                      Conversion: CommonConversion (Exists: True, IsIdentity: False, IsNumeric: False, IsReference: False, IsUserDefined: False) (MethodSymbol: null)
                      Operand: 
                        IAnonymousFunctionExpression (Symbol: lambda expression) (OperationKind.AnonymousFunctionExpression, Type: null, IsImplicit) (Syntax: 'c2')
                          IBlockStatement (1 statements) (OperationKind.BlockStatement, IsImplicit) (Syntax: 'c2')
                            IReturnStatement (OperationKind.ReturnStatement, IsImplicit) (Syntax: 'c2')
                              ReturnedValue: 
                                IInvocationExpression (System.Collections.Generic.IEnumerable<System.Int32> System.Linq.Enumerable.Cast<System.Int32>(this System.Collections.IEnumerable source)) (OperationKind.InvocationExpression, Type: System.Collections.Generic.IEnumerable<System.Int32>, IsImplicit) (Syntax: 'c2')
                                  Instance Receiver: 
                                    null
>>>>>>> 4b021d7e
                                  Arguments(1):
                                      IArgument (ArgumentKind.Explicit, Matching Parameter: source) (OperationKind.Argument, IsImplicit) (Syntax: 'c2')
                                        IConversionExpression (Implicit, TryCast: False, Unchecked) (OperationKind.ConversionExpression, Type: System.Collections.IEnumerable, IsImplicit) (Syntax: 'c2')
                                          Conversion: CommonConversion (Exists: True, IsIdentity: False, IsNumeric: False, IsReference: True, IsUserDefined: False) (MethodSymbol: null)
                                          Operand: 
                                            ILocalReferenceExpression: c2 (OperationKind.LocalReferenceExpression, Type: System.Collections.Generic.List<System.Int32>) (Syntax: 'c2')
                                        InConversion: CommonConversion (Exists: True, IsIdentity: True, IsNumeric: False, IsReference: False, IsUserDefined: False) (MethodSymbol: null)
                                        OutConversion: CommonConversion (Exists: True, IsIdentity: True, IsNumeric: False, IsReference: False, IsUserDefined: False) (MethodSymbol: null)
                    InConversion: CommonConversion (Exists: True, IsIdentity: True, IsNumeric: False, IsReference: False, IsUserDefined: False) (MethodSymbol: null)
                    OutConversion: CommonConversion (Exists: True, IsIdentity: True, IsNumeric: False, IsReference: False, IsUserDefined: False) (MethodSymbol: null)
<<<<<<< HEAD
                  IArgument (ArgumentKind.Explicit, Matching Parameter: resultSelector) (OperationKind.Argument) (Syntax: 'from int y in c2')
                    IDelegateCreationExpression (OperationKind.DelegateCreationExpression, Type: System.Func<System.Int32, System.Int32, <anonymous type: System.Int32 x, System.Int32 y>>) (Syntax: 'from int y in c2')
                      Target: IAnonymousFunctionExpression (Symbol: lambda expression) (OperationKind.AnonymousFunctionExpression, Type: null) (Syntax: 'from int y in c2')
                          IBlockStatement (1 statements) (OperationKind.BlockStatement) (Syntax: 'from int y in c2')
                            IReturnStatement (OperationKind.ReturnStatement) (Syntax: 'from int y in c2')
                              ReturnedValue: IObjectCreationExpression (Constructor: <anonymous type: System.Int32 x, System.Int32 y>..ctor(System.Int32 x, System.Int32 y)) (OperationKind.ObjectCreationExpression, Type: <anonymous type: System.Int32 x, System.Int32 y>) (Syntax: 'from int y in c2')
=======
                  IArgument (ArgumentKind.Explicit, Matching Parameter: resultSelector) (OperationKind.Argument, IsImplicit) (Syntax: 'from int y in c2')
                    IConversionExpression (Implicit, TryCast: False, Unchecked) (OperationKind.ConversionExpression, Type: System.Func<System.Int32, System.Int32, <anonymous type: System.Int32 x, System.Int32 y>>, IsImplicit) (Syntax: 'from int y in c2')
                      Conversion: CommonConversion (Exists: True, IsIdentity: False, IsNumeric: False, IsReference: False, IsUserDefined: False) (MethodSymbol: null)
                      Operand: 
                        IAnonymousFunctionExpression (Symbol: lambda expression) (OperationKind.AnonymousFunctionExpression, Type: null, IsImplicit) (Syntax: 'from int y in c2')
                          IBlockStatement (1 statements) (OperationKind.BlockStatement, IsImplicit) (Syntax: 'from int y in c2')
                            IReturnStatement (OperationKind.ReturnStatement, IsImplicit) (Syntax: 'from int y in c2')
                              ReturnedValue: 
                                IObjectCreationExpression (Constructor: <anonymous type: System.Int32 x, System.Int32 y>..ctor(System.Int32 x, System.Int32 y)) (OperationKind.ObjectCreationExpression, Type: <anonymous type: System.Int32 x, System.Int32 y>, IsImplicit) (Syntax: 'from int y in c2')
>>>>>>> 4b021d7e
                                  Arguments(2):
                                      IArgument (ArgumentKind.Explicit, Matching Parameter: x) (OperationKind.Argument, IsImplicit) (Syntax: 'from int y in c2')
                                        IParameterReferenceExpression: x (OperationKind.ParameterReferenceExpression, Type: System.Int32, IsImplicit) (Syntax: 'from int y in c2')
                                        InConversion: CommonConversion (Exists: True, IsIdentity: True, IsNumeric: False, IsReference: False, IsUserDefined: False) (MethodSymbol: null)
                                        OutConversion: CommonConversion (Exists: True, IsIdentity: True, IsNumeric: False, IsReference: False, IsUserDefined: False) (MethodSymbol: null)
                                      IArgument (ArgumentKind.Explicit, Matching Parameter: y) (OperationKind.Argument, IsImplicit) (Syntax: 'from int y in c2')
                                        IParameterReferenceExpression: y (OperationKind.ParameterReferenceExpression, Type: System.Int32, IsImplicit) (Syntax: 'from int y in c2')
                                        InConversion: CommonConversion (Exists: True, IsIdentity: True, IsNumeric: False, IsReference: False, IsUserDefined: False) (MethodSymbol: null)
                                        OutConversion: CommonConversion (Exists: True, IsIdentity: True, IsNumeric: False, IsReference: False, IsUserDefined: False) (MethodSymbol: null)
                                  Initializer: 
                                    null
                    InConversion: CommonConversion (Exists: True, IsIdentity: True, IsNumeric: False, IsReference: False, IsUserDefined: False) (MethodSymbol: null)
                    OutConversion: CommonConversion (Exists: True, IsIdentity: True, IsNumeric: False, IsReference: False, IsUserDefined: False) (MethodSymbol: null)
            InConversion: CommonConversion (Exists: True, IsIdentity: True, IsNumeric: False, IsReference: False, IsUserDefined: False) (MethodSymbol: null)
            OutConversion: CommonConversion (Exists: True, IsIdentity: True, IsNumeric: False, IsReference: False, IsUserDefined: False) (MethodSymbol: null)
<<<<<<< HEAD
          IArgument (ArgumentKind.Explicit, Matching Parameter: collectionSelector) (OperationKind.Argument) (Syntax: 'c3')
            IDelegateCreationExpression (OperationKind.DelegateCreationExpression, Type: System.Func<<anonymous type: System.Int32 x, System.Int32 y>, System.Collections.Generic.IEnumerable<System.Int32>>) (Syntax: 'c3')
              Target: IAnonymousFunctionExpression (Symbol: lambda expression) (OperationKind.AnonymousFunctionExpression, Type: null) (Syntax: 'c3')
                  IBlockStatement (1 statements) (OperationKind.BlockStatement) (Syntax: 'c3')
                    IReturnStatement (OperationKind.ReturnStatement) (Syntax: 'c3')
                      ReturnedValue: IInvocationExpression (System.Collections.Generic.IEnumerable<System.Int32> System.Linq.Enumerable.Cast<System.Int32>(this System.Collections.IEnumerable source)) (OperationKind.InvocationExpression, Type: System.Collections.Generic.IEnumerable<System.Int32>) (Syntax: 'c3')
                          Instance Receiver: null
=======
          IArgument (ArgumentKind.Explicit, Matching Parameter: collectionSelector) (OperationKind.Argument, IsImplicit) (Syntax: 'c3')
            IConversionExpression (Implicit, TryCast: False, Unchecked) (OperationKind.ConversionExpression, Type: System.Func<<anonymous type: System.Int32 x, System.Int32 y>, System.Collections.Generic.IEnumerable<System.Int32>>, IsImplicit) (Syntax: 'c3')
              Conversion: CommonConversion (Exists: True, IsIdentity: False, IsNumeric: False, IsReference: False, IsUserDefined: False) (MethodSymbol: null)
              Operand: 
                IAnonymousFunctionExpression (Symbol: lambda expression) (OperationKind.AnonymousFunctionExpression, Type: null, IsImplicit) (Syntax: 'c3')
                  IBlockStatement (1 statements) (OperationKind.BlockStatement, IsImplicit) (Syntax: 'c3')
                    IReturnStatement (OperationKind.ReturnStatement, IsImplicit) (Syntax: 'c3')
                      ReturnedValue: 
                        IInvocationExpression (System.Collections.Generic.IEnumerable<System.Int32> System.Linq.Enumerable.Cast<System.Int32>(this System.Collections.IEnumerable source)) (OperationKind.InvocationExpression, Type: System.Collections.Generic.IEnumerable<System.Int32>, IsImplicit) (Syntax: 'c3')
                          Instance Receiver: 
                            null
>>>>>>> 4b021d7e
                          Arguments(1):
                              IArgument (ArgumentKind.Explicit, Matching Parameter: source) (OperationKind.Argument, IsImplicit) (Syntax: 'c3')
                                IConversionExpression (Implicit, TryCast: False, Unchecked) (OperationKind.ConversionExpression, Type: System.Collections.IEnumerable, IsImplicit) (Syntax: 'c3')
                                  Conversion: CommonConversion (Exists: True, IsIdentity: False, IsNumeric: False, IsReference: True, IsUserDefined: False) (MethodSymbol: null)
                                  Operand: 
                                    ILocalReferenceExpression: c3 (OperationKind.LocalReferenceExpression, Type: System.Collections.Generic.List<System.Int32>) (Syntax: 'c3')
                                InConversion: CommonConversion (Exists: True, IsIdentity: True, IsNumeric: False, IsReference: False, IsUserDefined: False) (MethodSymbol: null)
                                OutConversion: CommonConversion (Exists: True, IsIdentity: True, IsNumeric: False, IsReference: False, IsUserDefined: False) (MethodSymbol: null)
            InConversion: CommonConversion (Exists: True, IsIdentity: True, IsNumeric: False, IsReference: False, IsUserDefined: False) (MethodSymbol: null)
            OutConversion: CommonConversion (Exists: True, IsIdentity: True, IsNumeric: False, IsReference: False, IsUserDefined: False) (MethodSymbol: null)
<<<<<<< HEAD
          IArgument (ArgumentKind.Explicit, Matching Parameter: resultSelector) (OperationKind.Argument) (Syntax: 'x + y + z')
            IDelegateCreationExpression (OperationKind.DelegateCreationExpression, Type: System.Func<<anonymous type: System.Int32 x, System.Int32 y>, System.Int32, System.Int32>) (Syntax: 'x + y + z')
              Target: IAnonymousFunctionExpression (Symbol: lambda expression) (OperationKind.AnonymousFunctionExpression, Type: null) (Syntax: 'x + y + z')
                  IBlockStatement (1 statements) (OperationKind.BlockStatement) (Syntax: 'x + y + z')
                    IReturnStatement (OperationKind.ReturnStatement) (Syntax: 'x + y + z')
                      ReturnedValue: IBinaryOperatorExpression (BinaryOperatorKind.Add) (OperationKind.BinaryOperatorExpression, Type: System.Int32) (Syntax: 'x + y + z')
                          Left: IBinaryOperatorExpression (BinaryOperatorKind.Add) (OperationKind.BinaryOperatorExpression, Type: System.Int32) (Syntax: 'x + y')
                              Left: IOperation:  (OperationKind.None) (Syntax: 'x')
                              Right: IOperation:  (OperationKind.None) (Syntax: 'y')
                          Right: IOperation:  (OperationKind.None) (Syntax: 'z')
=======
          IArgument (ArgumentKind.Explicit, Matching Parameter: resultSelector) (OperationKind.Argument, IsImplicit) (Syntax: 'x + y + z')
            IConversionExpression (Implicit, TryCast: False, Unchecked) (OperationKind.ConversionExpression, Type: System.Func<<anonymous type: System.Int32 x, System.Int32 y>, System.Int32, System.Int32>, IsImplicit) (Syntax: 'x + y + z')
              Conversion: CommonConversion (Exists: True, IsIdentity: False, IsNumeric: False, IsReference: False, IsUserDefined: False) (MethodSymbol: null)
              Operand: 
                IAnonymousFunctionExpression (Symbol: lambda expression) (OperationKind.AnonymousFunctionExpression, Type: null, IsImplicit) (Syntax: 'x + y + z')
                  IBlockStatement (1 statements) (OperationKind.BlockStatement, IsImplicit) (Syntax: 'x + y + z')
                    IReturnStatement (OperationKind.ReturnStatement, IsImplicit) (Syntax: 'x + y + z')
                      ReturnedValue: 
                        IBinaryOperatorExpression (BinaryOperatorKind.Add) (OperationKind.BinaryOperatorExpression, Type: System.Int32) (Syntax: 'x + y + z')
                          Left: 
                            IBinaryOperatorExpression (BinaryOperatorKind.Add) (OperationKind.BinaryOperatorExpression, Type: System.Int32) (Syntax: 'x + y')
                              Left: 
                                IOperation:  (OperationKind.None) (Syntax: 'x')
                              Right: 
                                IOperation:  (OperationKind.None) (Syntax: 'y')
                          Right: 
                            IOperation:  (OperationKind.None) (Syntax: 'z')
>>>>>>> 4b021d7e
            InConversion: CommonConversion (Exists: True, IsIdentity: True, IsNumeric: False, IsReference: False, IsUserDefined: False) (MethodSymbol: null)
            OutConversion: CommonConversion (Exists: True, IsIdentity: True, IsNumeric: False, IsReference: False, IsUserDefined: False) (MethodSymbol: null)
";
            var expectedDiagnostics = DiagnosticDescription.None;

            VerifyOperationTreeAndDiagnosticsForTest<QueryExpressionSyntax>(source, expectedOperationTree, expectedDiagnostics);
        }

        [Fact]
        public void RangeVariables02()
        {
            var csSource = @"
using System;
using System.Linq;
class Query
{
    public static void Main(string[] args)
    {
        var c1 = new int[] {1, 2, 3};
        var c2 = new int[] {10, 20, 30};
        var c3 = new int[] {100, 200, 300};
        var r1 =
            from int x in c1
            from int y in c2
            from int z in c3
            select x + y + z;
       Console.WriteLine(r1);
    }
}";
            var compilation = CreateStandardCompilation(csSource, new[] { LinqAssemblyRef });
            foreach (var dd in compilation.GetDiagnostics()) Console.WriteLine(dd);
            compilation.VerifyDiagnostics();
            var tree = compilation.SyntaxTrees[0];
            var model = compilation.GetSemanticModel(tree);
            var classC = tree.GetCompilationUnitRoot().ChildNodes().OfType<TypeDeclarationSyntax>().Where(t => t.Identifier.ValueText == "Query").Single();
            dynamic methodM = (MethodDeclarationSyntax)classC.Members[0];
            QueryExpressionSyntax q = methodM.Body.Statements[3].Declaration.Variables[0].Initializer.Value;

            var info0 = model.GetQueryClauseInfo(q.FromClause);
            var x = model.GetDeclaredSymbol(q.FromClause);
            Assert.Equal(SymbolKind.RangeVariable, x.Kind);
            Assert.Equal("x", x.Name);
            Assert.Equal("Cast", info0.CastInfo.Symbol.Name);
            Assert.Equal(MethodKind.ReducedExtension, ((IMethodSymbol)info0.CastInfo.Symbol).MethodKind);
            Assert.Null(info0.OperationInfo.Symbol);

            var info1 = model.GetQueryClauseInfo(q.Body.Clauses[0]);
            var y = model.GetDeclaredSymbol(q.Body.Clauses[0]);
            Assert.Equal(SymbolKind.RangeVariable, y.Kind);
            Assert.Equal("y", y.Name);
            Assert.Equal("Cast", info1.CastInfo.Symbol.Name);
            Assert.Equal("SelectMany", info1.OperationInfo.Symbol.Name);
            Assert.Equal(MethodKind.ReducedExtension, ((IMethodSymbol)info1.OperationInfo.Symbol).MethodKind);

            var info2 = model.GetQueryClauseInfo(q.Body.Clauses[1]);
            var z = model.GetDeclaredSymbol(q.Body.Clauses[1]);
            Assert.Equal(SymbolKind.RangeVariable, z.Kind);
            Assert.Equal("z", z.Name);
            Assert.Equal("Cast", info2.CastInfo.Symbol.Name);
            Assert.Equal("SelectMany", info2.OperationInfo.Symbol.Name);

            var info3 = model.GetSemanticInfoSummary(q.Body.SelectOrGroup);
            Assert.NotNull(info3);
            // what about info3's contents ???

            var xPyPz = (q.Body.SelectOrGroup as SelectClauseSyntax).Expression as BinaryExpressionSyntax;
            var xPy = xPyPz.Left as BinaryExpressionSyntax;
            Assert.Equal(x, model.GetSemanticInfoSummary(xPy.Left).Symbol);
            Assert.Equal(y, model.GetSemanticInfoSummary(xPy.Right).Symbol);
            Assert.Equal(z, model.GetSemanticInfoSummary(xPyPz.Right).Symbol);
        }

        [Fact]
        public void TestGetSemanticInfo01()
        {
            var csSource = @"
using C = List1<int>;" + LINQ + @"
class Query
{
    public static void Main(string[] args)
    {
        C c1 = new C(1, 2, 3);
        C c2 = new C(10, 20, 30);
        C r1 =
            from int x in c1
            from int y in c2
            select x + y;
       Console.WriteLine(r1);
    }
}";
            var compilation = CreateStandardCompilation(csSource);
            compilation.VerifyDiagnostics();
            var tree = compilation.SyntaxTrees[0];
            var model = compilation.GetSemanticModel(tree);
            var classC = tree.GetCompilationUnitRoot().ChildNodes().OfType<TypeDeclarationSyntax>().Where(t => t.Identifier.ValueText == "Query").Single();
            dynamic methodM = (MethodDeclarationSyntax)classC.Members[0];
            QueryExpressionSyntax q = methodM.Body.Statements[2].Declaration.Variables[0].Initializer.Value;

            var info0 = model.GetQueryClauseInfo(q.FromClause);
            Assert.Equal("Cast", info0.CastInfo.Symbol.Name);
            Assert.Null(info0.OperationInfo.Symbol);
            Assert.Equal("x", model.GetDeclaredSymbol(q.FromClause).Name);

            var info1 = model.GetQueryClauseInfo(q.Body.Clauses[0]);
            Assert.Equal("Cast", info1.CastInfo.Symbol.Name);
            Assert.Equal("SelectMany", info1.OperationInfo.Symbol.Name);
            Assert.Equal("y", model.GetDeclaredSymbol(q.Body.Clauses[0]).Name);

            var info2 = model.GetSemanticInfoSummary(q.Body.SelectOrGroup);
            // what about info2's contents?
        }

        [Fact]
        public void TestGetSemanticInfo02()
        {
            var csSource = LINQ + @"
class Query
{
    public static void Main(string[] args)
    {
        List1<int> c = new List1<int>(28, 51, 27, 84, 27, 27, 72, 64, 55, 46, 39);
        var r =
            from i in c
            orderby i/10 descending, i%10
            select i;
        Console.WriteLine(r);
    }
}";
            var compilation = CreateStandardCompilation(csSource);
            compilation.VerifyDiagnostics();
            var tree = compilation.SyntaxTrees[0];
            var model = compilation.GetSemanticModel(tree);
            var classC = tree.GetCompilationUnitRoot().ChildNodes().OfType<TypeDeclarationSyntax>().Where(t => t.Identifier.ValueText == "Query").Single();
            dynamic methodM = (MethodDeclarationSyntax)classC.Members[0];
            QueryExpressionSyntax q = methodM.Body.Statements[1].Declaration.Variables[0].Initializer.Value;

            var info0 = model.GetQueryClauseInfo(q.FromClause);
            Assert.Null(info0.CastInfo.Symbol);
            Assert.Null(info0.OperationInfo.Symbol);
            Assert.Equal("i", model.GetDeclaredSymbol(q.FromClause).Name);
            var i = model.GetDeclaredSymbol(q.FromClause);

            var info1 = model.GetQueryClauseInfo(q.Body.Clauses[0]);
            Assert.Null(info1.CastInfo.Symbol);
            Assert.Null(info1.OperationInfo.Symbol);
            Assert.Null(model.GetDeclaredSymbol(q.Body.Clauses[0]));

            var order = q.Body.Clauses[0] as OrderByClauseSyntax;
            var oinfo0 = model.GetSemanticInfoSummary(order.Orderings[0]);
            Assert.Equal("OrderByDescending", oinfo0.Symbol.Name);

            var oinfo1 = model.GetSemanticInfoSummary(order.Orderings[1]);
            Assert.Equal("ThenBy", oinfo1.Symbol.Name);
        }

        [CompilerTrait(CompilerFeature.IOperation)]
        [WorkItem(541774, "http://vstfdevdiv:8080/DevDiv2/DevDiv/_workitems/edit/541774")]
        [Fact]
        public void MultipleFromClauseIdentifierInExprNotInContext()
        {
            string source = @"
using System.Linq;

class Program
{
    static void Main(string[] args)
    {
        var q2 = /*<bind>*/from n1 in nums 
                 from n2 in nums
                 select n1/*</bind>*/;
    }
}
";
            string expectedOperationTree = @"
ITranslatedQueryExpression (OperationKind.TranslatedQueryExpression, Type: ?, IsInvalid) (Syntax: 'from n1 in  ... select n1')
  Expression: 
    IInvocationExpression (? Program.SelectMany()) (OperationKind.InvocationExpression, Type: ?, IsInvalid, IsImplicit) (Syntax: 'from n2 in nums')
      Instance Receiver: 
        null
      Arguments(3):
          IArgument (ArgumentKind.Explicit, Matching Parameter: null) (OperationKind.Argument, IsInvalid, IsImplicit) (Syntax: 'nums')
            IInvalidExpression (OperationKind.InvalidExpression, Type: ?, IsInvalid) (Syntax: 'nums')
              Children(0)
            InConversion: CommonConversion (Exists: True, IsIdentity: True, IsNumeric: False, IsReference: False, IsUserDefined: False) (MethodSymbol: null)
            OutConversion: CommonConversion (Exists: True, IsIdentity: True, IsNumeric: False, IsReference: False, IsUserDefined: False) (MethodSymbol: null)
          IArgument (ArgumentKind.Explicit, Matching Parameter: null) (OperationKind.Argument, IsInvalid, IsImplicit) (Syntax: 'nums')
            IAnonymousFunctionExpression (Symbol: lambda expression) (OperationKind.AnonymousFunctionExpression, Type: null, IsInvalid, IsImplicit) (Syntax: 'nums')
              IBlockStatement (1 statements) (OperationKind.BlockStatement, IsInvalid, IsImplicit) (Syntax: 'nums')
                IReturnStatement (OperationKind.ReturnStatement, IsInvalid, IsImplicit) (Syntax: 'nums')
                  ReturnedValue: 
                    IInvalidExpression (OperationKind.InvalidExpression, Type: ?, IsInvalid) (Syntax: 'nums')
                      Children(0)
            InConversion: CommonConversion (Exists: True, IsIdentity: True, IsNumeric: False, IsReference: False, IsUserDefined: False) (MethodSymbol: null)
            OutConversion: CommonConversion (Exists: True, IsIdentity: True, IsNumeric: False, IsReference: False, IsUserDefined: False) (MethodSymbol: null)
          IArgument (ArgumentKind.Explicit, Matching Parameter: null) (OperationKind.Argument, IsImplicit) (Syntax: 'n1')
            IAnonymousFunctionExpression (Symbol: lambda expression) (OperationKind.AnonymousFunctionExpression, Type: null, IsImplicit) (Syntax: 'n1')
              IBlockStatement (1 statements) (OperationKind.BlockStatement, IsImplicit) (Syntax: 'n1')
                IReturnStatement (OperationKind.ReturnStatement, IsImplicit) (Syntax: 'n1')
                  ReturnedValue: 
                    IOperation:  (OperationKind.None) (Syntax: 'n1')
            InConversion: CommonConversion (Exists: True, IsIdentity: True, IsNumeric: False, IsReference: False, IsUserDefined: False) (MethodSymbol: null)
            OutConversion: CommonConversion (Exists: True, IsIdentity: True, IsNumeric: False, IsReference: False, IsUserDefined: False) (MethodSymbol: null)
";
            var expectedDiagnostics = new DiagnosticDescription[] {
                // CS0103: The name 'nums' does not exist in the current context
                //         var q2 = /*<bind>*/from n1 in nums 
                Diagnostic(ErrorCode.ERR_NameNotInContext, "nums").WithArguments("nums").WithLocation(8, 39),
                // CS0103: The name 'nums' does not exist in the current context
                //                  from n2 in nums
                Diagnostic(ErrorCode.ERR_NameNotInContext, "nums").WithArguments("nums").WithLocation(9, 29)
            };

            VerifyOperationTreeAndDiagnosticsForTest<QueryExpressionSyntax>(source, expectedOperationTree, expectedDiagnostics);
        }

        [CompilerTrait(CompilerFeature.IOperation)]
        [WorkItem(541906, "http://vstfdevdiv:8080/DevDiv2/DevDiv/_workitems/edit/541906")]
        [Fact]
        public void NullLiteralFollowingJoinInQuery()
        {
            string source = @"
using System.Linq;

class Program
{
    static void Main(string[] args)
    {
        var query = /*<bind>*/from int i in new int[] { 1 } join null on true equals true select i/*</bind>*/; //CS1031
    }
}
";
            string expectedOperationTree = @"
ITranslatedQueryExpression (OperationKind.TranslatedQueryExpression, Type: ?, IsInvalid) (Syntax: 'from int i  ... ue select i')
  Expression: 
    IInvocationExpression (? Program.Join()) (OperationKind.InvocationExpression, Type: ?, IsInvalid, IsImplicit) (Syntax: 'join null o ... equals true')
      Instance Receiver: 
        null
      Arguments(5):
          IArgument (ArgumentKind.Explicit, Matching Parameter: null) (OperationKind.Argument, IsImplicit) (Syntax: 'from int i  ... int[] { 1 }')
            IInvocationExpression (System.Collections.Generic.IEnumerable<System.Int32> System.Linq.Enumerable.Cast<System.Int32>(this System.Collections.IEnumerable source)) (OperationKind.InvocationExpression, Type: System.Collections.Generic.IEnumerable<System.Int32>, IsImplicit) (Syntax: 'from int i  ... int[] { 1 }')
              Instance Receiver: 
                null
              Arguments(1):
                  IArgument (ArgumentKind.Explicit, Matching Parameter: source) (OperationKind.Argument, IsImplicit) (Syntax: 'new int[] { 1 }')
                    IConversionExpression (Implicit, TryCast: False, Unchecked) (OperationKind.ConversionExpression, Type: System.Collections.IEnumerable, IsImplicit) (Syntax: 'new int[] { 1 }')
                      Conversion: CommonConversion (Exists: True, IsIdentity: False, IsNumeric: False, IsReference: True, IsUserDefined: False) (MethodSymbol: null)
                      Operand: 
                        IArrayCreationExpression (OperationKind.ArrayCreationExpression, Type: System.Int32[]) (Syntax: 'new int[] { 1 }')
                          Dimension Sizes(1):
                              ILiteralExpression (OperationKind.LiteralExpression, Type: System.Int32, Constant: 1, IsImplicit) (Syntax: 'new int[] { 1 }')
                          Initializer: 
                            IArrayInitializer (1 elements) (OperationKind.ArrayInitializer) (Syntax: '{ 1 }')
                              Element Values(1):
                                  ILiteralExpression (OperationKind.LiteralExpression, Type: System.Int32, Constant: 1) (Syntax: '1')
                    InConversion: CommonConversion (Exists: True, IsIdentity: True, IsNumeric: False, IsReference: False, IsUserDefined: False) (MethodSymbol: null)
                    OutConversion: CommonConversion (Exists: True, IsIdentity: True, IsNumeric: False, IsReference: False, IsUserDefined: False) (MethodSymbol: null)
            InConversion: CommonConversion (Exists: True, IsIdentity: True, IsNumeric: False, IsReference: False, IsUserDefined: False) (MethodSymbol: null)
            OutConversion: CommonConversion (Exists: True, IsIdentity: True, IsNumeric: False, IsReference: False, IsUserDefined: False) (MethodSymbol: null)
          IArgument (ArgumentKind.Explicit, Matching Parameter: null) (OperationKind.Argument, IsInvalid, IsImplicit) (Syntax: 'join null o ... equals true')
            IInvocationExpression (? Program.Cast()) (OperationKind.InvocationExpression, Type: ?, IsInvalid, IsImplicit) (Syntax: 'join null o ... equals true')
              Instance Receiver: 
                null
              Arguments(1):
                  IArgument (ArgumentKind.Explicit, Matching Parameter: null) (OperationKind.Argument, IsInvalid, IsImplicit) (Syntax: 'null')
                    IInvalidExpression (OperationKind.InvalidExpression, Type: ?, IsInvalid, IsImplicit) (Syntax: 'null')
                      Children(1):
                          ILiteralExpression (OperationKind.LiteralExpression, Type: null, Constant: null, IsInvalid) (Syntax: 'null')
                    InConversion: CommonConversion (Exists: True, IsIdentity: True, IsNumeric: False, IsReference: False, IsUserDefined: False) (MethodSymbol: null)
                    OutConversion: CommonConversion (Exists: True, IsIdentity: True, IsNumeric: False, IsReference: False, IsUserDefined: False) (MethodSymbol: null)
            InConversion: CommonConversion (Exists: True, IsIdentity: True, IsNumeric: False, IsReference: False, IsUserDefined: False) (MethodSymbol: null)
            OutConversion: CommonConversion (Exists: True, IsIdentity: True, IsNumeric: False, IsReference: False, IsUserDefined: False) (MethodSymbol: null)
          IArgument (ArgumentKind.Explicit, Matching Parameter: null) (OperationKind.Argument, IsImplicit) (Syntax: 'true')
            IAnonymousFunctionExpression (Symbol: lambda expression) (OperationKind.AnonymousFunctionExpression, Type: null, IsImplicit) (Syntax: 'true')
              IBlockStatement (1 statements) (OperationKind.BlockStatement, IsImplicit) (Syntax: 'true')
                IReturnStatement (OperationKind.ReturnStatement, IsImplicit) (Syntax: 'true')
                  ReturnedValue: 
                    ILiteralExpression (OperationKind.LiteralExpression, Type: System.Boolean, Constant: True) (Syntax: 'true')
            InConversion: CommonConversion (Exists: True, IsIdentity: True, IsNumeric: False, IsReference: False, IsUserDefined: False) (MethodSymbol: null)
            OutConversion: CommonConversion (Exists: True, IsIdentity: True, IsNumeric: False, IsReference: False, IsUserDefined: False) (MethodSymbol: null)
          IArgument (ArgumentKind.Explicit, Matching Parameter: null) (OperationKind.Argument, IsImplicit) (Syntax: 'true')
            IAnonymousFunctionExpression (Symbol: lambda expression) (OperationKind.AnonymousFunctionExpression, Type: null, IsImplicit) (Syntax: 'true')
              IBlockStatement (1 statements) (OperationKind.BlockStatement, IsImplicit) (Syntax: 'true')
                IReturnStatement (OperationKind.ReturnStatement, IsImplicit) (Syntax: 'true')
                  ReturnedValue: 
                    ILiteralExpression (OperationKind.LiteralExpression, Type: System.Boolean, Constant: True) (Syntax: 'true')
            InConversion: CommonConversion (Exists: True, IsIdentity: True, IsNumeric: False, IsReference: False, IsUserDefined: False) (MethodSymbol: null)
            OutConversion: CommonConversion (Exists: True, IsIdentity: True, IsNumeric: False, IsReference: False, IsUserDefined: False) (MethodSymbol: null)
          IArgument (ArgumentKind.Explicit, Matching Parameter: null) (OperationKind.Argument, IsImplicit) (Syntax: 'i')
            IAnonymousFunctionExpression (Symbol: lambda expression) (OperationKind.AnonymousFunctionExpression, Type: null, IsImplicit) (Syntax: 'i')
              IBlockStatement (1 statements) (OperationKind.BlockStatement, IsImplicit) (Syntax: 'i')
                IReturnStatement (OperationKind.ReturnStatement, IsImplicit) (Syntax: 'i')
                  ReturnedValue: 
                    IOperation:  (OperationKind.None) (Syntax: 'i')
            InConversion: CommonConversion (Exists: True, IsIdentity: True, IsNumeric: False, IsReference: False, IsUserDefined: False) (MethodSymbol: null)
            OutConversion: CommonConversion (Exists: True, IsIdentity: True, IsNumeric: False, IsReference: False, IsUserDefined: False) (MethodSymbol: null)
";
            var expectedDiagnostics = new DiagnosticDescription[] {
                // CS1031: Type expected
                //         var query = /*<bind>*/from int i in new int[] { 1 } join null on true equals true select i/*</bind>*/; //CS1031
                Diagnostic(ErrorCode.ERR_TypeExpected, "null").WithLocation(8, 66),
                // CS1001: Identifier expected
                //         var query = /*<bind>*/from int i in new int[] { 1 } join null on true equals true select i/*</bind>*/; //CS1031
                Diagnostic(ErrorCode.ERR_IdentifierExpected, "null").WithLocation(8, 66),
                // CS1003: Syntax error, 'in' expected
                //         var query = /*<bind>*/from int i in new int[] { 1 } join null on true equals true select i/*</bind>*/; //CS1031
                Diagnostic(ErrorCode.ERR_SyntaxError, "null").WithArguments("in", "null").WithLocation(8, 66)
            };

            VerifyOperationTreeAndDiagnosticsForTest<QueryExpressionSyntax>(source, expectedOperationTree, expectedDiagnostics);
        }

        [WorkItem(541779, "http://vstfdevdiv:8080/DevDiv2/DevDiv/_workitems/edit/541779")]
        [Fact]
        public void MultipleFromClauseQueryExpr()
        {
            var csSource = @"
using System;
using System.Linq;

class Program
{
    static void Main(string[] args)
    {
        var nums = new int[] { 3, 4 };

        var q2 = from int n1 in nums 
                 from int n2 in nums
                 select n1;

        string serializer = String.Empty;
        foreach (var q in q2)
        {
            serializer = serializer + q + "" "";
        }
        System.Console.Write(serializer.Trim());
    }
}";

            CompileAndVerify(csSource, additionalRefs: new[] { LinqAssemblyRef }, expectedOutput: "3 3 4 4");
        }

        [WorkItem(541782, "http://vstfdevdiv:8080/DevDiv2/DevDiv/_workitems/edit/541782")]
        [Fact]
        public void FromSelectQueryExprOnArraysWithTypeImplicit()
        {
            var csSource = @"
using System;
using System.Linq;

class Program
{
    static void Main(string[] args)
    {
        var nums = new int[] { 3, 4 };

        var q2 = from n1 in nums select n1;

        string serializer = String.Empty;
        foreach (var q in q2)
        {
            serializer = serializer + q + "" "";
        }
        System.Console.Write(serializer.Trim());
    }
}";
            CompileAndVerify(csSource, additionalRefs: new[] { LinqAssemblyRef }, expectedOutput: "3 4");
        }


        [WorkItem(541788, "http://vstfdevdiv:8080/DevDiv2/DevDiv/_workitems/edit/541788")]
        [Fact]
        public void JoinClauseTest()
        {
            var csSource = @"
using System;
using System.Linq;

class Program
{
    static void Main()
    {
        var q2 =
           from a in Enumerable.Range(1, 13)
           join b in Enumerable.Range(1, 13) on 4 * a equals b
           select a;

        string serializer = String.Empty;
        foreach (var q in q2)
        {
            serializer = serializer + q + "" "";
        }
        System.Console.Write(serializer.Trim());
    }
}";

            CompileAndVerify(csSource, additionalRefs: new[] { LinqAssemblyRef }, expectedOutput: "1 2 3");
        }

        [CompilerTrait(CompilerFeature.IOperation)]
        [Fact, WorkItem(17838, "https://github.com/dotnet/roslyn/issues/17838")]
        public void JoinClause_IOperation()
        {
            string source = @"
using System;
using System.Linq;

class Program
{
    static void Main()
    {
        var q2 =
           /*<bind>*/from a in Enumerable.Range(1, 13)
           join b in Enumerable.Range(1, 13) on 4 * a equals b
           select a/*</bind>*/;

        string serializer = String.Empty;
        foreach (var q in q2)
        {
            serializer = serializer + q + "" "";
        }
        System.Console.Write(serializer.Trim());
    }
}
";
            string expectedOperationTree = @"
ITranslatedQueryExpression (OperationKind.TranslatedQueryExpression, Type: System.Collections.Generic.IEnumerable<System.Int32>) (Syntax: 'from a in E ... select a')
  Expression: 
    IInvocationExpression (System.Collections.Generic.IEnumerable<System.Int32> System.Linq.Enumerable.Join<System.Int32, System.Int32, System.Int32, System.Int32>(this System.Collections.Generic.IEnumerable<System.Int32> outer, System.Collections.Generic.IEnumerable<System.Int32> inner, System.Func<System.Int32, System.Int32> outerKeySelector, System.Func<System.Int32, System.Int32> innerKeySelector, System.Func<System.Int32, System.Int32, System.Int32> resultSelector)) (OperationKind.InvocationExpression, Type: System.Collections.Generic.IEnumerable<System.Int32>, IsImplicit) (Syntax: 'join b in E ...  a equals b')
      Instance Receiver: 
        null
      Arguments(5):
          IArgument (ArgumentKind.Explicit, Matching Parameter: outer) (OperationKind.Argument, IsImplicit) (Syntax: 'Enumerable.Range(1, 13)')
            IInvocationExpression (System.Collections.Generic.IEnumerable<System.Int32> System.Linq.Enumerable.Range(System.Int32 start, System.Int32 count)) (OperationKind.InvocationExpression, Type: System.Collections.Generic.IEnumerable<System.Int32>) (Syntax: 'Enumerable.Range(1, 13)')
              Instance Receiver: 
                null
              Arguments(2):
                  IArgument (ArgumentKind.Explicit, Matching Parameter: start) (OperationKind.Argument) (Syntax: '1')
                    ILiteralExpression (OperationKind.LiteralExpression, Type: System.Int32, Constant: 1) (Syntax: '1')
                    InConversion: CommonConversion (Exists: True, IsIdentity: True, IsNumeric: False, IsReference: False, IsUserDefined: False) (MethodSymbol: null)
                    OutConversion: CommonConversion (Exists: True, IsIdentity: True, IsNumeric: False, IsReference: False, IsUserDefined: False) (MethodSymbol: null)
                  IArgument (ArgumentKind.Explicit, Matching Parameter: count) (OperationKind.Argument) (Syntax: '13')
                    ILiteralExpression (OperationKind.LiteralExpression, Type: System.Int32, Constant: 13) (Syntax: '13')
                    InConversion: CommonConversion (Exists: True, IsIdentity: True, IsNumeric: False, IsReference: False, IsUserDefined: False) (MethodSymbol: null)
                    OutConversion: CommonConversion (Exists: True, IsIdentity: True, IsNumeric: False, IsReference: False, IsUserDefined: False) (MethodSymbol: null)
            InConversion: CommonConversion (Exists: True, IsIdentity: True, IsNumeric: False, IsReference: False, IsUserDefined: False) (MethodSymbol: null)
            OutConversion: CommonConversion (Exists: True, IsIdentity: True, IsNumeric: False, IsReference: False, IsUserDefined: False) (MethodSymbol: null)
          IArgument (ArgumentKind.Explicit, Matching Parameter: inner) (OperationKind.Argument, IsImplicit) (Syntax: 'Enumerable.Range(1, 13)')
            IInvocationExpression (System.Collections.Generic.IEnumerable<System.Int32> System.Linq.Enumerable.Range(System.Int32 start, System.Int32 count)) (OperationKind.InvocationExpression, Type: System.Collections.Generic.IEnumerable<System.Int32>) (Syntax: 'Enumerable.Range(1, 13)')
              Instance Receiver: 
                null
              Arguments(2):
                  IArgument (ArgumentKind.Explicit, Matching Parameter: start) (OperationKind.Argument) (Syntax: '1')
                    ILiteralExpression (OperationKind.LiteralExpression, Type: System.Int32, Constant: 1) (Syntax: '1')
                    InConversion: CommonConversion (Exists: True, IsIdentity: True, IsNumeric: False, IsReference: False, IsUserDefined: False) (MethodSymbol: null)
                    OutConversion: CommonConversion (Exists: True, IsIdentity: True, IsNumeric: False, IsReference: False, IsUserDefined: False) (MethodSymbol: null)
                  IArgument (ArgumentKind.Explicit, Matching Parameter: count) (OperationKind.Argument) (Syntax: '13')
                    ILiteralExpression (OperationKind.LiteralExpression, Type: System.Int32, Constant: 13) (Syntax: '13')
                    InConversion: CommonConversion (Exists: True, IsIdentity: True, IsNumeric: False, IsReference: False, IsUserDefined: False) (MethodSymbol: null)
                    OutConversion: CommonConversion (Exists: True, IsIdentity: True, IsNumeric: False, IsReference: False, IsUserDefined: False) (MethodSymbol: null)
            InConversion: CommonConversion (Exists: True, IsIdentity: True, IsNumeric: False, IsReference: False, IsUserDefined: False) (MethodSymbol: null)
            OutConversion: CommonConversion (Exists: True, IsIdentity: True, IsNumeric: False, IsReference: False, IsUserDefined: False) (MethodSymbol: null)
<<<<<<< HEAD
          IArgument (ArgumentKind.Explicit, Matching Parameter: outerKeySelector) (OperationKind.Argument) (Syntax: '4 * a')
            IDelegateCreationExpression (OperationKind.DelegateCreationExpression, Type: System.Func<System.Int32, System.Int32>) (Syntax: '4 * a')
              Target: IAnonymousFunctionExpression (Symbol: lambda expression) (OperationKind.AnonymousFunctionExpression, Type: null) (Syntax: '4 * a')
                  IBlockStatement (1 statements) (OperationKind.BlockStatement) (Syntax: '4 * a')
                    IReturnStatement (OperationKind.ReturnStatement) (Syntax: '4 * a')
                      ReturnedValue: IBinaryOperatorExpression (BinaryOperatorKind.Multiply) (OperationKind.BinaryOperatorExpression, Type: System.Int32) (Syntax: '4 * a')
                          Left: ILiteralExpression (OperationKind.LiteralExpression, Type: System.Int32, Constant: 4) (Syntax: '4')
                          Right: IOperation:  (OperationKind.None) (Syntax: 'a')
            InConversion: CommonConversion (Exists: True, IsIdentity: True, IsNumeric: False, IsReference: False, IsUserDefined: False) (MethodSymbol: null)
            OutConversion: CommonConversion (Exists: True, IsIdentity: True, IsNumeric: False, IsReference: False, IsUserDefined: False) (MethodSymbol: null)
          IArgument (ArgumentKind.Explicit, Matching Parameter: innerKeySelector) (OperationKind.Argument) (Syntax: 'b')
            IDelegateCreationExpression (OperationKind.DelegateCreationExpression, Type: System.Func<System.Int32, System.Int32>) (Syntax: 'b')
              Target: IAnonymousFunctionExpression (Symbol: lambda expression) (OperationKind.AnonymousFunctionExpression, Type: null) (Syntax: 'b')
                  IBlockStatement (1 statements) (OperationKind.BlockStatement) (Syntax: 'b')
                    IReturnStatement (OperationKind.ReturnStatement) (Syntax: 'b')
                      ReturnedValue: IOperation:  (OperationKind.None) (Syntax: 'b')
            InConversion: CommonConversion (Exists: True, IsIdentity: True, IsNumeric: False, IsReference: False, IsUserDefined: False) (MethodSymbol: null)
            OutConversion: CommonConversion (Exists: True, IsIdentity: True, IsNumeric: False, IsReference: False, IsUserDefined: False) (MethodSymbol: null)
          IArgument (ArgumentKind.Explicit, Matching Parameter: resultSelector) (OperationKind.Argument) (Syntax: 'a')
            IDelegateCreationExpression (OperationKind.DelegateCreationExpression, Type: System.Func<System.Int32, System.Int32, System.Int32>) (Syntax: 'a')
              Target: IAnonymousFunctionExpression (Symbol: lambda expression) (OperationKind.AnonymousFunctionExpression, Type: null) (Syntax: 'a')
                  IBlockStatement (1 statements) (OperationKind.BlockStatement) (Syntax: 'a')
                    IReturnStatement (OperationKind.ReturnStatement) (Syntax: 'a')
                      ReturnedValue: IOperation:  (OperationKind.None) (Syntax: 'a')
=======
          IArgument (ArgumentKind.Explicit, Matching Parameter: outerKeySelector) (OperationKind.Argument, IsImplicit) (Syntax: '4 * a')
            IConversionExpression (Implicit, TryCast: False, Unchecked) (OperationKind.ConversionExpression, Type: System.Func<System.Int32, System.Int32>, IsImplicit) (Syntax: '4 * a')
              Conversion: CommonConversion (Exists: True, IsIdentity: False, IsNumeric: False, IsReference: False, IsUserDefined: False) (MethodSymbol: null)
              Operand: 
                IAnonymousFunctionExpression (Symbol: lambda expression) (OperationKind.AnonymousFunctionExpression, Type: null, IsImplicit) (Syntax: '4 * a')
                  IBlockStatement (1 statements) (OperationKind.BlockStatement, IsImplicit) (Syntax: '4 * a')
                    IReturnStatement (OperationKind.ReturnStatement, IsImplicit) (Syntax: '4 * a')
                      ReturnedValue: 
                        IBinaryOperatorExpression (BinaryOperatorKind.Multiply) (OperationKind.BinaryOperatorExpression, Type: System.Int32) (Syntax: '4 * a')
                          Left: 
                            ILiteralExpression (OperationKind.LiteralExpression, Type: System.Int32, Constant: 4) (Syntax: '4')
                          Right: 
                            IOperation:  (OperationKind.None) (Syntax: 'a')
            InConversion: CommonConversion (Exists: True, IsIdentity: True, IsNumeric: False, IsReference: False, IsUserDefined: False) (MethodSymbol: null)
            OutConversion: CommonConversion (Exists: True, IsIdentity: True, IsNumeric: False, IsReference: False, IsUserDefined: False) (MethodSymbol: null)
          IArgument (ArgumentKind.Explicit, Matching Parameter: innerKeySelector) (OperationKind.Argument, IsImplicit) (Syntax: 'b')
            IConversionExpression (Implicit, TryCast: False, Unchecked) (OperationKind.ConversionExpression, Type: System.Func<System.Int32, System.Int32>, IsImplicit) (Syntax: 'b')
              Conversion: CommonConversion (Exists: True, IsIdentity: False, IsNumeric: False, IsReference: False, IsUserDefined: False) (MethodSymbol: null)
              Operand: 
                IAnonymousFunctionExpression (Symbol: lambda expression) (OperationKind.AnonymousFunctionExpression, Type: null, IsImplicit) (Syntax: 'b')
                  IBlockStatement (1 statements) (OperationKind.BlockStatement, IsImplicit) (Syntax: 'b')
                    IReturnStatement (OperationKind.ReturnStatement, IsImplicit) (Syntax: 'b')
                      ReturnedValue: 
                        IOperation:  (OperationKind.None) (Syntax: 'b')
            InConversion: CommonConversion (Exists: True, IsIdentity: True, IsNumeric: False, IsReference: False, IsUserDefined: False) (MethodSymbol: null)
            OutConversion: CommonConversion (Exists: True, IsIdentity: True, IsNumeric: False, IsReference: False, IsUserDefined: False) (MethodSymbol: null)
          IArgument (ArgumentKind.Explicit, Matching Parameter: resultSelector) (OperationKind.Argument, IsImplicit) (Syntax: 'a')
            IConversionExpression (Implicit, TryCast: False, Unchecked) (OperationKind.ConversionExpression, Type: System.Func<System.Int32, System.Int32, System.Int32>, IsImplicit) (Syntax: 'a')
              Conversion: CommonConversion (Exists: True, IsIdentity: False, IsNumeric: False, IsReference: False, IsUserDefined: False) (MethodSymbol: null)
              Operand: 
                IAnonymousFunctionExpression (Symbol: lambda expression) (OperationKind.AnonymousFunctionExpression, Type: null, IsImplicit) (Syntax: 'a')
                  IBlockStatement (1 statements) (OperationKind.BlockStatement, IsImplicit) (Syntax: 'a')
                    IReturnStatement (OperationKind.ReturnStatement, IsImplicit) (Syntax: 'a')
                      ReturnedValue: 
                        IOperation:  (OperationKind.None) (Syntax: 'a')
>>>>>>> 4b021d7e
            InConversion: CommonConversion (Exists: True, IsIdentity: True, IsNumeric: False, IsReference: False, IsUserDefined: False) (MethodSymbol: null)
            OutConversion: CommonConversion (Exists: True, IsIdentity: True, IsNumeric: False, IsReference: False, IsUserDefined: False) (MethodSymbol: null)
";
            var expectedDiagnostics = DiagnosticDescription.None;

            VerifyOperationTreeAndDiagnosticsForTest<QueryExpressionSyntax>(source, expectedOperationTree, expectedDiagnostics);
        }

        [WorkItem(541789, "http://vstfdevdiv:8080/DevDiv2/DevDiv/_workitems/edit/541789")]
        [WorkItem(9229, "DevDiv_Projects/Roslyn")]
        [Fact]
        public void WhereClauseTest()
        {
            var csSource = @"
using System;
using System.Linq;

class Program
{
    static void Main()
    {
        var nums = new int[] { 1, 2, 3, 4 };

        var q2 = from x in nums
                where (x > 2)
                select x;

        string serializer = String.Empty;
        foreach (var q in q2)
        {
            serializer = serializer + q + "" "";
        }
        System.Console.Write(serializer.Trim());
    }
}";

            CompileAndVerify(csSource, additionalRefs: new[] { LinqAssemblyRef }, expectedOutput: "3 4");
        }

        [WorkItem(541942, "http://vstfdevdiv:8080/DevDiv2/DevDiv/_workitems/edit/541942")]
        [Fact]
        public void WhereDefinedInType()
        {
            var csSource = @"
using System;

class Y
{
    public int Where(Func<int, bool> predicate)
    {
        return 45;
    }
}

class P
{
    static void Main()
    {
        var src = new Y();
        var query = from x in src
                where x > 0
                select x;

        Console.Write(query);
    }
}";

            CompileAndVerify(csSource, additionalRefs: new[] { LinqAssemblyRef }, expectedOutput: "45");
        }

        [Fact]
        public void GetInfoForSelectExpression01()
        {
            string sourceCode = @"
using System;
using System.Linq;
public class Test2
{
    public static void Main()
    {
        var nums = new int[] { 1, 2, 3, 4 };

        var q2 = from x in nums
                 select x;
    }
}";
            var compilation = CreateCompilationWithMscorlibAndSystemCore(sourceCode);
            var tree = compilation.SyntaxTrees[0];
            var semanticModel = compilation.GetSemanticModel(tree);

            SelectClauseSyntax selectClause = (SelectClauseSyntax)tree.GetCompilationUnitRoot().FindToken(sourceCode.IndexOf("select", StringComparison.Ordinal)).Parent;
            var info = semanticModel.GetSemanticInfoSummary(selectClause.Expression);
            Assert.Equal(SpecialType.System_Int32, info.Type.SpecialType);
            Assert.Equal(SymbolKind.RangeVariable, info.Symbol.Kind);
            var info2 = semanticModel.GetSemanticInfoSummary(selectClause);
            var m = (MethodSymbol)info2.Symbol;
            Assert.Equal("Select", m.ReducedFrom.Name);
        }

        [Fact]
        public void GetInfoForSelectExpression02()
        {
            string sourceCode = @"
using System;
using System.Linq;
public class Test2
{
    public static void Main()
    {
        var nums = new int[] { 1, 2, 3, 4 };

        var q2 = from x in nums
                 select x into w
                 select w;
    }
}";
            var compilation = CreateCompilationWithMscorlibAndSystemCore(sourceCode);
            var tree = compilation.SyntaxTrees[0];
            var semanticModel = compilation.GetSemanticModel(tree);

            SelectClauseSyntax selectClause = (SelectClauseSyntax)tree.GetCompilationUnitRoot().FindToken(sourceCode.IndexOf("select w", StringComparison.Ordinal)).Parent;
            var info = semanticModel.GetSemanticInfoSummary(selectClause.Expression);
            Assert.Equal(SpecialType.System_Int32, info.Type.SpecialType);
            Assert.Equal(SymbolKind.RangeVariable, info.Symbol.Kind);
        }

        [Fact]
        public void GetInfoForSelectExpression03()
        {
            string sourceCode = @"
using System.Linq;
public class Test2
{
    public static void Main()
    {
        var nums = new int[] { 1, 2, 3, 4 };

        var q2 = from x in nums
                 select x+1 into w
                 select w+1;
    }
}";
            var compilation = CreateCompilationWithMscorlibAndSystemCore(sourceCode);
            var tree = compilation.SyntaxTrees[0];
            compilation.VerifyDiagnostics();
            var semanticModel = compilation.GetSemanticModel(tree);

            var e = (IdentifierNameSyntax)tree.GetCompilationUnitRoot().FindToken(sourceCode.IndexOf("x+1", StringComparison.Ordinal)).Parent;
            var info = semanticModel.GetSemanticInfoSummary(e);
            Assert.Equal(SpecialType.System_Int32, info.Type.SpecialType);
            Assert.Equal(SymbolKind.RangeVariable, info.Symbol.Kind);
            Assert.Equal("x", info.Symbol.Name);

            e = (IdentifierNameSyntax)tree.GetCompilationUnitRoot().FindToken(sourceCode.IndexOf("w+1", StringComparison.Ordinal)).Parent;
            info = semanticModel.GetSemanticInfoSummary(e);
            Assert.Equal(SpecialType.System_Int32, info.Type.SpecialType);
            Assert.Equal(SymbolKind.RangeVariable, info.Symbol.Kind);
            Assert.Equal("w", info.Symbol.Name);

            var e2 = e.Parent as ExpressionSyntax; // w+1
            var info2 = semanticModel.GetSemanticInfoSummary(e2);
            Assert.Equal(SpecialType.System_Int32, info2.Type.SpecialType);
            Assert.Equal("System.Int32 System.Int32.op_Addition(System.Int32 left, System.Int32 right)", info2.Symbol.ToTestDisplayString());
        }

        [WorkItem(541806, "http://vstfdevdiv:8080/DevDiv2/DevDiv/_workitems/edit/541806")]
        [Fact]
        public void GetDeclaredSymbolForQueryContinuation()
        {
            string sourceCode = @"
public class Test2
{
    public static void Main()
    {
        var nums = new int[] { 1, 2, 3, 4 };

        var q2 = from x in nums
                 select x into w
                 select w;
    }
}";
            var compilation = CreateCompilationWithMscorlibAndSystemCore(sourceCode);
            var tree = compilation.SyntaxTrees[0];
            var semanticModel = compilation.GetSemanticModel(tree);

            var queryContinuation = tree.GetRoot().FindToken(sourceCode.IndexOf("into w", StringComparison.Ordinal)).Parent;
            var symbol = semanticModel.GetDeclaredSymbol(queryContinuation);

            Assert.NotNull(symbol);
            Assert.Equal("w", symbol.Name);
            Assert.Equal(SymbolKind.RangeVariable, symbol.Kind);
        }

        [WorkItem(541899, "http://vstfdevdiv:8080/DevDiv2/DevDiv/_workitems/edit/541899")]
        [Fact]
        public void ComputeQueryVariableType()
        {
            string sourceCode = @"
using System.Linq;
public class Test2
{
    public static void Main()
    {
        var nums = new int[] { 1, 2, 3, 4 };

        var q2 = from x in nums
                 select 5;
    }
}";
            var compilation = CreateCompilationWithMscorlibAndSystemCore(sourceCode);
            var tree = compilation.SyntaxTrees[0];
            var semanticModel = compilation.GetSemanticModel(tree);
            var selectExpression = tree.GetCompilationUnitRoot().FindToken(sourceCode.IndexOf('5'));
            var info = semanticModel.GetSpeculativeTypeInfo(selectExpression.SpanStart, SyntaxFactory.ParseExpression("x"), SpeculativeBindingOption.BindAsExpression);
            Assert.Equal(SpecialType.System_Int32, info.Type.SpecialType);
        }

        [WorkItem(541893, "http://vstfdevdiv:8080/DevDiv2/DevDiv/_workitems/edit/541893")]
        [Fact]
        public void GetDeclaredSymbolForJoinIntoClause()
        {
            string sourceCode = @"
using System;
using System.Linq;

static class Test
{
    static void Main()
    {
        var qie = from x3 in new int[] { 0 }
                      join x7 in (new int[] { 0 }) on 5 equals 5 into x8
                      select x8;
    }
}";
            var compilation = CreateCompilationWithMscorlibAndSystemCore(sourceCode);
            var tree = compilation.SyntaxTrees[0];
            var semanticModel = compilation.GetSemanticModel(tree);

            var joinInto = tree.GetRoot().FindToken(sourceCode.IndexOf("into x8", StringComparison.Ordinal)).Parent;
            var symbol = semanticModel.GetDeclaredSymbol(joinInto);

            Assert.NotNull(symbol);
            Assert.Equal("x8", symbol.Name);
            Assert.Equal(SymbolKind.RangeVariable, symbol.Kind);
            Assert.Equal("? x8", symbol.ToTestDisplayString());
        }

        [WorkItem(541982, "http://vstfdevdiv:8080/DevDiv2/DevDiv/_workitems/edit/541982")]
        [WorkItem(543494, "http://vstfdevdiv:8080/DevDiv2/DevDiv/_workitems/edit/543494")]
        [Fact()]
        public void GetDeclaredSymbolAddAccessorDeclIncompleteQuery()
        {
            string sourceCode = @"
using System;
using System.Linq;

public class QueryExpressionTest
{
    public static void Main()
    {
        var expr1 = new[] { 1, 2, 3, 4, 5 };

        var query1 = from  event in expr1 select event;
        var query2 = from int
    }
}";
            var compilation = CreateCompilationWithMscorlibAndSystemCore(sourceCode);
            var tree = compilation.SyntaxTrees[0];
            var semanticModel = compilation.GetSemanticModel(tree);

            var unknownAccessorDecls = tree.GetCompilationUnitRoot().DescendantNodes().OfType<AccessorDeclarationSyntax>();
            var symbols = unknownAccessorDecls.Select(decl => semanticModel.GetDeclaredSymbol(decl));

            Assert.True(symbols.All(s => ReferenceEquals(s, null)));
        }

        [WorkItem(542235, "http://vstfdevdiv:8080/DevDiv2/DevDiv/_workitems/edit/542235")]
        [Fact]
        public void TwoFromClauseFollowedBySelectClause()
        {
            string sourceCode = @"
using System.Linq;

class Test
{
    public static void Main()
    {

        var q2 = from num1 in new int[] { 4, 5 }
                 from num2 in new int[] { 4, 5 }
                 select num1;
    }
}";
            var compilation = CreateCompilationWithMscorlibAndSystemCore(sourceCode);
            var tree = compilation.SyntaxTrees[0];
            var semanticModel = compilation.GetSemanticModel(tree);

            var selectClause = tree.GetCompilationUnitRoot().DescendantNodes().Where(n => n.IsKind(SyntaxKind.SelectClause)).Single() as SelectClauseSyntax;
            var fromClause1 = tree.GetCompilationUnitRoot().DescendantNodes().Where(n => (n.IsKind(SyntaxKind.FromClause)) && (n.ToString().Contains("num1"))).Single() as FromClauseSyntax;
            var fromClause2 = tree.GetCompilationUnitRoot().DescendantNodes().Where(n => (n.IsKind(SyntaxKind.FromClause)) && (n.ToString().Contains("num2"))).Single() as FromClauseSyntax;

            var symbolInfoForSelect = semanticModel.GetSemanticInfoSummary(selectClause);
            var queryInfoForFrom1 = semanticModel.GetQueryClauseInfo(fromClause1);
            var queryInfoForFrom2 = semanticModel.GetQueryClauseInfo(fromClause2);

            Assert.Null(queryInfoForFrom1.CastInfo.Symbol);
            Assert.Null(queryInfoForFrom1.OperationInfo.Symbol);

            Assert.Null(queryInfoForFrom2.CastInfo.Symbol);
            Assert.Equal("SelectMany", queryInfoForFrom2.OperationInfo.Symbol.Name);

            Assert.Null(symbolInfoForSelect.Symbol);
            Assert.Empty(symbolInfoForSelect.CandidateSymbols);
            Assert.Equal(CandidateReason.None, symbolInfoForSelect.CandidateReason);
        }

        [WorkItem(528747, "http://vstfdevdiv:8080/DevDiv2/DevDiv/_workitems/edit/528747")]
        [Fact]
        public void SemanticInfoForOrderingClauses()
        {
            string sourceCode = @"
using System;
using System.Linq;

public class QueryExpressionTest
{
    public static void Main()
    {
        var q1 =
            from x in new int[] { 4, 5 }
            orderby
                x descending,
                x.ToString() ascending,
                x descending
            select x;
    }
}";
            var compilation = CreateCompilationWithMscorlibAndSystemCore(sourceCode);
            var tree = compilation.SyntaxTrees[0];
            var model = compilation.GetSemanticModel(tree);
            int count = 0;
            string[] names = { "OrderByDescending", "ThenBy", "ThenByDescending" };
            foreach (var ordering in tree.GetCompilationUnitRoot().DescendantNodes().OfType<OrderingSyntax>())
            {
                var symbolInfo = model.GetSemanticInfoSummary(ordering);
                Assert.Equal(names[count++], symbolInfo.Symbol.Name);
            }
            Assert.Equal(3, count);
        }

        [WorkItem(542266, "http://vstfdevdiv:8080/DevDiv2/DevDiv/_workitems/edit/542266")]
        [Fact]
        public void FromOrderBySelectQueryTranslation()
        {
            string sourceCode = @"
using System;
using System.Collections;
using System.Collections.Generic;

public interface IOrderedEnumerable<TElement> : IEnumerable<TElement>,
    IEnumerable
{
}

public static class Extensions
{
    public static IOrderedEnumerable<TSource> OrderBy<TSource, TKey>(
    this IEnumerable<TSource> source,
    Func<TSource, TKey> keySelector)

    {
        return null;
    }

    public static IEnumerable<TResult> Select<TSource, TResult>(
    this IEnumerable<TSource> source,
    Func<TSource, TResult> selector)

    {
        return null;
    }
}

class Program
{
    static void Main(string[] args)
    {        

        var q1 = from num in new int[] { 4, 5 }
                 orderby num
                 select num;
    }
}";
            var compilation = CreateCompilationWithMscorlibAndSystemCore(sourceCode);
            var tree = compilation.SyntaxTrees[0];
            var semanticModel = compilation.GetSemanticModel(tree);

            var selectClause = tree.GetCompilationUnitRoot().DescendantNodes().Where(n => n.IsKind(SyntaxKind.SelectClause)).Single() as SelectClauseSyntax;
            var symbolInfoForSelect = semanticModel.GetSemanticInfoSummary(selectClause);

            Assert.Null(symbolInfoForSelect.Symbol);
        }

        [WorkItem(528756, "http://vstfdevdiv:8080/DevDiv2/DevDiv/_workitems/edit/528756")]
        [Fact]
        public void FromWhereSelectTranslation()
        {
            string sourceCode = @"
using System;
using System.Collections.Generic;

public static class Extensions
{

    public static IEnumerable<TSource> Where<TSource>(
    this IEnumerable<TSource> source,
    Func<TSource, bool> predicate)
    {
        return null;
    }
}

class Program
{
    static void Main(string[] args)
    {

        var q1 = from num in System.Linq.Enumerable.Range(4, 5).Where(n => n > 10)
                 select num;
    }
}";
            var compilation = CreateCompilationWithMscorlibAndSystemCore(sourceCode);
            var tree = compilation.SyntaxTrees[0];
            var semanticModel = compilation.GetSemanticModel(tree);

            semanticModel.GetDiagnostics().Verify(
                // (21,30): error CS1935: Could not find an implementation of the query pattern for source type 'System.Collections.Generic.IEnumerable<int>'.  'Select' not found.  Are you missing a reference to 'System.Core.dll' or a using directive for 'System.Linq'?
                //         var q1 = from num in System.Linq.Enumerable.Range(4, 5).Where(n => n > 10)
                Diagnostic(ErrorCode.ERR_QueryNoProviderStandard, "System.Linq.Enumerable.Range(4, 5).Where(n => n > 10)").WithArguments("System.Collections.Generic.IEnumerable<int>", "Select"));
        }

        [WorkItem(528760, "http://vstfdevdiv:8080/DevDiv2/DevDiv/_workitems/edit/528760")]
        [Fact]
        public void FromJoinSelectTranslation()
        {
            string sourceCode = @"
using System.Linq;

class Program
{
    static void Main(string[] args)
    {
        var q1 = from num in new int[] { 4, 5 }
                 join x1 in new int[] { 4, 5 } on num equals x1
                 select x1 + 5;
    }
}";
            var compilation = CreateCompilationWithMscorlibAndSystemCore(sourceCode);
            var tree = compilation.SyntaxTrees[0];
            var semanticModel = compilation.GetSemanticModel(tree);

            var selectClause = tree.GetCompilationUnitRoot().DescendantNodes().Where(n => n.IsKind(SyntaxKind.SelectClause)).Single() as SelectClauseSyntax;
            var symbolInfoForSelect = semanticModel.GetSemanticInfoSummary(selectClause);

            Assert.Null(symbolInfoForSelect.Symbol);
        }

        [WorkItem(528761, "http://vstfdevdiv:8080/DevDiv2/DevDiv/_workitems/edit/528761")]
        [WorkItem(544585, "http://vstfdevdiv:8080/DevDiv2/DevDiv/_workitems/edit/544585")]
        [Fact]
        public void OrderingSyntaxWithOverloadResolutionFailure()
        {
            string sourceCode = @"
using System.Linq;

class Program
{
    static void Main(string[] args)
    {
        int[] numbers = new int[] { 4, 5 };

        var q1 = from num in numbers.Single()
                 orderby (x1) => x1.ToString()
                 select num;
    }
}";

            var compilation = CreateCompilationWithMscorlibAndSystemCore(sourceCode);
            compilation.VerifyDiagnostics(
                // (10,30): error CS1936: Could not find an implementation of the query pattern for source type 'int'.  'OrderBy' not found.
                //         var q1 = from num in numbers.Single()
                Diagnostic(ErrorCode.ERR_QueryNoProvider, "numbers.Single()").WithArguments("int", "OrderBy")
                );
            var tree = compilation.SyntaxTrees[0];
            var semanticModel = compilation.GetSemanticModel(tree);

            var orderingClause = tree.GetCompilationUnitRoot().DescendantNodes().Where(n => n.IsKind(SyntaxKind.AscendingOrdering)).Single() as OrderingSyntax;
            var symbolInfoForOrdering = semanticModel.GetSemanticInfoSummary(orderingClause);

            Assert.Null(symbolInfoForOrdering.Symbol);
        }

        [WorkItem(542292, "http://vstfdevdiv:8080/DevDiv2/DevDiv/_workitems/edit/542292")]
        [Fact]
        public void EmitIncompleteQueryWithSyntaxErrors()
        {
            string sourceCode = @"
using System.Linq;

class Program
{
    static int Main()
    {
        int [] goo = new int [] {1};
        var q = from x in goo
                select x + 1 into z
                    select z.T
";
            using (var output = new MemoryStream())
            {
                Assert.False(CreateCompilationWithMscorlibAndSystemCore(sourceCode).Emit(output).Success);
            }
        }

        [WorkItem(542294, "http://vstfdevdiv:8080/DevDiv2/DevDiv/_workitems/edit/542294")]
        [Fact]
        public void EmitQueryWithBindErrors()
        {
            string sourceCode = @"
using System.Linq;
class Program
{
    static void Main()
    {
        int[] nums = { 0, 1, 2, 3, 4, 5 };
        var query = from num in nums
                    let num = 3 // CS1930
                    select num; 
    }
}";
            using (var output = new MemoryStream())
            {
                Assert.False(CreateCompilationWithMscorlibAndSystemCore(sourceCode).Emit(output).Success);
            }
        }

        [WorkItem(542372, "http://vstfdevdiv:8080/DevDiv2/DevDiv/_workitems/edit/542372")]
        [Fact]
        public void BindToIncompleteSelectManyDecl()
        {
            string sourceCode = @"
class P
{
    static C<X> M2<X>(X x)
    {
        return new C<X>(x);
    }

    static void Main()
    {
        C<int> e1 = new C<int>(1);

        var q = from x1 in M2<int>(x1)
                from x2 in e1
                select x1;
    }
}

class C<T>
{
    public C<V> SelectMany";

            var compilation = CreateCompilationWithMscorlibAndSystemCore(sourceCode);
            var tree = compilation.SyntaxTrees[0];
            var semanticModel = compilation.GetSemanticModel(tree);

            var diags = semanticModel.GetDiagnostics();

            Assert.NotEmpty(diags);
        }

        [WorkItem(542419, "http://vstfdevdiv:8080/DevDiv2/DevDiv/_workitems/edit/542419")]
        [Fact]
        public void BindIdentifierInWhereErrorTolerance()
        {
            string sourceCode = @"
using System;
using System.Collections.Generic;
using System.Linq;

class Program
{
    static void Main(string[] args)
    {
        var r = args.Where(b => b < > );
        var q = from a in args
                where a <> 
    }
}";

            var compilation = CreateCompilationWithMscorlibAndSystemCore(sourceCode);
            var tree = compilation.SyntaxTrees[0];
            var semanticModel = compilation.GetSemanticModel(tree);
            var diags = semanticModel.GetDiagnostics();
            Assert.NotEmpty(diags);
        }

        [WorkItem(542460, "http://vstfdevdiv:8080/DevDiv2/DevDiv/_workitems/edit/542460")]
        [Fact]
        public void QueryWithMultipleParseErrorsAndScriptParseOption()
        {
            string sourceCode = @"
using System;
using System.Linq;

public class QueryExpressionTest
{
    public static void Main()
    {
        var expr1 = new int[] { 1, 2, 3, 4, 5 };

        var query2 = from int namespace in expr1 select namespace;
        var query25 = from i in expr1 let namespace = expr1 select i;
    }
}";

            var compilation = CreateCompilationWithMscorlibAndSystemCore(sourceCode, parseOptions: TestOptions.Script);
            var tree = compilation.SyntaxTrees[0];
            var semanticModel = compilation.GetSemanticModel(tree);
            var queryExpr = tree.GetCompilationUnitRoot().DescendantNodes().OfType<QueryExpressionSyntax>().Where(x => x.ToFullString() == "from i in expr1 let ").Single();
            var symbolInfo = semanticModel.GetSemanticInfoSummary(queryExpr);

            Assert.Null(symbolInfo.Symbol);
        }

        [WorkItem(542496, "http://vstfdevdiv:8080/DevDiv2/DevDiv/_workitems/edit/542496")]
        [Fact]
        public void QueryExpressionInFieldInitReferencingAnotherFieldWithScriptParseOption()
        {
            string sourceCode = @"
using System.Linq;
using System.Collections;

class P
{
    double one = 1;

    public IEnumerable e = 
               from x in new int[] { 1, 2, 3 }
               select x + one;
}";

            var compilation = CreateCompilationWithMscorlibAndSystemCore(sourceCode, parseOptions: TestOptions.Script);
            var tree = compilation.SyntaxTrees[0];
            var semanticModel = compilation.GetSemanticModel(tree);
            var queryExpr = tree.GetCompilationUnitRoot().DescendantNodes().OfType<QueryExpressionSyntax>().Single();
            var symbolInfo = semanticModel.GetSemanticInfoSummary(queryExpr);

            Assert.Null(symbolInfo.Symbol);
        }

        [CompilerTrait(CompilerFeature.IOperation)]
        [WorkItem(542559, "http://vstfdevdiv:8080/DevDiv2/DevDiv/_workitems/edit/542559")]
        [Fact]
        public void StaticTypeInFromClause()
        {
            string source = @"
using System;
using System.Linq;

class C
{
    static void Main()
    {
        var q2 = string.Empty.Cast<GC>().Select(x => x);
        var q1 = /*<bind>*/from GC x in string.Empty select x/*</bind>*/;
    }
}
";
            string expectedOperationTree = @"
ITranslatedQueryExpression (OperationKind.TranslatedQueryExpression, Type: ?, IsInvalid) (Syntax: 'from GC x i ... ty select x')
  Expression: 
    IInvocationExpression (? C.Select()) (OperationKind.InvocationExpression, Type: ?, IsImplicit) (Syntax: 'select x')
      Instance Receiver: 
        null
      Arguments(2):
          IArgument (ArgumentKind.Explicit, Matching Parameter: null) (OperationKind.Argument, IsInvalid, IsImplicit) (Syntax: 'from GC x i ... tring.Empty')
            IInvocationExpression (System.Collections.Generic.IEnumerable<System.GC> System.Linq.Enumerable.Cast<System.GC>(this System.Collections.IEnumerable source)) (OperationKind.InvocationExpression, Type: System.Collections.Generic.IEnumerable<System.GC>, IsInvalid, IsImplicit) (Syntax: 'from GC x i ... tring.Empty')
              Instance Receiver: 
                null
              Arguments(1):
                  IArgument (ArgumentKind.Explicit, Matching Parameter: null) (OperationKind.Argument, IsInvalid, IsImplicit) (Syntax: 'string.Empty')
                    IConversionExpression (Implicit, TryCast: False, Unchecked) (OperationKind.ConversionExpression, Type: System.Collections.IEnumerable, IsInvalid, IsImplicit) (Syntax: 'string.Empty')
                      Conversion: CommonConversion (Exists: True, IsIdentity: False, IsNumeric: False, IsReference: True, IsUserDefined: False) (MethodSymbol: null)
                      Operand: 
                        IFieldReferenceExpression: System.String System.String.Empty (Static) (OperationKind.FieldReferenceExpression, Type: System.String, IsInvalid) (Syntax: 'string.Empty')
                          Instance Receiver: 
                            null
                    InConversion: CommonConversion (Exists: True, IsIdentity: True, IsNumeric: False, IsReference: False, IsUserDefined: False) (MethodSymbol: null)
                    OutConversion: CommonConversion (Exists: True, IsIdentity: True, IsNumeric: False, IsReference: False, IsUserDefined: False) (MethodSymbol: null)
            InConversion: CommonConversion (Exists: True, IsIdentity: True, IsNumeric: False, IsReference: False, IsUserDefined: False) (MethodSymbol: null)
            OutConversion: CommonConversion (Exists: True, IsIdentity: True, IsNumeric: False, IsReference: False, IsUserDefined: False) (MethodSymbol: null)
          IArgument (ArgumentKind.Explicit, Matching Parameter: null) (OperationKind.Argument, IsImplicit) (Syntax: 'x')
            IAnonymousFunctionExpression (Symbol: lambda expression) (OperationKind.AnonymousFunctionExpression, Type: null, IsImplicit) (Syntax: 'x')
              IBlockStatement (1 statements) (OperationKind.BlockStatement, IsImplicit) (Syntax: 'x')
                IReturnStatement (OperationKind.ReturnStatement, IsImplicit) (Syntax: 'x')
                  ReturnedValue: 
                    IOperation:  (OperationKind.None) (Syntax: 'x')
            InConversion: CommonConversion (Exists: True, IsIdentity: True, IsNumeric: False, IsReference: False, IsUserDefined: False) (MethodSymbol: null)
            OutConversion: CommonConversion (Exists: True, IsIdentity: True, IsNumeric: False, IsReference: False, IsUserDefined: False) (MethodSymbol: null)
";
            var expectedDiagnostics = new DiagnosticDescription[] {
                // CS0718: 'GC': static types cannot be used as type arguments
                //         var q2 = string.Empty.Cast<GC>().Select(x => x);
                Diagnostic(ErrorCode.ERR_GenericArgIsStaticClass, "string.Empty.Cast<GC>").WithArguments("System.GC").WithLocation(9, 18),
                // CS0718: 'GC': static types cannot be used as type arguments
                //         var q1 = /*<bind>*/from GC x in string.Empty select x/*</bind>*/;
                Diagnostic(ErrorCode.ERR_GenericArgIsStaticClass, "from GC x in string.Empty").WithArguments("System.GC").WithLocation(10, 28)
            };

            VerifyOperationTreeAndDiagnosticsForTest<QueryExpressionSyntax>(source, expectedOperationTree, expectedDiagnostics);
        }

        [CompilerTrait(CompilerFeature.IOperation)]
        [WorkItem(542560, "http://vstfdevdiv:8080/DevDiv2/DevDiv/_workitems/edit/542560")]
        [Fact]
        public void MethodGroupInFromClause()
        {
            string source = @"
using System;
using System.Linq;

class Program
{
    static void Main()
    {
        var q1 = /*<bind>*/from y in Main select y/*</bind>*/;
        var q2 = Main.Select(y => y);
    }
}
";
            string expectedOperationTree = @"
ITranslatedQueryExpression (OperationKind.TranslatedQueryExpression, Type: ?, IsInvalid) (Syntax: 'from y in Main select y')
  Expression: 
    IInvocationExpression (? Program.Select()) (OperationKind.InvocationExpression, Type: ?, IsImplicit) (Syntax: 'select y')
      Instance Receiver: 
        null
      Arguments(2):
          IArgument (ArgumentKind.Explicit, Matching Parameter: null) (OperationKind.Argument, IsInvalid, IsImplicit) (Syntax: 'from y in Main')
            IInvalidExpression (OperationKind.InvalidExpression, Type: ?, IsInvalid, IsImplicit) (Syntax: 'from y in Main')
              Children(1):
                  IOperation:  (OperationKind.None, IsInvalid) (Syntax: 'Main')
                    Children(1):
                        IInstanceReferenceExpression (OperationKind.InstanceReferenceExpression, Type: Program, IsInvalid, IsImplicit) (Syntax: 'Main')
            InConversion: CommonConversion (Exists: True, IsIdentity: True, IsNumeric: False, IsReference: False, IsUserDefined: False) (MethodSymbol: null)
            OutConversion: CommonConversion (Exists: True, IsIdentity: True, IsNumeric: False, IsReference: False, IsUserDefined: False) (MethodSymbol: null)
          IArgument (ArgumentKind.Explicit, Matching Parameter: null) (OperationKind.Argument, IsImplicit) (Syntax: 'y')
            IAnonymousFunctionExpression (Symbol: lambda expression) (OperationKind.AnonymousFunctionExpression, Type: null, IsImplicit) (Syntax: 'y')
              IBlockStatement (1 statements) (OperationKind.BlockStatement, IsImplicit) (Syntax: 'y')
                IReturnStatement (OperationKind.ReturnStatement, IsImplicit) (Syntax: 'y')
                  ReturnedValue: 
                    IOperation:  (OperationKind.None) (Syntax: 'y')
            InConversion: CommonConversion (Exists: True, IsIdentity: True, IsNumeric: False, IsReference: False, IsUserDefined: False) (MethodSymbol: null)
            OutConversion: CommonConversion (Exists: True, IsIdentity: True, IsNumeric: False, IsReference: False, IsUserDefined: False) (MethodSymbol: null)
";
            var expectedDiagnostics = new DiagnosticDescription[] {
                // CS0119: 'Program.Main()' is a method, which is not valid in the given context
                //         var q1 = /*<bind>*/from y in Main select y/*</bind>*/;
                Diagnostic(ErrorCode.ERR_BadSKunknown, "Main").WithArguments("Program.Main()", "method").WithLocation(9, 38),
                // CS0119: 'Program.Main()' is a method, which is not valid in the given context
                //         var q2 = Main.Select(y => y);
                Diagnostic(ErrorCode.ERR_BadSKunknown, "Main").WithArguments("Program.Main()", "method").WithLocation(10, 18)
            };

            VerifyOperationTreeAndDiagnosticsForTest<QueryExpressionSyntax>(source, expectedOperationTree, expectedDiagnostics);
        }

        [WorkItem(542558, "http://vstfdevdiv:8080/DevDiv2/DevDiv/_workitems/edit/542558")]
        [Fact]
        public void SelectFromType01()
        {
            string sourceCode = @"using System;
using System.Collections.Generic;
 
class C
{
    static void Main()
    {
        var q = from x in C select x;
    }

    static IEnumerable<T> Select<T>(Func<int, T> f) { return null; }
}";
            var compilation = CreateCompilationWithMscorlibAndSystemCore(sourceCode);
            compilation.VerifyDiagnostics();
            var tree = compilation.SyntaxTrees[0];
            var model = compilation.GetSemanticModel(tree);
            var classC = tree.GetCompilationUnitRoot().ChildNodes().OfType<TypeDeclarationSyntax>().Where(t => t.Identifier.ValueText == "C").Single();
            dynamic main = (MethodDeclarationSyntax)classC.Members[0];
            QueryExpressionSyntax q = main.Body.Statements[0].Declaration.Variables[0].Initializer.Value;
            var info0 = model.GetQueryClauseInfo(q.FromClause);
            var x = model.GetDeclaredSymbol(q.FromClause);
            Assert.Equal(SymbolKind.RangeVariable, x.Kind);
            Assert.Equal("x", x.Name);
            Assert.Equal(null, info0.CastInfo.Symbol);
            Assert.Null(info0.OperationInfo.Symbol);
            var infoSelect = model.GetSemanticInfoSummary(q.Body.SelectOrGroup);
            Assert.Equal("Select", infoSelect.Symbol.Name);
        }

        [WorkItem(542558, "http://vstfdevdiv:8080/DevDiv2/DevDiv/_workitems/edit/542558")]
        [Fact]
        public void SelectFromType02()
        {
            string sourceCode = @"using System;
using System.Collections.Generic;
 
class C
{
    static void Main()
    {
        var q = from x in C select x;
    }

    static Func<Func<int, object>, IEnumerable<object>> Select = null;
}";
            var compilation = CreateCompilationWithMscorlibAndSystemCore(sourceCode);
            compilation.VerifyDiagnostics();
            var tree = compilation.SyntaxTrees[0];
            var model = compilation.GetSemanticModel(tree);
            var classC = tree.GetCompilationUnitRoot().ChildNodes().OfType<TypeDeclarationSyntax>().Where(t => t.Identifier.ValueText == "C").Single();
            dynamic main = (MethodDeclarationSyntax)classC.Members[0];
            QueryExpressionSyntax q = main.Body.Statements[0].Declaration.Variables[0].Initializer.Value;
            var info0 = model.GetQueryClauseInfo(q.FromClause);
            var x = model.GetDeclaredSymbol(q.FromClause);
            Assert.Equal(SymbolKind.RangeVariable, x.Kind);
            Assert.Equal("x", x.Name);
            Assert.Equal(null, info0.CastInfo.Symbol);
            Assert.Null(info0.OperationInfo.Symbol);
            var infoSelect = model.GetSemanticInfoSummary(q.Body.SelectOrGroup);
            Assert.Equal("Select", infoSelect.Symbol.Name);
        }

        [WorkItem(542624, "http://vstfdevdiv:8080/DevDiv2/DevDiv/_workitems/edit/542624")]
        [Fact]
        public void QueryColorColor()
        {
            string sourceCode = @"
using System;
using System.Collections.Generic;

class Color
{
    public static IEnumerable<T> Select<T>(Func<int, T> f) { return null; }
}

class Flavor
{
    public IEnumerable<T> Select<T>(Func<int, T> f) { return null; }
}

class Program
{
    Color Color;
    static Flavor Flavor;
    static void Main()
    {
        var q1 = from x in Color select x;
        var q2 = from x in Flavor select x;
    }
}";
            var compilation = CreateCompilationWithMscorlibAndSystemCore(sourceCode);
            compilation.VerifyDiagnostics(
                // (17,11): warning CS0169: The field 'Program.Color' is never used
                //     Color Color;
                Diagnostic(ErrorCode.WRN_UnreferencedField, "Color").WithArguments("Program.Color"),
                // (18,19): warning CS0649: Field 'Program.Flavor' is never assigned to, and will always have its default value null
                //     static Flavor Flavor;
                Diagnostic(ErrorCode.WRN_UnassignedInternalField, "Flavor").WithArguments("Program.Flavor", "null")
            );
        }

        [WorkItem(542704, "http://vstfdevdiv:8080/DevDiv2/DevDiv/_workitems/edit/542704")]
        [Fact]
        public void QueryOnSourceWithGroupByMethod()
        {
            string source = @"
delegate T Func<A, T>(A a);

class Y<U>
{
    public U u;
    public Y(U u)
    {
        this.u = u;
    }

    public string GroupBy(Func<U, string> keySelector)
    {
        return null;
    }
}

class Test
{
    static int Main()
    {
        Y<int> src = new Y<int>(2);
        string q1 = src.GroupBy(x => x.GetType().Name); // ok
        string q2 = from x in src group x by x.GetType().Name; // Roslyn CS1501
        return 0;
    }
}
";
            var compilation = CreateCompilationWithMscorlibAndSystemCore(source);
            compilation.VerifyDiagnostics();
        }

        [CompilerTrait(CompilerFeature.IOperation)]
        [Fact]
        public void RangeTypeAlreadySpecified()
        {
            string source = @"
using System.Linq;
using System.Collections;

static class Test
{
    public static void Main2()
    {
        var list = new CastableToArrayList();
        var q = /*<bind>*/from int x in list
                select x + 1/*</bind>*/;
    }
}

class CastableToArrayList
{
    public ArrayList Cast<T>() { return null; }
}
";
            string expectedOperationTree = @"
ITranslatedQueryExpression (OperationKind.TranslatedQueryExpression, Type: ?, IsInvalid) (Syntax: 'from int x  ... elect x + 1')
  Expression: 
    IInvocationExpression (? Test.Select()) (OperationKind.InvocationExpression, Type: ?, IsImplicit) (Syntax: 'select x + 1')
      Instance Receiver: 
        null
      Arguments(2):
          IArgument (ArgumentKind.Explicit, Matching Parameter: null) (OperationKind.Argument, IsInvalid, IsImplicit) (Syntax: 'from int x in list')
            IInvocationExpression ( System.Collections.ArrayList CastableToArrayList.Cast<System.Int32>()) (OperationKind.InvocationExpression, Type: System.Collections.ArrayList, IsInvalid, IsImplicit) (Syntax: 'from int x in list')
              Instance Receiver: 
                ILocalReferenceExpression: list (OperationKind.LocalReferenceExpression, Type: CastableToArrayList, IsInvalid) (Syntax: 'list')
              Arguments(0)
            InConversion: CommonConversion (Exists: True, IsIdentity: True, IsNumeric: False, IsReference: False, IsUserDefined: False) (MethodSymbol: null)
            OutConversion: CommonConversion (Exists: True, IsIdentity: True, IsNumeric: False, IsReference: False, IsUserDefined: False) (MethodSymbol: null)
          IArgument (ArgumentKind.Explicit, Matching Parameter: null) (OperationKind.Argument, IsImplicit) (Syntax: 'x + 1')
            IAnonymousFunctionExpression (Symbol: lambda expression) (OperationKind.AnonymousFunctionExpression, Type: null, IsImplicit) (Syntax: 'x + 1')
              IBlockStatement (1 statements) (OperationKind.BlockStatement, IsImplicit) (Syntax: 'x + 1')
                IReturnStatement (OperationKind.ReturnStatement, IsImplicit) (Syntax: 'x + 1')
                  ReturnedValue: 
                    IBinaryOperatorExpression (BinaryOperatorKind.Add) (OperationKind.BinaryOperatorExpression, Type: ?) (Syntax: 'x + 1')
                      Left: 
                        IOperation:  (OperationKind.None) (Syntax: 'x')
                      Right: 
                        ILiteralExpression (OperationKind.LiteralExpression, Type: System.Int32, Constant: 1) (Syntax: '1')
            InConversion: CommonConversion (Exists: True, IsIdentity: True, IsNumeric: False, IsReference: False, IsUserDefined: False) (MethodSymbol: null)
            OutConversion: CommonConversion (Exists: True, IsIdentity: True, IsNumeric: False, IsReference: False, IsUserDefined: False) (MethodSymbol: null)
";
            var expectedDiagnostics = new DiagnosticDescription[] {
                // CS1936: Could not find an implementation of the query pattern for source type 'ArrayList'.  'Select' not found.
                //         var q = /*<bind>*/from int x in list
                Diagnostic(ErrorCode.ERR_QueryNoProvider, "list").WithArguments("System.Collections.ArrayList", "Select").WithLocation(10, 41)
            };

            VerifyOperationTreeAndDiagnosticsForTest<QueryExpressionSyntax>(source, expectedOperationTree, expectedDiagnostics);
        }

        [WorkItem(11414, "DevDiv_Projects/Roslyn")]
        [Fact]
        public void InvalidQueryWithAnonTypesAndKeywords()
        {
            string source = @"
public class QueryExpressionTest
{
    public static void Main()
    {
        var query7 = from  i in expr1 join  const in expr2 on i equals const select new { i, const };
        var query8 = from int i in expr1  select new { i, const };
    }
}
";
            var compilation = CreateCompilationWithMscorlibAndSystemCore(source);
            Assert.NotEmpty(compilation.GetDiagnostics());
        }

        [WorkItem(543787, "http://vstfdevdiv:8080/DevDiv2/DevDiv/_workitems/edit/543787")]
        [ClrOnlyFact]
        public void GetSymbolInfoOfSelectNodeWhenTypeOfRangeVariableIsErrorType()
        {
            string source = @"
using System.Linq;

class Test
{
    static void V()
    {
    }

    public static int Main()
    {
        var e1 = from i in V() select i;
    }
}
";
            var compilation = CreateCompilationWithMscorlibAndSystemCore(source);
            var tree = compilation.SyntaxTrees.First();
            var index = source.IndexOf("select i", StringComparison.Ordinal);
            var selectNode = tree.GetCompilationUnitRoot().FindToken(index).Parent as SelectClauseSyntax;
            var model = compilation.GetSemanticModel(tree);
            var symbolInfo = model.GetSymbolInfo(selectNode);
            Assert.NotNull(symbolInfo);
            Assert.Null(symbolInfo.Symbol); // there is no select method to call because the receiver is bad
            var typeInfo = model.GetTypeInfo(selectNode);
            Assert.Equal(SymbolKind.ErrorType, typeInfo.Type.Kind);
        }

        [WorkItem(543790, "http://vstfdevdiv:8080/DevDiv2/DevDiv/_workitems/edit/543790")]
        [Fact]
        public void GetQueryClauseInfoForQueryWithSyntaxErrors()
        {
            string source = @"
using System.Linq;

class Test
{
	public static void Main ()
	{
        var query8 = from int i in expr1 join int delegate in expr2 on i equals delegate select new { i, delegate };
	}
}
";
            var compilation = CreateCompilationWithMscorlibAndSystemCore(source);
            var tree = compilation.SyntaxTrees.First();
            var index = source.IndexOf("join int delegate in expr2 on i equals delegate", StringComparison.Ordinal);
            var joinNode = tree.GetCompilationUnitRoot().FindToken(index).Parent as JoinClauseSyntax;
            var model = compilation.GetSemanticModel(tree);
            var queryInfo = model.GetQueryClauseInfo(joinNode);

            Assert.NotNull(queryInfo);
        }

        [CompilerTrait(CompilerFeature.IOperation)]
        [WorkItem(545797, "http://vstfdevdiv:8080/DevDiv2/DevDiv/_workitems/edit/545797")]
        [Fact]
        public void QueryOnNull()
        {
            string source = @"
using System;
static class C
{
    static void Main()
    {
        var q = /*<bind>*/from x in null select x/*</bind>*/;
    }

    static object Select(this object x, Func<int, int> y)
    {
        return null;
    }
}
";
            string expectedOperationTree = @"
ITranslatedQueryExpression (OperationKind.TranslatedQueryExpression, Type: System.Object, IsInvalid) (Syntax: 'from x in null select x')
  Expression: 
    IInvocationExpression (System.Object C.Select(this System.Object x, System.Func<System.Int32, System.Int32> y)) (OperationKind.InvocationExpression, Type: System.Object, IsInvalid, IsImplicit) (Syntax: 'select x')
      Instance Receiver: 
        null
      Arguments(2):
          IArgument (ArgumentKind.Explicit, Matching Parameter: null) (OperationKind.Argument, IsImplicit) (Syntax: 'from x in null')
            IInvalidExpression (OperationKind.InvalidExpression, Type: ?, IsImplicit) (Syntax: 'from x in null')
              Children(1):
                  ILiteralExpression (OperationKind.LiteralExpression, Type: null, Constant: null) (Syntax: 'null')
            InConversion: CommonConversion (Exists: True, IsIdentity: True, IsNumeric: False, IsReference: False, IsUserDefined: False) (MethodSymbol: null)
            OutConversion: CommonConversion (Exists: True, IsIdentity: True, IsNumeric: False, IsReference: False, IsUserDefined: False) (MethodSymbol: null)
          IArgument (ArgumentKind.Explicit, Matching Parameter: null) (OperationKind.Argument, IsInvalid, IsImplicit) (Syntax: 'x')
            IAnonymousFunctionExpression (Symbol: lambda expression) (OperationKind.AnonymousFunctionExpression, Type: null, IsInvalid, IsImplicit) (Syntax: 'x')
              IBlockStatement (1 statements) (OperationKind.BlockStatement, IsInvalid, IsImplicit) (Syntax: 'x')
                IReturnStatement (OperationKind.ReturnStatement, IsInvalid, IsImplicit) (Syntax: 'x')
                  ReturnedValue: 
                    IOperation:  (OperationKind.None, IsInvalid) (Syntax: 'x')
            InConversion: CommonConversion (Exists: True, IsIdentity: True, IsNumeric: False, IsReference: False, IsUserDefined: False) (MethodSymbol: null)
            OutConversion: CommonConversion (Exists: True, IsIdentity: True, IsNumeric: False, IsReference: False, IsUserDefined: False) (MethodSymbol: null)
";
            var expectedDiagnostics = new DiagnosticDescription[] {
                // CS0186: Use of null is not valid in this context
                //         var q = /*<bind>*/from x in null select x/*</bind>*/;
                Diagnostic(ErrorCode.ERR_NullNotValid, "select x").WithLocation(7, 42)
            };

            VerifyOperationTreeAndDiagnosticsForTest<QueryExpressionSyntax>(source, expectedOperationTree, expectedDiagnostics);
        }

        [CompilerTrait(CompilerFeature.IOperation)]
        [WorkItem(545797, "http://vstfdevdiv:8080/DevDiv2/DevDiv/_workitems/edit/545797")]
        [Fact]
        public void QueryOnLambda()
        {
            string source = @"
using System;
static class C
{
    static void Main()
    {
        var q = /*<bind>*/from x in y => y select x/*</bind>*/;
    }

    static object Select(this object x, Func<int, int> y)
    {
        return null;
    }
}
";
            string expectedOperationTree = @"
ITranslatedQueryExpression (OperationKind.TranslatedQueryExpression, Type: System.Object, IsInvalid) (Syntax: 'from x in y ...  y select x')
  Expression: 
    IInvocationExpression (System.Object C.Select(this System.Object x, System.Func<System.Int32, System.Int32> y)) (OperationKind.InvocationExpression, Type: System.Object, IsInvalid, IsImplicit) (Syntax: 'select x')
      Instance Receiver: 
        null
      Arguments(2):
          IArgument (ArgumentKind.Explicit, Matching Parameter: null) (OperationKind.Argument, IsImplicit) (Syntax: 'from x in y => y')
            IInvalidExpression (OperationKind.InvalidExpression, Type: ?, IsImplicit) (Syntax: 'from x in y => y')
              Children(1):
                  IAnonymousFunctionExpression (Symbol: lambda expression) (OperationKind.AnonymousFunctionExpression, Type: null) (Syntax: 'y => y')
                    IBlockStatement (1 statements) (OperationKind.BlockStatement, IsImplicit) (Syntax: 'y')
                      IReturnStatement (OperationKind.ReturnStatement, IsImplicit) (Syntax: 'y')
                        ReturnedValue: 
                          IParameterReferenceExpression: y (OperationKind.ParameterReferenceExpression, Type: ?) (Syntax: 'y')
            InConversion: CommonConversion (Exists: True, IsIdentity: True, IsNumeric: False, IsReference: False, IsUserDefined: False) (MethodSymbol: null)
            OutConversion: CommonConversion (Exists: True, IsIdentity: True, IsNumeric: False, IsReference: False, IsUserDefined: False) (MethodSymbol: null)
          IArgument (ArgumentKind.Explicit, Matching Parameter: null) (OperationKind.Argument, IsInvalid, IsImplicit) (Syntax: 'x')
            IAnonymousFunctionExpression (Symbol: lambda expression) (OperationKind.AnonymousFunctionExpression, Type: null, IsInvalid, IsImplicit) (Syntax: 'x')
              IBlockStatement (1 statements) (OperationKind.BlockStatement, IsInvalid, IsImplicit) (Syntax: 'x')
                IReturnStatement (OperationKind.ReturnStatement, IsInvalid, IsImplicit) (Syntax: 'x')
                  ReturnedValue: 
                    IOperation:  (OperationKind.None, IsInvalid) (Syntax: 'x')
            InConversion: CommonConversion (Exists: True, IsIdentity: True, IsNumeric: False, IsReference: False, IsUserDefined: False) (MethodSymbol: null)
            OutConversion: CommonConversion (Exists: True, IsIdentity: True, IsNumeric: False, IsReference: False, IsUserDefined: False) (MethodSymbol: null)
";
            var expectedDiagnostics = new DiagnosticDescription[] {
                // CS1936: Could not find an implementation of the query pattern for source type 'anonymous method'.  'Select' not found.
                //         var q = /*<bind>*/from x in y => y select x/*</bind>*/;
                Diagnostic(ErrorCode.ERR_QueryNoProvider, "select x").WithArguments("anonymous method", "Select").WithLocation(7, 44)
            };

            VerifyOperationTreeAndDiagnosticsForTest<QueryExpressionSyntax>(source, expectedOperationTree, expectedDiagnostics);
        }

        [WorkItem(545444, "http://vstfdevdiv:8080/DevDiv2/DevDiv/_workitems/edit/545444")]
        [Fact]
        public void RefOmittedOnComCall()
        {
            string source = @"using System;
using System.Linq.Expressions;
using System.Runtime.InteropServices;

[ComImport]
[Guid(""A88A175D-2448-447A-B786-64682CBEF156"")]
public interface IRef1
{
    int M(ref int x, int y);
}

public class Ref1Impl : IRef1
{
    public int M(ref int x, int y) { return x + y; }
}

class Test
{
   public static void Main()
   {
       IRef1 ref1 = new Ref1Impl();
       Expression<Func<int, int, int>> F = (x, y) => ref1.M(x, y);
   }
}";
            var compilation = CreateCompilationWithMscorlibAndSystemCore(source);
            compilation.VerifyDiagnostics(
                // (22,54): error CS2037: An expression tree lambda may not contain a COM call with ref omitted on arguments
                //        Expression<Func<int, int, int>> F = (x, y) => ref1.M(x, y);
                Diagnostic(ErrorCode.ERR_ComRefCallInExpressionTree, "ref1.M(x, y)")
                );
        }

        [Fact, WorkItem(5728, "https://github.com/dotnet/roslyn/issues/5728")]
        public void RefOmittedOnComCallErr()
        {
            string source = @"
using System;
using System.Linq.Expressions;
using System.Runtime.InteropServices;

[ComImport]
[Guid(""A88A175D-2448-447A-B786-64682CBEF156"")]
public interface IRef1
{
    long M(uint y, ref int x, int z);
    long M(uint y, ref int x, int z, int q);
}

public class Ref1Impl : IRef1
{
    public long M(uint y, ref int x, int z) { return x + y; }
    public long M(uint y, ref int x, int z, int q) { return x + y; }
}

class Test1
{
    static void Test(Expression<Action<IRef1>> e)
    {

    }

    static void Test<U>(Expression<Func<IRef1, U>> e)
    {

    }

    public static void Main()
    {
        Test(ref1 => ref1.M(1, ));
    }
}";
            var compilation = CreateCompilationWithMscorlibAndSystemCore(source);
            compilation.VerifyDiagnostics(
    // (34,32): error CS1525: Invalid expression term ')'
    //         Test(ref1 => ref1.M(1, ));
    Diagnostic(ErrorCode.ERR_InvalidExprTerm, ")").WithArguments(")").WithLocation(34, 32)
                );
        }


        [WorkItem(529350, "http://vstfdevdiv:8080/DevDiv2/DevDiv/_workitems/edit/529350")]
        [Fact]
        public void BindLambdaBodyWhenError()
        {
            string source =
@"using System.Linq;

class A
{
    static void Main()
    {
    }
    static void M(System.Reflection.Assembly[] a)
    {
        var q2 = a.SelectMany(assem2 => assem2.UNDEFINED, (assem2, t) => t);

        var q1 = from assem1 in a
                 from t in assem1.UNDEFINED
                 select t;
    }
}";
            var compilation = CreateCompilationWithMscorlibAndSystemCore(source);
            compilation.VerifyDiagnostics(
                // (10,48): error CS1061: 'System.Reflection.Assembly' does not contain a definition for 'UNDEFINED' and no extension method 'UNDEFINED' accepting a first argument of type 'System.Reflection.Assembly' could be found (are you missing a using directive or an assembly reference?)
                //         var q2 = a.SelectMany(assem2 => assem2.UNDEFINED, (assem2, t) => t);
                Diagnostic(ErrorCode.ERR_NoSuchMemberOrExtension, "UNDEFINED").WithArguments("System.Reflection.Assembly", "UNDEFINED"),
                // (13,35): error CS1061: 'System.Reflection.Assembly' does not contain a definition for 'UNDEFINED' and no extension method 'UNDEFINED' accepting a first argument of type 'System.Reflection.Assembly' could be found (are you missing a using directive or an assembly reference?)
                //                  from t in assem1.UNDEFINED
                Diagnostic(ErrorCode.ERR_NoSuchMemberOrExtension, "UNDEFINED").WithArguments("System.Reflection.Assembly", "UNDEFINED")
                );
            var tree = compilation.SyntaxTrees[0];
            var model = compilation.GetSemanticModel(tree);

            var assem2 =
                tree.GetCompilationUnitRoot().DescendantNodes(n => n.ToString().Contains("assem2"))
                .Where(e => e.ToString() == "assem2")
                .OfType<ExpressionSyntax>()
                .Single();
            var typeInfo2 = model.GetTypeInfo(assem2);
            Assert.NotEqual(TypeKind.Error, typeInfo2.Type.TypeKind);
            Assert.Equal("Assembly", typeInfo2.Type.Name);

            var assem1 =
                tree.GetCompilationUnitRoot().DescendantNodes(n => n.ToString().Contains("assem1"))
                .Where(e => e.ToString() == "assem1")
                .OfType<ExpressionSyntax>()
                .Single();
            var typeInfo1 = model.GetTypeInfo(assem1);
            Assert.NotEqual(TypeKind.Error, typeInfo1.Type.TypeKind);
            Assert.Equal("Assembly", typeInfo1.Type.Name);
        }

        [Fact]
        public void TestSpeculativeSemanticModel_GetQueryClauseInfo()
        {
            var csSource = @"
using C = List1<int>;" + LINQ + @"
class Query
{
    public static void Main(string[] args)
    {
        C c1 = new C(1, 2, 3);
        C c2 = new C(10, 20, 30);
    }
}";
            var speculatedSource = @"
        C r1 =
            from int x in c1
            from int y in c2
            select x + y;
";
            var queryStatement = (LocalDeclarationStatementSyntax)SyntaxFactory.ParseStatement(speculatedSource);

            var compilation = CreateStandardCompilation(csSource);
            compilation.VerifyDiagnostics();
            var tree = compilation.SyntaxTrees[0];
            var model = compilation.GetSemanticModel(tree);
            var classC = tree.GetCompilationUnitRoot().ChildNodes().OfType<TypeDeclarationSyntax>().Where(t => t.Identifier.ValueText == "Query").Single();
            var methodM = (MethodDeclarationSyntax)classC.Members[0];

            SemanticModel speculativeModel;
            bool success = model.TryGetSpeculativeSemanticModel(methodM.Body.Statements[1].Span.End, queryStatement, out speculativeModel);
            Assert.True(success);
            var q = (QueryExpressionSyntax)queryStatement.Declaration.Variables[0].Initializer.Value;

            var info0 = speculativeModel.GetQueryClauseInfo(q.FromClause);
            Assert.Equal("Cast", info0.CastInfo.Symbol.Name);
            Assert.Null(info0.OperationInfo.Symbol);
            Assert.Equal("x", speculativeModel.GetDeclaredSymbol(q.FromClause).Name);

            var info1 = speculativeModel.GetQueryClauseInfo(q.Body.Clauses[0]);
            Assert.Equal("Cast", info1.CastInfo.Symbol.Name);
            Assert.Equal("SelectMany", info1.OperationInfo.Symbol.Name);
            Assert.Equal("y", speculativeModel.GetDeclaredSymbol(q.Body.Clauses[0]).Name);
        }

        [Fact]
        public void TestSpeculativeSemanticModel_GetSemanticInfoForSelectClause()
        {
            var csSource = @"
using C = List1<int>;" + LINQ + @"
class Query
{
    public static void Main(string[] args)
    {
        C c1 = new C(1, 2, 3);
        C c2 = new C(10, 20, 30);
    }
}";
            var speculatedSource = @"
        C r1 =
            from int x in c1
            select x;
";

            var queryStatement = (LocalDeclarationStatementSyntax)SyntaxFactory.ParseStatement(speculatedSource);

            var compilation = CreateStandardCompilation(csSource);
            compilation.VerifyDiagnostics();
            var tree = compilation.SyntaxTrees[0];
            var model = compilation.GetSemanticModel(tree);
            var classC = tree.GetCompilationUnitRoot().ChildNodes().OfType<TypeDeclarationSyntax>().Where(t => t.Identifier.ValueText == "Query").Single();
            var methodM = (MethodDeclarationSyntax)classC.Members[0];

            SemanticModel speculativeModel;
            bool success = model.TryGetSpeculativeSemanticModel(methodM.Body.Statements[1].Span.End, queryStatement, out speculativeModel);
            Assert.True(success);
            var q = (QueryExpressionSyntax)queryStatement.Declaration.Variables[0].Initializer.Value;

            var x = speculativeModel.GetDeclaredSymbol(q.FromClause);
            Assert.Equal(SymbolKind.RangeVariable, x.Kind);
            Assert.Equal("x", x.Name);

            var selectExpression = (q.Body.SelectOrGroup as SelectClauseSyntax).Expression;
            Assert.Equal(x, speculativeModel.GetSemanticInfoSummary(selectExpression).Symbol);

            var selectClauseSymbolInfo = speculativeModel.GetSymbolInfo(q.Body.SelectOrGroup);
            Assert.NotNull(selectClauseSymbolInfo.Symbol);
            Assert.Equal("Select", selectClauseSymbolInfo.Symbol.Name);

            var selectClauseTypeInfo = speculativeModel.GetTypeInfo(q.Body.SelectOrGroup);
            Assert.NotNull(selectClauseTypeInfo.Type);
            Assert.Equal("List1", selectClauseTypeInfo.Type.Name);
        }

        [Fact]
        public void TestSpeculativeSemanticModel_GetDeclaredSymbolForJoinIntoClause()
        {
            string sourceCode = @"
public class Test
{
    public static void Main()
    { 
    }
}";

            var speculatedSource = @"
                  var qie = from x3 in new int[] { 0 }
                            join x7 in (new int[] { 1 }) on 5 equals 5 into x8
                            select x8;
";

            var queryStatement = SyntaxFactory.ParseStatement(speculatedSource);

            var compilation = CreateCompilationWithMscorlibAndSystemCore(sourceCode);
            compilation.VerifyDiagnostics();
            var tree = compilation.SyntaxTrees[0];
            var model = compilation.GetSemanticModel(tree);
            var classC = tree.GetCompilationUnitRoot().ChildNodes().OfType<TypeDeclarationSyntax>().Where(t => t.Identifier.ValueText == "Test").Single();
            var methodM = (MethodDeclarationSyntax)classC.Members[0];

            SemanticModel speculativeModel;
            bool success = model.TryGetSpeculativeSemanticModel(methodM.Body.SpanStart, queryStatement, out speculativeModel);

            var queryExpression = (QueryExpressionSyntax)((LocalDeclarationStatementSyntax)queryStatement).Declaration.Variables[0].Initializer.Value;
            JoinIntoClauseSyntax joinInto = ((JoinClauseSyntax)queryExpression.Body.Clauses[0]).Into;
            var symbol = speculativeModel.GetDeclaredSymbol(joinInto);

            Assert.NotNull(symbol);
            Assert.Equal("x8", symbol.Name);
            Assert.Equal(SymbolKind.RangeVariable, symbol.Kind);
            Assert.Equal("? x8", symbol.ToTestDisplayString());
        }

        [Fact]
        public void TestSpeculativeSemanticModel_GetDeclaredSymbolForQueryContinuation()
        {
            string sourceCode = @"
public class Test2
{
    public static void Main()
    {
        var nums = new int[] { 1, 2, 3, 4 };
    }
}";
            var speculatedSource = @"
                var q2 = from x in nums
                         select x into w
                         select w;
";

            var queryStatement = SyntaxFactory.ParseStatement(speculatedSource);

            var compilation = CreateCompilationWithMscorlibAndSystemCore(sourceCode);
            compilation.VerifyDiagnostics();
            var tree = compilation.SyntaxTrees[0];
            var model = compilation.GetSemanticModel(tree);
            var classC = tree.GetCompilationUnitRoot().ChildNodes().OfType<TypeDeclarationSyntax>().Where(t => t.Identifier.ValueText == "Test2").Single();
            var methodM = (MethodDeclarationSyntax)classC.Members[0];

            SemanticModel speculativeModel;
            bool success = model.TryGetSpeculativeSemanticModel(methodM.Body.Statements[0].Span.End, queryStatement, out speculativeModel);
            Assert.True(success);

            var queryExpression = (QueryExpressionSyntax)((LocalDeclarationStatementSyntax)queryStatement).Declaration.Variables[0].Initializer.Value;
            var queryContinuation = queryExpression.Body.Continuation;
            var symbol = speculativeModel.GetDeclaredSymbol(queryContinuation);

            Assert.NotNull(symbol);
            Assert.Equal("w", symbol.Name);
            Assert.Equal(SymbolKind.RangeVariable, symbol.Kind);
        }

        [Fact]
        public void TestSpeculativeSemanticModel_GetSymbolInfoForOrderingClauses()
        {
            string sourceCode = @"
using System.Linq; // Needed for speculative code.

public class QueryExpressionTest
{
    public static void Main()
    {
    }
}";
            var speculatedSource = @"
        var q1 =
            from x in new int[] { 4, 5 }
            orderby
                x descending,
                x.ToString() ascending,
                x descending
            select x;
";

            var queryStatement = SyntaxFactory.ParseStatement(speculatedSource);

            var compilation = CreateCompilationWithMscorlibAndSystemCore(sourceCode);
            compilation.VerifyDiagnostics(
                // (2,1): info CS8019: Unnecessary using directive.
                // using System.Linq; // Needed for speculative code.
                Diagnostic(ErrorCode.HDN_UnusedUsingDirective, "using System.Linq;"));

            var tree = compilation.SyntaxTrees[0];
            var model = compilation.GetSemanticModel(tree);
            var classC = tree.GetCompilationUnitRoot().ChildNodes().OfType<TypeDeclarationSyntax>().Where(t => t.Identifier.ValueText == "QueryExpressionTest").Single();
            var methodM = (MethodDeclarationSyntax)classC.Members[0];

            SemanticModel speculativeModel;
            bool success = model.TryGetSpeculativeSemanticModel(methodM.Body.SpanStart, queryStatement, out speculativeModel);
            Assert.True(success);

            int count = 0;
            string[] names = { "OrderByDescending", "ThenBy", "ThenByDescending" };
            foreach (var ordering in queryStatement.DescendantNodes().OfType<OrderingSyntax>())
            {
                var symbolInfo = speculativeModel.GetSemanticInfoSummary(ordering);
                Assert.Equal(names[count++], symbolInfo.Symbol.Name);
            }
            Assert.Equal(3, count);
        }

        [CompilerTrait(CompilerFeature.IOperation)]
        [Fact]
        public void BrokenQueryPattern()
        {
            string source = @"
using System;

class Q<T>
{
    public Q<V> SelectMany<U, V>(Func<T, U> f1, Func<T, U, V> f2) { return null; }
    public Q<U> Select<U>(Func<T, U> f1) { return null; }

    //public Q<T> Where(Func<T, bool> f1) { return null; }
    public X Where(Func<T, bool> f1) { return null; }
}

class X
{
    public X Select<U>(Func<int, U> f1) { return null; }
}

class Program
{
    static void Main(string[] args)
    {
        Q<int> q = null;
        var r =
            /*<bind>*/from x in q
            from y in q
            where x.ToString() == y.ToString()
            select x.ToString()/*</bind>*/;
    }
}
";
            string expectedOperationTree = @"
ITranslatedQueryExpression (OperationKind.TranslatedQueryExpression, Type: X, IsInvalid) (Syntax: 'from x in q ... .ToString()')
  Expression: 
    IInvocationExpression ( X X.Select<?>(System.Func<System.Int32, ?> f1)) (OperationKind.InvocationExpression, Type: X, IsInvalid, IsImplicit) (Syntax: 'select x.ToString()')
      Instance Receiver: 
        IInvocationExpression ( X Q<<anonymous type: System.Int32 x, Q<System.Int32> y>>.Where(System.Func<<anonymous type: System.Int32 x, Q<System.Int32> y>, System.Boolean> f1)) (OperationKind.InvocationExpression, Type: X, IsImplicit) (Syntax: 'where x.ToS ... .ToString()')
          Instance Receiver: 
            IInvocationExpression ( Q<<anonymous type: System.Int32 x, Q<System.Int32> y>> Q<System.Int32>.SelectMany<Q<System.Int32>, <anonymous type: System.Int32 x, Q<System.Int32> y>>(System.Func<System.Int32, Q<System.Int32>> f1, System.Func<System.Int32, Q<System.Int32>, <anonymous type: System.Int32 x, Q<System.Int32> y>> f2)) (OperationKind.InvocationExpression, Type: Q<<anonymous type: System.Int32 x, Q<System.Int32> y>>, IsImplicit) (Syntax: 'from y in q')
              Instance Receiver: 
                ILocalReferenceExpression: q (OperationKind.LocalReferenceExpression, Type: Q<System.Int32>) (Syntax: 'q')
              Arguments(2):
<<<<<<< HEAD
                  IArgument (ArgumentKind.Explicit, Matching Parameter: f1) (OperationKind.Argument) (Syntax: 'q')
                    IDelegateCreationExpression (OperationKind.DelegateCreationExpression, Type: System.Func<System.Int32, Q<System.Int32>>) (Syntax: 'q')
                      Target: IAnonymousFunctionExpression (Symbol: lambda expression) (OperationKind.AnonymousFunctionExpression, Type: null) (Syntax: 'q')
                          IBlockStatement (1 statements) (OperationKind.BlockStatement) (Syntax: 'q')
                            IReturnStatement (OperationKind.ReturnStatement) (Syntax: 'q')
                              ReturnedValue: ILocalReferenceExpression: q (OperationKind.LocalReferenceExpression, Type: Q<System.Int32>) (Syntax: 'q')
                    InConversion: CommonConversion (Exists: True, IsIdentity: True, IsNumeric: False, IsReference: False, IsUserDefined: False) (MethodSymbol: null)
                    OutConversion: CommonConversion (Exists: True, IsIdentity: True, IsNumeric: False, IsReference: False, IsUserDefined: False) (MethodSymbol: null)
                  IArgument (ArgumentKind.Explicit, Matching Parameter: f2) (OperationKind.Argument) (Syntax: 'from y in q')
                    IDelegateCreationExpression (OperationKind.DelegateCreationExpression, Type: System.Func<System.Int32, Q<System.Int32>, <anonymous type: System.Int32 x, Q<System.Int32> y>>) (Syntax: 'from y in q')
                      Target: IAnonymousFunctionExpression (Symbol: lambda expression) (OperationKind.AnonymousFunctionExpression, Type: null) (Syntax: 'from y in q')
                          IBlockStatement (1 statements) (OperationKind.BlockStatement) (Syntax: 'from y in q')
                            IReturnStatement (OperationKind.ReturnStatement) (Syntax: 'from y in q')
                              ReturnedValue: IObjectCreationExpression (Constructor: <anonymous type: System.Int32 x, Q<System.Int32> y>..ctor(System.Int32 x, Q<System.Int32> y)) (OperationKind.ObjectCreationExpression, Type: <anonymous type: System.Int32 x, Q<System.Int32> y>) (Syntax: 'from y in q')
=======
                  IArgument (ArgumentKind.Explicit, Matching Parameter: f1) (OperationKind.Argument, IsImplicit) (Syntax: 'q')
                    IConversionExpression (Implicit, TryCast: False, Unchecked) (OperationKind.ConversionExpression, Type: System.Func<System.Int32, Q<System.Int32>>, IsImplicit) (Syntax: 'q')
                      Conversion: CommonConversion (Exists: True, IsIdentity: False, IsNumeric: False, IsReference: False, IsUserDefined: False) (MethodSymbol: null)
                      Operand: 
                        IAnonymousFunctionExpression (Symbol: lambda expression) (OperationKind.AnonymousFunctionExpression, Type: null, IsImplicit) (Syntax: 'q')
                          IBlockStatement (1 statements) (OperationKind.BlockStatement, IsImplicit) (Syntax: 'q')
                            IReturnStatement (OperationKind.ReturnStatement, IsImplicit) (Syntax: 'q')
                              ReturnedValue: 
                                ILocalReferenceExpression: q (OperationKind.LocalReferenceExpression, Type: Q<System.Int32>) (Syntax: 'q')
                    InConversion: CommonConversion (Exists: True, IsIdentity: True, IsNumeric: False, IsReference: False, IsUserDefined: False) (MethodSymbol: null)
                    OutConversion: CommonConversion (Exists: True, IsIdentity: True, IsNumeric: False, IsReference: False, IsUserDefined: False) (MethodSymbol: null)
                  IArgument (ArgumentKind.Explicit, Matching Parameter: f2) (OperationKind.Argument, IsImplicit) (Syntax: 'from y in q')
                    IConversionExpression (Implicit, TryCast: False, Unchecked) (OperationKind.ConversionExpression, Type: System.Func<System.Int32, Q<System.Int32>, <anonymous type: System.Int32 x, Q<System.Int32> y>>, IsImplicit) (Syntax: 'from y in q')
                      Conversion: CommonConversion (Exists: True, IsIdentity: False, IsNumeric: False, IsReference: False, IsUserDefined: False) (MethodSymbol: null)
                      Operand: 
                        IAnonymousFunctionExpression (Symbol: lambda expression) (OperationKind.AnonymousFunctionExpression, Type: null, IsImplicit) (Syntax: 'from y in q')
                          IBlockStatement (1 statements) (OperationKind.BlockStatement, IsImplicit) (Syntax: 'from y in q')
                            IReturnStatement (OperationKind.ReturnStatement, IsImplicit) (Syntax: 'from y in q')
                              ReturnedValue: 
                                IObjectCreationExpression (Constructor: <anonymous type: System.Int32 x, Q<System.Int32> y>..ctor(System.Int32 x, Q<System.Int32> y)) (OperationKind.ObjectCreationExpression, Type: <anonymous type: System.Int32 x, Q<System.Int32> y>, IsImplicit) (Syntax: 'from y in q')
>>>>>>> 4b021d7e
                                  Arguments(2):
                                      IArgument (ArgumentKind.Explicit, Matching Parameter: x) (OperationKind.Argument, IsImplicit) (Syntax: 'from y in q')
                                        IParameterReferenceExpression: x (OperationKind.ParameterReferenceExpression, Type: System.Int32, IsImplicit) (Syntax: 'from y in q')
                                        InConversion: CommonConversion (Exists: True, IsIdentity: True, IsNumeric: False, IsReference: False, IsUserDefined: False) (MethodSymbol: null)
                                        OutConversion: CommonConversion (Exists: True, IsIdentity: True, IsNumeric: False, IsReference: False, IsUserDefined: False) (MethodSymbol: null)
                                      IArgument (ArgumentKind.Explicit, Matching Parameter: y) (OperationKind.Argument, IsImplicit) (Syntax: 'from y in q')
                                        IParameterReferenceExpression: y (OperationKind.ParameterReferenceExpression, Type: Q<System.Int32>, IsImplicit) (Syntax: 'from y in q')
                                        InConversion: CommonConversion (Exists: True, IsIdentity: True, IsNumeric: False, IsReference: False, IsUserDefined: False) (MethodSymbol: null)
                                        OutConversion: CommonConversion (Exists: True, IsIdentity: True, IsNumeric: False, IsReference: False, IsUserDefined: False) (MethodSymbol: null)
                                  Initializer: 
                                    null
                    InConversion: CommonConversion (Exists: True, IsIdentity: True, IsNumeric: False, IsReference: False, IsUserDefined: False) (MethodSymbol: null)
                    OutConversion: CommonConversion (Exists: True, IsIdentity: True, IsNumeric: False, IsReference: False, IsUserDefined: False) (MethodSymbol: null)
          Arguments(1):
<<<<<<< HEAD
              IArgument (ArgumentKind.Explicit, Matching Parameter: f1) (OperationKind.Argument) (Syntax: 'x.ToString( ... .ToString()')
                IDelegateCreationExpression (OperationKind.DelegateCreationExpression, Type: System.Func<<anonymous type: System.Int32 x, Q<System.Int32> y>, System.Boolean>) (Syntax: 'x.ToString( ... .ToString()')
                  Target: IAnonymousFunctionExpression (Symbol: lambda expression) (OperationKind.AnonymousFunctionExpression, Type: null) (Syntax: 'x.ToString( ... .ToString()')
                      IBlockStatement (1 statements) (OperationKind.BlockStatement) (Syntax: 'x.ToString( ... .ToString()')
                        IReturnStatement (OperationKind.ReturnStatement) (Syntax: 'x.ToString( ... .ToString()')
                          ReturnedValue: IBinaryOperatorExpression (BinaryOperatorKind.Equals) (OperationKind.BinaryOperatorExpression, Type: System.Boolean) (Syntax: 'x.ToString( ... .ToString()')
                              Left: IInvocationExpression (virtual System.String System.Int32.ToString()) (OperationKind.InvocationExpression, Type: System.String) (Syntax: 'x.ToString()')
                                  Instance Receiver: IOperation:  (OperationKind.None) (Syntax: 'x')
=======
              IArgument (ArgumentKind.Explicit, Matching Parameter: f1) (OperationKind.Argument, IsImplicit) (Syntax: 'x.ToString( ... .ToString()')
                IConversionExpression (Implicit, TryCast: False, Unchecked) (OperationKind.ConversionExpression, Type: System.Func<<anonymous type: System.Int32 x, Q<System.Int32> y>, System.Boolean>, IsImplicit) (Syntax: 'x.ToString( ... .ToString()')
                  Conversion: CommonConversion (Exists: True, IsIdentity: False, IsNumeric: False, IsReference: False, IsUserDefined: False) (MethodSymbol: null)
                  Operand: 
                    IAnonymousFunctionExpression (Symbol: lambda expression) (OperationKind.AnonymousFunctionExpression, Type: null, IsImplicit) (Syntax: 'x.ToString( ... .ToString()')
                      IBlockStatement (1 statements) (OperationKind.BlockStatement, IsImplicit) (Syntax: 'x.ToString( ... .ToString()')
                        IReturnStatement (OperationKind.ReturnStatement, IsImplicit) (Syntax: 'x.ToString( ... .ToString()')
                          ReturnedValue: 
                            IBinaryOperatorExpression (BinaryOperatorKind.Equals) (OperationKind.BinaryOperatorExpression, Type: System.Boolean) (Syntax: 'x.ToString( ... .ToString()')
                              Left: 
                                IInvocationExpression (virtual System.String System.Int32.ToString()) (OperationKind.InvocationExpression, Type: System.String) (Syntax: 'x.ToString()')
                                  Instance Receiver: 
                                    IOperation:  (OperationKind.None) (Syntax: 'x')
>>>>>>> 4b021d7e
                                  Arguments(0)
                              Right: 
                                IInvocationExpression (virtual System.String System.Object.ToString()) (OperationKind.InvocationExpression, Type: System.String) (Syntax: 'y.ToString()')
                                  Instance Receiver: 
                                    IOperation:  (OperationKind.None) (Syntax: 'y')
                                  Arguments(0)
                InConversion: CommonConversion (Exists: True, IsIdentity: True, IsNumeric: False, IsReference: False, IsUserDefined: False) (MethodSymbol: null)
                OutConversion: CommonConversion (Exists: True, IsIdentity: True, IsNumeric: False, IsReference: False, IsUserDefined: False) (MethodSymbol: null)
      Arguments(1):
          IArgument (ArgumentKind.Explicit, Matching Parameter: null) (OperationKind.Argument, IsInvalid, IsImplicit) (Syntax: 'x.ToString()')
            IAnonymousFunctionExpression (Symbol: lambda expression) (OperationKind.AnonymousFunctionExpression, Type: null, IsInvalid, IsImplicit) (Syntax: 'x.ToString()')
              IBlockStatement (1 statements) (OperationKind.BlockStatement, IsInvalid, IsImplicit) (Syntax: 'x.ToString()')
                IReturnStatement (OperationKind.ReturnStatement, IsInvalid, IsImplicit) (Syntax: 'x.ToString()')
                  ReturnedValue: 
                    IInvocationExpression ( ? Program.()) (OperationKind.InvocationExpression, Type: ?, IsInvalid) (Syntax: 'x.ToString()')
                      Instance Receiver: 
                        IOperation:  (OperationKind.None, IsInvalid) (Syntax: 'x.ToString')
                          Children(1):
                              IOperation:  (OperationKind.None, IsInvalid) (Syntax: 'x')
                      Arguments(0)
            InConversion: CommonConversion (Exists: True, IsIdentity: True, IsNumeric: False, IsReference: False, IsUserDefined: False) (MethodSymbol: null)
            OutConversion: CommonConversion (Exists: True, IsIdentity: True, IsNumeric: False, IsReference: False, IsUserDefined: False) (MethodSymbol: null)
";
            var expectedDiagnostics = new DiagnosticDescription[] {
                // CS8016: Transparent identifier member access failed for field 'x' of 'int'.  Does the data being queried implement the query pattern?
                //             select x.ToString()/*</bind>*/;
                Diagnostic(ErrorCode.ERR_UnsupportedTransparentIdentifierAccess, "x").WithArguments("x", "int").WithLocation(27, 20)
            };

            VerifyOperationTreeAndDiagnosticsForTest<QueryExpressionSyntax>(source, expectedOperationTree, expectedDiagnostics);
        }

        [Fact]
        [WorkItem(204561, "https://devdiv.visualstudio.com/DefaultCollection/DevDiv/_workitems?id=204561&_a=edit")]
        public void Bug204561_01()
        {
            string sourceCode =
@"
class C
{
    public static void Main()
    {
        var x01 = from a in Test select a + 1;
    }
}

public class Test
{
}

public static class TestExtensions
{
    public static Test Select<T>(this Test x, System.Func<int, T> selector)
    {
        return null;
    }
}
";
            var compilation = CreateCompilationWithMscorlibAndSystemCore(sourceCode);
                
            compilation.VerifyDiagnostics(
                // (6,34): error CS1936: Could not find an implementation of the query pattern for source type 'Test'.  'Select' not found.
                //         var x01 = from a in Test select a + 1;
                Diagnostic(ErrorCode.ERR_QueryNoProvider, "select a + 1").WithArguments("Test", "Select").WithLocation(6, 34)
                );
        }

        [Fact]
        [WorkItem(204561, "https://devdiv.visualstudio.com/DefaultCollection/DevDiv/_workitems?id=204561&_a=edit")]
        public void Bug204561_02()
        {
            string sourceCode =
@"
class C
{
    public static void Main()
    {
        var y02 = from a in Test select a + 1;
        var x02 = from a in Test where a > 0 select a + 1;
    }
}

class Test
{
    public static Test Select<T>(System.Func<int, T> selector)
    {
        return null;
    }
}

static class TestExtensions
{
    public static Test Where(this Test x, System.Func<int, bool> filter)
    {
        return null;
    }
}";
            var compilation = CreateCompilationWithMscorlibAndSystemCore(sourceCode);

            compilation.VerifyDiagnostics(
                // (7,34): error CS1936: Could not find an implementation of the query pattern for source type 'Test'.  'Where' not found.
                //         var x02 = from a in Test where a > 0 select a + 1;
                Diagnostic(ErrorCode.ERR_QueryNoProvider, "where a > 0").WithArguments("Test", "Where").WithLocation(7, 34),
                // (7,46): error CS0176: Member 'Test.Select<int>(Func<int, int>)' cannot be accessed with an instance reference; qualify it with a type name instead
                //         var x02 = from a in Test where a > 0 select a + 1;
                Diagnostic(ErrorCode.ERR_ObjectProhibited, "select a + 1").WithArguments("Test.Select<int>(System.Func<int, int>)").WithLocation(7, 46)
                );
        }
        
        [Fact]
        [WorkItem(204561, "https://devdiv.visualstudio.com/DefaultCollection/DevDiv/_workitems?id=204561&_a=edit")]
        public void Bug204561_03()
        {
            string sourceCode =
@"
class C
{
    public static void Main()
    {
        var y03 = from a in Test select a + 1;
        var x03 = from a in Test where a > 0 select a + 1;
    }
}

class Test
{
}

static class TestExtensions
{
    public static Test Select<T>(this Test x, System.Func<int, T> selector)
    {
        return null;
    }

    public static Test Where(this Test x, System.Func<int, bool> filter)
    {
        return null;
    }
}";
            var compilation = CreateCompilationWithMscorlibAndSystemCore(sourceCode);

            compilation.VerifyDiagnostics(
                // (6,34): error CS1936: Could not find an implementation of the query pattern for source type 'Test'.  'Select' not found.
                //         var y03 = from a in Test select a + 1;
                Diagnostic(ErrorCode.ERR_QueryNoProvider, "select a + 1").WithArguments("Test", "Select").WithLocation(6, 34),
                // (7,34): error CS1936: Could not find an implementation of the query pattern for source type 'Test'.  'Where' not found.
                //         var x03 = from a in Test where a > 0 select a + 1;
                Diagnostic(ErrorCode.ERR_QueryNoProvider, "where a > 0").WithArguments("Test", "Where").WithLocation(7, 34)
                );
        }

        [Fact]
        [WorkItem(204561, "https://devdiv.visualstudio.com/DefaultCollection/DevDiv/_workitems?id=204561&_a=edit")]
        public void Bug204561_04()
        {
            string sourceCode =
@"
class C
{
    public static void Main()
    {
        var x04 = from a in Test select a + 1;
    }
}

class Test
{
    public static Test Select<T>(System.Func<int, T> selector)
    {
        System.Console.WriteLine(""Select"");
        return null;
    }
}";
            var compilation = CreateCompilationWithMscorlibAndSystemCore(sourceCode, options: TestOptions.DebugExe);

            CompileAndVerify(compilation, expectedOutput: "Select");
        }

        [WorkItem(15910, "https://github.com/dotnet/roslyn/issues/15910")]
        [Fact]
        public void ExpressionVariablesInQueryClause_01()
        {
            var csSource = @"
using System.Linq;

class Program
{
    public static void Main(string[] args)
    {
        var a = new[] { 1, 2, 3, 4 };
        var za = from x in M(a, out var q1) select x; // ok
        var zc = from x in a from y in M(a, out var z) select x; // error 1
        var zd = from x in a from int y in M(a, out var z) select x; // error 2
        var ze = from x in a from y in M(a, out var z) where true select x; // error 3
        var zf = from x in a from int y in M(a, out var z) where true select x; // error 4
        var zg = from x in a let y = M(a, out var z) select x; // error 5
        var zh = from x in a where M(x, out var z) == 1 select x; // error 6
        var zi = from x in a join y in M(a, out var q2) on x equals y select x; // ok
        var zj = from x in a join y in a on M(x, out var z) equals y select x; // error 7
        var zk = from x in a join y in a on x equals M(y, out var z) select x; // error 8
        var zl = from x in a orderby M(x, out var z) select x; // error 9
        var zm = from x in a orderby x, M(x, out var z) select x; // error 10
        var zn = from x in a group M(x, out var z) by x; // error 11
        var zo = from x in a group x by M(x, out var z); // error 12
    }
    public static T M<T>(T x, out T z) => z = x;
}";
            CreateCompilationWithMscorlibAndSystemCore(csSource).VerifyDiagnostics(
                // (10,53): error CS8201: Out variable and pattern variable declarations are not allowed within a query clause.
                //         var zc = from x in a from y in M(a, out var z) select x; // error 1
                Diagnostic(ErrorCode.ERR_ExpressionVariableInQueryClause, "z").WithLocation(10, 53),
                // (11,57): error CS8201: Out variable and pattern variable declarations are not allowed within a query clause.
                //         var zd = from x in a from int y in M(a, out var z) select x; // error 2
                Diagnostic(ErrorCode.ERR_ExpressionVariableInQueryClause, "z").WithLocation(11, 57),
                // (12,53): error CS8201: Out variable and pattern variable declarations are not allowed within a query clause.
                //         var ze = from x in a from y in M(a, out var z) where true select x; // error 3
                Diagnostic(ErrorCode.ERR_ExpressionVariableInQueryClause, "z").WithLocation(12, 53),
                // (13,57): error CS8201: Out variable and pattern variable declarations are not allowed within a query clause.
                //         var zf = from x in a from int y in M(a, out var z) where true select x; // error 4
                Diagnostic(ErrorCode.ERR_ExpressionVariableInQueryClause, "z").WithLocation(13, 57),
                // (14,51): error CS8201: Out variable and pattern variable declarations are not allowed within a query clause.
                //         var zg = from x in a let y = M(a, out var z) select x; // error 5
                Diagnostic(ErrorCode.ERR_ExpressionVariableInQueryClause, "z").WithLocation(14, 51),
                // (15,49): error CS8201: Out variable and pattern variable declarations are not allowed within a query clause.
                //         var zh = from x in a where M(x, out var z) == 1 select x; // error 6
                Diagnostic(ErrorCode.ERR_ExpressionVariableInQueryClause, "z").WithLocation(15, 49),
                // (17,58): error CS8201: Out variable and pattern variable declarations are not allowed within a query clause.
                //         var zj = from x in a join y in a on M(x, out var z) equals y select x; // error 7
                Diagnostic(ErrorCode.ERR_ExpressionVariableInQueryClause, "z").WithLocation(17, 58),
                // (18,67): error CS8201: Out variable and pattern variable declarations are not allowed within a query clause.
                //         var zk = from x in a join y in a on x equals M(y, out var z) select x; // error 8
                Diagnostic(ErrorCode.ERR_ExpressionVariableInQueryClause, "z").WithLocation(18, 67),
                // (19,51): error CS8201: Out variable and pattern variable declarations are not allowed within a query clause.
                //         var zl = from x in a orderby M(x, out var z) select x; // error 9
                Diagnostic(ErrorCode.ERR_ExpressionVariableInQueryClause, "z").WithLocation(19, 51),
                // (20,54): error CS8201: Out variable and pattern variable declarations are not allowed within a query clause.
                //         var zm = from x in a orderby x, M(x, out var z) select x; // error 10
                Diagnostic(ErrorCode.ERR_ExpressionVariableInQueryClause, "z").WithLocation(20, 54),
                // (21,49): error CS8201: Out variable and pattern variable declarations are not allowed within a query clause.
                //         var zn = from x in a group M(x, out var z) by x; // error 11
                Diagnostic(ErrorCode.ERR_ExpressionVariableInQueryClause, "z").WithLocation(21, 49),
                // (22,54): error CS8201: Out variable and pattern variable declarations are not allowed within a query clause.
                //         var zo = from x in a group x by M(x, out var z); // error 12
                Diagnostic(ErrorCode.ERR_ExpressionVariableInQueryClause, "z").WithLocation(22, 54)
                );
        }

        [WorkItem(15910, "https://github.com/dotnet/roslyn/issues/15910")]
        [Fact]
        public void ExpressionVariablesInQueryClause_02()
        {
            var csSource = @"
using System.Linq;

class Program
{
    public static void Main(string[] args)
    {
        var a = new[] { 1, 2, 3, 4 };
        var za = from x in M(a, a is var q1) select x; // ok
        var zc = from x in a from y in M(a, a is var z) select x; // error 1
        var zd = from x in a from int y in M(a, a is var z) select x; // error 2
        var ze = from x in a from y in M(a, a is var z) where true select x; // error 3
        var zf = from x in a from int y in M(a, a is var z) where true select x; // error 4
        var zg = from x in a let y = M(a, a is var z) select x; // error 5
        var zh = from x in a where M(x, x is var z) == 1 select x; // error 6
        var zi = from x in a join y in M(a, a is var q2) on x equals y select x; // ok
        var zj = from x in a join y in a on M(x, x is var z) equals y select x; // error 7
        var zk = from x in a join y in a on x equals M(y, y is var z) select x; // error 8
        var zl = from x in a orderby M(x, x is var z) select x; // error 9
        var zm = from x in a orderby x, M(x, x is var z) select x; // error 10
        var zn = from x in a group M(x, x is var z) by x; // error 11
        var zo = from x in a group x by M(x, x is var z); // error 12
    }
    public static T M<T>(T x, bool b) => x;
}";
            CreateCompilationWithMscorlibAndSystemCore(csSource).VerifyDiagnostics(
                // (10,54): error CS8201: Out variable and pattern variable declarations are not allowed within a query clause.
                //         var zc = from x in a from y in M(a, a is var z) select x; // error 1
                Diagnostic(ErrorCode.ERR_ExpressionVariableInQueryClause, "z").WithLocation(10, 54),
                // (11,58): error CS8201: Out variable and pattern variable declarations are not allowed within a query clause.
                //         var zd = from x in a from int y in M(a, a is var z) select x; // error 2
                Diagnostic(ErrorCode.ERR_ExpressionVariableInQueryClause, "z").WithLocation(11, 58),
                // (12,54): error CS8201: Out variable and pattern variable declarations are not allowed within a query clause.
                //         var ze = from x in a from y in M(a, a is var z) where true select x; // error 3
                Diagnostic(ErrorCode.ERR_ExpressionVariableInQueryClause, "z").WithLocation(12, 54),
                // (13,58): error CS8201: Out variable and pattern variable declarations are not allowed within a query clause.
                //         var zf = from x in a from int y in M(a, a is var z) where true select x; // error 4
                Diagnostic(ErrorCode.ERR_ExpressionVariableInQueryClause, "z").WithLocation(13, 58),
                // (14,52): error CS8201: Out variable and pattern variable declarations are not allowed within a query clause.
                //         var zg = from x in a let y = M(a, a is var z) select x; // error 5
                Diagnostic(ErrorCode.ERR_ExpressionVariableInQueryClause, "z").WithLocation(14, 52),
                // (15,50): error CS8201: Out variable and pattern variable declarations are not allowed within a query clause.
                //         var zh = from x in a where M(x, x is var z) == 1 select x; // error 6
                Diagnostic(ErrorCode.ERR_ExpressionVariableInQueryClause, "z").WithLocation(15, 50),
                // (17,59): error CS8201: Out variable and pattern variable declarations are not allowed within a query clause.
                //         var zj = from x in a join y in a on M(x, x is var z) equals y select x; // error 7
                Diagnostic(ErrorCode.ERR_ExpressionVariableInQueryClause, "z").WithLocation(17, 59),
                // (18,68): error CS8201: Out variable and pattern variable declarations are not allowed within a query clause.
                //         var zk = from x in a join y in a on x equals M(y, y is var z) select x; // error 8
                Diagnostic(ErrorCode.ERR_ExpressionVariableInQueryClause, "z").WithLocation(18, 68),
                // (19,52): error CS8201: Out variable and pattern variable declarations are not allowed within a query clause.
                //         var zl = from x in a orderby M(x, x is var z) select x; // error 9
                Diagnostic(ErrorCode.ERR_ExpressionVariableInQueryClause, "z").WithLocation(19, 52),
                // (20,55): error CS8201: Out variable and pattern variable declarations are not allowed within a query clause.
                //         var zm = from x in a orderby x, M(x, x is var z) select x; // error 10
                Diagnostic(ErrorCode.ERR_ExpressionVariableInQueryClause, "z").WithLocation(20, 55),
                // (21,50): error CS8201: Out variable and pattern variable declarations are not allowed within a query clause.
                //         var zn = from x in a group M(x, x is var z) by x; // error 11
                Diagnostic(ErrorCode.ERR_ExpressionVariableInQueryClause, "z").WithLocation(21, 50),
                // (22,55): error CS8201: Out variable and pattern variable declarations are not allowed within a query clause.
                //         var zo = from x in a group x by M(x, x is var z); // error 12
                Diagnostic(ErrorCode.ERR_ExpressionVariableInQueryClause, "z").WithLocation(22, 55)
                );
        }

        [WorkItem(15910, "https://github.com/dotnet/roslyn/issues/15910")]
        [Fact]
        public void ExpressionVariablesInQueryClause_03()
        {
            var csSource = @"
using System.Linq;

class Program
{
    public static void Main(string[] args)
    {
        var a = new[] { (1, 2), (3, 4) };
        var za = from x in M(a, (int qa, int wa) = a[0]) select x; // scoping ok
        var zc = from x in a from y in M(a, (int z, int w) = x) select x; // error 1
        var zd = from x in a from int y in M(a, (int z, int w) = x) select x; // error 2
        var ze = from x in a from y in M(a, (int z, int w) = x) where true select x; // error 3
        var zf = from x in a from int y in M(a, (int z, int w) = x) where true select x; // error 4
        var zg = from x in a let y = M(x, (int z, int w) = x) select x; // error 5
        var zh = from x in a where M(x, (int z, int w) = x).Item1 == 1 select x; // error 6
        var zi = from x in a join y in M(a, (int qi, int wi) = a[0]) on x equals y select x; // scoping ok
        var zj = from x in a join y in a on M(x, (int z, int w) = x) equals y select x; // error 7
        var zk = from x in a join y in a on x equals M(y, (int z, int w) = y) select x; // error 8
        var zl = from x in a orderby M(x, (int z, int w) = x) select x; // error 9
        var zm = from x in a orderby x, M(x, (int z, int w) = x) select x; // error 10
        var zn = from x in a group M(x, (int z, int w) = x) by x; // error 11
        var zo = from x in a group x by M(x, (int z, int w) = x); // error 12
    }
    public static T M<T>(T x, (int, int) z) => x;
}
namespace System
{
    public struct ValueTuple<T1, T2>
    {
        public T1 Item1;
        public T2 Item2;
        public ValueTuple(T1 item1, T2 item2)
        {
            this.Item1 = item1;
            this.Item2 = item2;
        }
    }
}
";
            CreateCompilationWithMscorlibAndSystemCore(csSource)
                .GetDiagnostics()
                .Where(d => d.Code != (int)ErrorCode.ERR_DeclarationExpressionNotPermitted)
                .Verify(
                // (10,50): error CS8201: Out variable and pattern variable declarations are not allowed within a query clause.
                //         var zc = from x in a from y in M(a, (int z, int w) = x) select x; // error 1
                Diagnostic(ErrorCode.ERR_ExpressionVariableInQueryClause, "z").WithLocation(10, 50),
                // (11,54): error CS8201: Out variable and pattern variable declarations are not allowed within a query clause.
                //         var zd = from x in a from int y in M(a, (int z, int w) = x) select x; // error 2
                Diagnostic(ErrorCode.ERR_ExpressionVariableInQueryClause, "z").WithLocation(11, 54),
                // (12,50): error CS8201: Out variable and pattern variable declarations are not allowed within a query clause.
                //         var ze = from x in a from y in M(a, (int z, int w) = x) where true select x; // error 3
                Diagnostic(ErrorCode.ERR_ExpressionVariableInQueryClause, "z").WithLocation(12, 50),
                // (13,54): error CS8201: Out variable and pattern variable declarations are not allowed within a query clause.
                //         var zf = from x in a from int y in M(a, (int z, int w) = x) where true select x; // error 4
                Diagnostic(ErrorCode.ERR_ExpressionVariableInQueryClause, "z").WithLocation(13, 54),
                // (14,48): error CS8201: Out variable and pattern variable declarations are not allowed within a query clause.
                //         var zg = from x in a let y = M(x, (int z, int w) = x) select x; // error 5
                Diagnostic(ErrorCode.ERR_ExpressionVariableInQueryClause, "z").WithLocation(14, 48),
                // (15,46): error CS8201: Out variable and pattern variable declarations are not allowed within a query clause.
                //         var zh = from x in a where M(x, (int z, int w) = x).Item1 == 1 select x; // error 6
                Diagnostic(ErrorCode.ERR_ExpressionVariableInQueryClause, "z").WithLocation(15, 46),
                // (17,55): error CS8201: Out variable and pattern variable declarations are not allowed within a query clause.
                //         var zj = from x in a join y in a on M(x, (int z, int w) = x) equals y select x; // error 7
                Diagnostic(ErrorCode.ERR_ExpressionVariableInQueryClause, "z").WithLocation(17, 55),
                // (18,64): error CS8201: Out variable and pattern variable declarations are not allowed within a query clause.
                //         var zk = from x in a join y in a on x equals M(y, (int z, int w) = y) select x; // error 8
                Diagnostic(ErrorCode.ERR_ExpressionVariableInQueryClause, "z").WithLocation(18, 64),
                // (19,48): error CS8201: Out variable and pattern variable declarations are not allowed within a query clause.
                //         var zl = from x in a orderby M(x, (int z, int w) = x) select x; // error 9
                Diagnostic(ErrorCode.ERR_ExpressionVariableInQueryClause, "z").WithLocation(19, 48),
                // (20,51): error CS8201: Out variable and pattern variable declarations are not allowed within a query clause.
                //         var zm = from x in a orderby x, M(x, (int z, int w) = x) select x; // error 10
                Diagnostic(ErrorCode.ERR_ExpressionVariableInQueryClause, "z").WithLocation(20, 51),
                // (21,46): error CS8201: Out variable and pattern variable declarations are not allowed within a query clause.
                //         var zn = from x in a group M(x, (int z, int w) = x) by x; // error 11
                Diagnostic(ErrorCode.ERR_ExpressionVariableInQueryClause, "z").WithLocation(21, 46),
                // (22,51): error CS8201: Out variable and pattern variable declarations are not allowed within a query clause.
                //         var zo = from x in a group x by M(x, (int z, int w) = x); // error 12
                Diagnostic(ErrorCode.ERR_ExpressionVariableInQueryClause, "z").WithLocation(22, 51)
                );
        }

        [CompilerTrait(CompilerFeature.IOperation)]
        [Fact, WorkItem(14689, "https://github.com/dotnet/roslyn/issues/14689")]
        public void SelectFromNamespaceShouldGiveAnError()
        {
            string source = @"
using System.Linq;
using NSAlias = ParentNamespace.ConsoleApp;

namespace ParentNamespace
{
    namespace ConsoleApp
    {
        class Program
        {
            static void Main()
            {
                var x = from c in ConsoleApp select 3;
                var y = from c in ParentNamespace.ConsoleApp select 3;
                var z = /*<bind>*/from c in NSAlias select 3/*</bind>*/;
            }
        }
    }
}
";
            string expectedOperationTree = @"
ITranslatedQueryExpression (OperationKind.TranslatedQueryExpression, Type: ?, IsInvalid) (Syntax: 'from c in N ... as select 3')
  Expression: 
    IInvocationExpression (? ParentNamespace.ConsoleApp.Program.Select()) (OperationKind.InvocationExpression, Type: ?, IsImplicit) (Syntax: 'select 3')
      Instance Receiver: 
        null
      Arguments(2):
          IArgument (ArgumentKind.Explicit, Matching Parameter: null) (OperationKind.Argument, IsInvalid, IsImplicit) (Syntax: 'from c in NSAlias')
            IInvalidExpression (OperationKind.InvalidExpression, Type: ?, IsInvalid, IsImplicit) (Syntax: 'from c in NSAlias')
              Children(1):
                  IOperation:  (OperationKind.None, IsInvalid) (Syntax: 'NSAlias')
            InConversion: CommonConversion (Exists: True, IsIdentity: True, IsNumeric: False, IsReference: False, IsUserDefined: False) (MethodSymbol: null)
            OutConversion: CommonConversion (Exists: True, IsIdentity: True, IsNumeric: False, IsReference: False, IsUserDefined: False) (MethodSymbol: null)
          IArgument (ArgumentKind.Explicit, Matching Parameter: null) (OperationKind.Argument, IsImplicit) (Syntax: '3')
            IAnonymousFunctionExpression (Symbol: lambda expression) (OperationKind.AnonymousFunctionExpression, Type: null, IsImplicit) (Syntax: '3')
              IBlockStatement (1 statements) (OperationKind.BlockStatement, IsImplicit) (Syntax: '3')
                IReturnStatement (OperationKind.ReturnStatement, IsImplicit) (Syntax: '3')
                  ReturnedValue: 
                    ILiteralExpression (OperationKind.LiteralExpression, Type: System.Int32, Constant: 3) (Syntax: '3')
            InConversion: CommonConversion (Exists: True, IsIdentity: True, IsNumeric: False, IsReference: False, IsUserDefined: False) (MethodSymbol: null)
            OutConversion: CommonConversion (Exists: True, IsIdentity: True, IsNumeric: False, IsReference: False, IsUserDefined: False) (MethodSymbol: null)
";
            var expectedDiagnostics = new DiagnosticDescription[] {
                // CS0119: 'ConsoleApp' is a namespace, which is not valid in the given context
                //                 var x = from c in ConsoleApp select 3;
                Diagnostic(ErrorCode.ERR_BadSKunknown, "ConsoleApp").WithArguments("ConsoleApp", "namespace").WithLocation(13, 35),
                // CS0119: 'ParentNamespace.ConsoleApp' is a namespace, which is not valid in the given context
                //                 var y = from c in ParentNamespace.ConsoleApp select 3;
                Diagnostic(ErrorCode.ERR_BadSKunknown, "ParentNamespace.ConsoleApp").WithArguments("ParentNamespace.ConsoleApp", "namespace").WithLocation(14, 35),
                // CS0119: 'NSAlias' is a namespace, which is not valid in the given context
                //                 var z = /*<bind>*/from c in NSAlias select 3/*</bind>*/;
                Diagnostic(ErrorCode.ERR_BadSKunknown, "NSAlias").WithArguments("NSAlias", "namespace").WithLocation(15, 45)
            };

            VerifyOperationTreeAndDiagnosticsForTest<QueryExpressionSyntax>(source, expectedOperationTree, expectedDiagnostics);
        }

        [CompilerTrait(CompilerFeature.IOperation)]
        [Fact, WorkItem(12052, "https://github.com/dotnet/roslyn/issues/12052")]
        public void LambdaParameterConflictsWithRangeVariable()
        {
            string source = @"
using System;
using System.Linq;

class Program
{
    static void Main()
    {
        var res = /*<bind>*/from a in new[] { 1 }
                  select (Func<int, int>)(a => 1)/*</bind>*/;
    }
}
";
            string expectedOperationTree = @"
ITranslatedQueryExpression (OperationKind.TranslatedQueryExpression, Type: System.Collections.Generic.IEnumerable<System.Func<System.Int32, System.Int32>>, IsInvalid) (Syntax: 'from a in n ... t>)(a => 1)')
  Expression: 
    IInvocationExpression (System.Collections.Generic.IEnumerable<System.Func<System.Int32, System.Int32>> System.Linq.Enumerable.Select<System.Int32, System.Func<System.Int32, System.Int32>>(this System.Collections.Generic.IEnumerable<System.Int32> source, System.Func<System.Int32, System.Func<System.Int32, System.Int32>> selector)) (OperationKind.InvocationExpression, Type: System.Collections.Generic.IEnumerable<System.Func<System.Int32, System.Int32>>, IsInvalid, IsImplicit) (Syntax: 'select (Fun ... t>)(a => 1)')
      Instance Receiver: 
        null
      Arguments(2):
          IArgument (ArgumentKind.Explicit, Matching Parameter: source) (OperationKind.Argument, IsImplicit) (Syntax: 'from a in new[] { 1 }')
            IConversionExpression (Implicit, TryCast: False, Unchecked) (OperationKind.ConversionExpression, Type: System.Collections.Generic.IEnumerable<System.Int32>, IsImplicit) (Syntax: 'from a in new[] { 1 }')
              Conversion: CommonConversion (Exists: True, IsIdentity: False, IsNumeric: False, IsReference: True, IsUserDefined: False) (MethodSymbol: null)
              Operand: 
                IArrayCreationExpression (OperationKind.ArrayCreationExpression, Type: System.Int32[]) (Syntax: 'new[] { 1 }')
                  Dimension Sizes(1):
                      ILiteralExpression (OperationKind.LiteralExpression, Type: System.Int32, Constant: 1, IsImplicit) (Syntax: 'new[] { 1 }')
                  Initializer: 
                    IArrayInitializer (1 elements) (OperationKind.ArrayInitializer) (Syntax: '{ 1 }')
                      Element Values(1):
                          ILiteralExpression (OperationKind.LiteralExpression, Type: System.Int32, Constant: 1) (Syntax: '1')
            InConversion: CommonConversion (Exists: True, IsIdentity: True, IsNumeric: False, IsReference: False, IsUserDefined: False) (MethodSymbol: null)
            OutConversion: CommonConversion (Exists: True, IsIdentity: True, IsNumeric: False, IsReference: False, IsUserDefined: False) (MethodSymbol: null)
<<<<<<< HEAD
          IArgument (ArgumentKind.Explicit, Matching Parameter: selector) (OperationKind.Argument, IsInvalid) (Syntax: '(Func<int, int>)(a => 1)')
            IDelegateCreationExpression (OperationKind.DelegateCreationExpression, Type: System.Func<System.Int32, System.Func<System.Int32, System.Int32>>, IsInvalid) (Syntax: '(Func<int, int>)(a => 1)')
              Target: IAnonymousFunctionExpression (Symbol: lambda expression) (OperationKind.AnonymousFunctionExpression, Type: null, IsInvalid) (Syntax: '(Func<int, int>)(a => 1)')
                  IBlockStatement (1 statements) (OperationKind.BlockStatement, IsInvalid) (Syntax: '(Func<int, int>)(a => 1)')
                    IReturnStatement (OperationKind.ReturnStatement, IsInvalid) (Syntax: '(Func<int, int>)(a => 1)')
                      ReturnedValue: IDelegateCreationExpression (OperationKind.DelegateCreationExpression, Type: System.Func<System.Int32, System.Int32>, IsInvalid) (Syntax: '(Func<int, int>)(a => 1)')
                          Target: IAnonymousFunctionExpression (Symbol: lambda expression) (OperationKind.AnonymousFunctionExpression, Type: null, IsInvalid) (Syntax: 'a => 1')
                              IBlockStatement (1 statements) (OperationKind.BlockStatement) (Syntax: '1')
                                IReturnStatement (OperationKind.ReturnStatement) (Syntax: '1')
                                  ReturnedValue: ILiteralExpression (OperationKind.LiteralExpression, Type: System.Int32, Constant: 1) (Syntax: '1')
=======
          IArgument (ArgumentKind.Explicit, Matching Parameter: selector) (OperationKind.Argument, IsInvalid, IsImplicit) (Syntax: '(Func<int, int>)(a => 1)')
            IConversionExpression (Implicit, TryCast: False, Unchecked) (OperationKind.ConversionExpression, Type: System.Func<System.Int32, System.Func<System.Int32, System.Int32>>, IsInvalid, IsImplicit) (Syntax: '(Func<int, int>)(a => 1)')
              Conversion: CommonConversion (Exists: True, IsIdentity: False, IsNumeric: False, IsReference: False, IsUserDefined: False) (MethodSymbol: null)
              Operand: 
                IAnonymousFunctionExpression (Symbol: lambda expression) (OperationKind.AnonymousFunctionExpression, Type: null, IsInvalid, IsImplicit) (Syntax: '(Func<int, int>)(a => 1)')
                  IBlockStatement (1 statements) (OperationKind.BlockStatement, IsInvalid, IsImplicit) (Syntax: '(Func<int, int>)(a => 1)')
                    IReturnStatement (OperationKind.ReturnStatement, IsInvalid, IsImplicit) (Syntax: '(Func<int, int>)(a => 1)')
                      ReturnedValue: 
                        IConversionExpression (Explicit, TryCast: False, Unchecked) (OperationKind.ConversionExpression, Type: System.Func<System.Int32, System.Int32>, IsInvalid) (Syntax: '(Func<int, int>)(a => 1)')
                          Conversion: CommonConversion (Exists: True, IsIdentity: False, IsNumeric: False, IsReference: False, IsUserDefined: False) (MethodSymbol: null)
                          Operand: 
                            IAnonymousFunctionExpression (Symbol: lambda expression) (OperationKind.AnonymousFunctionExpression, Type: null, IsInvalid) (Syntax: 'a => 1')
                              IBlockStatement (1 statements) (OperationKind.BlockStatement, IsImplicit) (Syntax: '1')
                                IReturnStatement (OperationKind.ReturnStatement, IsImplicit) (Syntax: '1')
                                  ReturnedValue: 
                                    ILiteralExpression (OperationKind.LiteralExpression, Type: System.Int32, Constant: 1) (Syntax: '1')
>>>>>>> 4b021d7e
            InConversion: CommonConversion (Exists: True, IsIdentity: True, IsNumeric: False, IsReference: False, IsUserDefined: False) (MethodSymbol: null)
            OutConversion: CommonConversion (Exists: True, IsIdentity: True, IsNumeric: False, IsReference: False, IsUserDefined: False) (MethodSymbol: null)
";
            var expectedDiagnostics = new DiagnosticDescription[] {
                // CS0136: A local or parameter named 'a' cannot be declared in this scope because that name is used in an enclosing local scope to define a local or parameter
                //                   select (Func<int, int>)(a => 1)/*</bind>*/;
                Diagnostic(ErrorCode.ERR_LocalIllegallyOverrides, "a").WithArguments("a").WithLocation(10, 43)
            };

            VerifyOperationTreeAndDiagnosticsForTest<QueryExpressionSyntax>(source, expectedOperationTree, expectedDiagnostics);
        }

        [CompilerTrait(CompilerFeature.IOperation)]
        [Fact, WorkItem(17838, "https://github.com/dotnet/roslyn/issues/17838")]
        public void IOperationForQueryClause()
        {
            string source = @"
using System.Collections.Generic;
using System.Linq;

class Query
{
    public static void Main(string[] args)
    {
        List<int> c = new List<int>() { 1, 2, 3, 4, 5, 6, 7 };
        var r = /*<bind>*/from i in c select i + 1/*</bind>*/;
    }
}
";
            string expectedOperationTree = @"
ITranslatedQueryExpression (OperationKind.TranslatedQueryExpression, Type: System.Collections.Generic.IEnumerable<System.Int32>) (Syntax: 'from i in c select i + 1')
  Expression: 
    IInvocationExpression (System.Collections.Generic.IEnumerable<System.Int32> System.Linq.Enumerable.Select<System.Int32, System.Int32>(this System.Collections.Generic.IEnumerable<System.Int32> source, System.Func<System.Int32, System.Int32> selector)) (OperationKind.InvocationExpression, Type: System.Collections.Generic.IEnumerable<System.Int32>, IsImplicit) (Syntax: 'select i + 1')
      Instance Receiver: 
        null
      Arguments(2):
          IArgument (ArgumentKind.Explicit, Matching Parameter: source) (OperationKind.Argument, IsImplicit) (Syntax: 'from i in c')
            IConversionExpression (Implicit, TryCast: False, Unchecked) (OperationKind.ConversionExpression, Type: System.Collections.Generic.IEnumerable<System.Int32>, IsImplicit) (Syntax: 'from i in c')
              Conversion: CommonConversion (Exists: True, IsIdentity: False, IsNumeric: False, IsReference: True, IsUserDefined: False) (MethodSymbol: null)
              Operand: 
                ILocalReferenceExpression: c (OperationKind.LocalReferenceExpression, Type: System.Collections.Generic.List<System.Int32>) (Syntax: 'c')
            InConversion: CommonConversion (Exists: True, IsIdentity: True, IsNumeric: False, IsReference: False, IsUserDefined: False) (MethodSymbol: null)
            OutConversion: CommonConversion (Exists: True, IsIdentity: True, IsNumeric: False, IsReference: False, IsUserDefined: False) (MethodSymbol: null)
<<<<<<< HEAD
          IArgument (ArgumentKind.Explicit, Matching Parameter: selector) (OperationKind.Argument) (Syntax: 'i + 1')
            IDelegateCreationExpression (OperationKind.DelegateCreationExpression, Type: System.Func<System.Int32, System.Int32>) (Syntax: 'i + 1')
              Target: IAnonymousFunctionExpression (Symbol: lambda expression) (OperationKind.AnonymousFunctionExpression, Type: null) (Syntax: 'i + 1')
                  IBlockStatement (1 statements) (OperationKind.BlockStatement) (Syntax: 'i + 1')
                    IReturnStatement (OperationKind.ReturnStatement) (Syntax: 'i + 1')
                      ReturnedValue: IBinaryOperatorExpression (BinaryOperatorKind.Add) (OperationKind.BinaryOperatorExpression, Type: System.Int32) (Syntax: 'i + 1')
                          Left: IOperation:  (OperationKind.None) (Syntax: 'i')
                          Right: ILiteralExpression (OperationKind.LiteralExpression, Type: System.Int32, Constant: 1) (Syntax: '1')
=======
          IArgument (ArgumentKind.Explicit, Matching Parameter: selector) (OperationKind.Argument, IsImplicit) (Syntax: 'i + 1')
            IConversionExpression (Implicit, TryCast: False, Unchecked) (OperationKind.ConversionExpression, Type: System.Func<System.Int32, System.Int32>, IsImplicit) (Syntax: 'i + 1')
              Conversion: CommonConversion (Exists: True, IsIdentity: False, IsNumeric: False, IsReference: False, IsUserDefined: False) (MethodSymbol: null)
              Operand: 
                IAnonymousFunctionExpression (Symbol: lambda expression) (OperationKind.AnonymousFunctionExpression, Type: null, IsImplicit) (Syntax: 'i + 1')
                  IBlockStatement (1 statements) (OperationKind.BlockStatement, IsImplicit) (Syntax: 'i + 1')
                    IReturnStatement (OperationKind.ReturnStatement, IsImplicit) (Syntax: 'i + 1')
                      ReturnedValue: 
                        IBinaryOperatorExpression (BinaryOperatorKind.Add) (OperationKind.BinaryOperatorExpression, Type: System.Int32) (Syntax: 'i + 1')
                          Left: 
                            IOperation:  (OperationKind.None) (Syntax: 'i')
                          Right: 
                            ILiteralExpression (OperationKind.LiteralExpression, Type: System.Int32, Constant: 1) (Syntax: '1')
>>>>>>> 4b021d7e
            InConversion: CommonConversion (Exists: True, IsIdentity: True, IsNumeric: False, IsReference: False, IsUserDefined: False) (MethodSymbol: null)
            OutConversion: CommonConversion (Exists: True, IsIdentity: True, IsNumeric: False, IsReference: False, IsUserDefined: False) (MethodSymbol: null)
";
            var expectedDiagnostics = DiagnosticDescription.None;

            VerifyOperationTreeAndDiagnosticsForTest<QueryExpressionSyntax>(source, expectedOperationTree, expectedDiagnostics);
        }

        [CompilerTrait(CompilerFeature.IOperation)]
        [Fact, WorkItem(17838, "https://github.com/dotnet/roslyn/issues/17838")]
        public void IOperationForRangeVariableDefinition()
        {
            string source = @"
using System.Collections.Generic;
using System.Linq;

class Query
{
    public static void Main(string[] args)
    {
        List<int> c = new List<int>() { 1, 2, 3, 4, 5, 6, 7 };
        var r = /*<bind>*/from i in c select i + 1/*</bind>*/;
    }
}

";
            string expectedOperationTree = @"
ITranslatedQueryExpression (OperationKind.TranslatedQueryExpression, Type: System.Collections.Generic.IEnumerable<System.Int32>) (Syntax: 'from i in c select i + 1')
  Expression: 
    IInvocationExpression (System.Collections.Generic.IEnumerable<System.Int32> System.Linq.Enumerable.Select<System.Int32, System.Int32>(this System.Collections.Generic.IEnumerable<System.Int32> source, System.Func<System.Int32, System.Int32> selector)) (OperationKind.InvocationExpression, Type: System.Collections.Generic.IEnumerable<System.Int32>, IsImplicit) (Syntax: 'select i + 1')
      Instance Receiver: 
        null
      Arguments(2):
          IArgument (ArgumentKind.Explicit, Matching Parameter: source) (OperationKind.Argument, IsImplicit) (Syntax: 'from i in c')
            IConversionExpression (Implicit, TryCast: False, Unchecked) (OperationKind.ConversionExpression, Type: System.Collections.Generic.IEnumerable<System.Int32>, IsImplicit) (Syntax: 'from i in c')
              Conversion: CommonConversion (Exists: True, IsIdentity: False, IsNumeric: False, IsReference: True, IsUserDefined: False) (MethodSymbol: null)
              Operand: 
                ILocalReferenceExpression: c (OperationKind.LocalReferenceExpression, Type: System.Collections.Generic.List<System.Int32>) (Syntax: 'c')
            InConversion: CommonConversion (Exists: True, IsIdentity: True, IsNumeric: False, IsReference: False, IsUserDefined: False) (MethodSymbol: null)
            OutConversion: CommonConversion (Exists: True, IsIdentity: True, IsNumeric: False, IsReference: False, IsUserDefined: False) (MethodSymbol: null)
<<<<<<< HEAD
          IArgument (ArgumentKind.Explicit, Matching Parameter: selector) (OperationKind.Argument) (Syntax: 'i + 1')
            IDelegateCreationExpression (OperationKind.DelegateCreationExpression, Type: System.Func<System.Int32, System.Int32>) (Syntax: 'i + 1')
              Target: IAnonymousFunctionExpression (Symbol: lambda expression) (OperationKind.AnonymousFunctionExpression, Type: null) (Syntax: 'i + 1')
                  IBlockStatement (1 statements) (OperationKind.BlockStatement) (Syntax: 'i + 1')
                    IReturnStatement (OperationKind.ReturnStatement) (Syntax: 'i + 1')
                      ReturnedValue: IBinaryOperatorExpression (BinaryOperatorKind.Add) (OperationKind.BinaryOperatorExpression, Type: System.Int32) (Syntax: 'i + 1')
                          Left: IOperation:  (OperationKind.None) (Syntax: 'i')
                          Right: ILiteralExpression (OperationKind.LiteralExpression, Type: System.Int32, Constant: 1) (Syntax: '1')
=======
          IArgument (ArgumentKind.Explicit, Matching Parameter: selector) (OperationKind.Argument, IsImplicit) (Syntax: 'i + 1')
            IConversionExpression (Implicit, TryCast: False, Unchecked) (OperationKind.ConversionExpression, Type: System.Func<System.Int32, System.Int32>, IsImplicit) (Syntax: 'i + 1')
              Conversion: CommonConversion (Exists: True, IsIdentity: False, IsNumeric: False, IsReference: False, IsUserDefined: False) (MethodSymbol: null)
              Operand: 
                IAnonymousFunctionExpression (Symbol: lambda expression) (OperationKind.AnonymousFunctionExpression, Type: null, IsImplicit) (Syntax: 'i + 1')
                  IBlockStatement (1 statements) (OperationKind.BlockStatement, IsImplicit) (Syntax: 'i + 1')
                    IReturnStatement (OperationKind.ReturnStatement, IsImplicit) (Syntax: 'i + 1')
                      ReturnedValue: 
                        IBinaryOperatorExpression (BinaryOperatorKind.Add) (OperationKind.BinaryOperatorExpression, Type: System.Int32) (Syntax: 'i + 1')
                          Left: 
                            IOperation:  (OperationKind.None) (Syntax: 'i')
                          Right: 
                            ILiteralExpression (OperationKind.LiteralExpression, Type: System.Int32, Constant: 1) (Syntax: '1')
>>>>>>> 4b021d7e
            InConversion: CommonConversion (Exists: True, IsIdentity: True, IsNumeric: False, IsReference: False, IsUserDefined: False) (MethodSymbol: null)
            OutConversion: CommonConversion (Exists: True, IsIdentity: True, IsNumeric: False, IsReference: False, IsUserDefined: False) (MethodSymbol: null)
";
            var expectedDiagnostics = DiagnosticDescription.None;

            VerifyOperationTreeAndDiagnosticsForTest<QueryExpressionSyntax>(source, expectedOperationTree, expectedDiagnostics);
        }

        [CompilerTrait(CompilerFeature.IOperation)]
        [Fact, WorkItem(17838, "https://github.com/dotnet/roslyn/issues/17838")]
        public void IOperationForRangeVariableReference()
        {
            string source = @"
using System.Collections.Generic;
using System.Linq;

class Query
{
    public static void Main(string[] args)
    {
        List<int> c = new List<int>() { 1, 2, 3, 4, 5, 6, 7 };
        var r = from i in c select /*<bind>*/i/*</bind>*/ + 1;
    }
}
";
            string expectedOperationTree = @"
IOperation:  (OperationKind.None) (Syntax: 'i')
";
            var expectedDiagnostics = DiagnosticDescription.None;

            VerifyOperationTreeAndDiagnosticsForTest<IdentifierNameSyntax>(source, expectedOperationTree, expectedDiagnostics);
        }

        [Fact, WorkItem(21484, "https://github.com/dotnet/roslyn/issues/21484")]
        public void QueryOnTypeExpression()
        {
            var code = @"
using System.Collections;
using System.Collections.Generic;
using System.Linq;

class Program
{
    static void M<T>() where T : IEnumerable
    {
        var query1 = from object a in IEnumerable select 1;
        var query2 = from b in IEnumerable select 2;

        var query3 = from int c in IEnumerable<int> select 3;
        var query4 = from d in IEnumerable<int> select 4;

        var query5 = from object d in T select 5;
        var query6 = from d in T select 6;
    }
}
";
            var comp = CreateCompilationWithMscorlibAndSystemCore(code);
            comp.VerifyDiagnostics(
                // (10,22): error CS0120: An object reference is required for the non-static field, method, or property 'Enumerable.Cast<object>(IEnumerable)'
                //         var query1 = from object a in IEnumerable select 1;
                Diagnostic(ErrorCode.ERR_ObjectRequired, "from object a in IEnumerable").WithArguments("System.Linq.Enumerable.Cast<object>(System.Collections.IEnumerable)").WithLocation(10, 22),
                // (11,32): error CS1934: Could not find an implementation of the query pattern for source type 'IEnumerable'.  'Select' not found.  Consider explicitly specifying the type of the range variable 'b'.
                //         var query2 = from b in IEnumerable select 2;
                Diagnostic(ErrorCode.ERR_QueryNoProviderCastable, "IEnumerable").WithArguments("System.Collections.IEnumerable", "Select", "b").WithLocation(11, 32),
                // (13,22): error CS0120: An object reference is required for the non-static field, method, or property 'Enumerable.Cast<int>(IEnumerable)'
                //         var query3 = from int c in IEnumerable<int> select 3;
                Diagnostic(ErrorCode.ERR_ObjectRequired, "from int c in IEnumerable<int>").WithArguments("System.Linq.Enumerable.Cast<int>(System.Collections.IEnumerable)").WithLocation(13, 22),
                // (14,49): error CS1936: Could not find an implementation of the query pattern for source type 'IEnumerable<int>'.  'Select' not found.
                //         var query4 = from d in IEnumerable<int> select 4;
                Diagnostic(ErrorCode.ERR_QueryNoProvider, "select 4").WithArguments("System.Collections.Generic.IEnumerable<int>", "Select").WithLocation(14, 49),
                // (16,22): error CS0120: An object reference is required for the non-static field, method, or property 'Enumerable.Cast<object>(IEnumerable)'
                //         var query5 = from object d in T select 5;
                Diagnostic(ErrorCode.ERR_ObjectRequired, "from object d in T").WithArguments("System.Linq.Enumerable.Cast<object>(System.Collections.IEnumerable)").WithLocation(16, 22),
                // (17,32): error CS1936: Could not find an implementation of the query pattern for source type 'T'.  'Select' not found.
                //         var query6 = from d in T select 6;
                Diagnostic(ErrorCode.ERR_QueryNoProvider, "T").WithArguments("T", "Select").WithLocation(17, 32)
                );
        }
    }
}<|MERGE_RESOLUTION|>--- conflicted
+++ resolved
@@ -52,36 +52,26 @@
 ";
             string expectedOperationTree = @"
 ITranslatedQueryExpression (OperationKind.TranslatedQueryExpression, Type: System.Collections.Generic.IEnumerable<System.Int32>) (Syntax: 'from i in c select i')
-  Expression: 
+  Expression:
     IInvocationExpression (System.Collections.Generic.IEnumerable<System.Int32> System.Linq.Enumerable.Select<System.Int32, System.Int32>(this System.Collections.Generic.IEnumerable<System.Int32> source, System.Func<System.Int32, System.Int32> selector)) (OperationKind.InvocationExpression, Type: System.Collections.Generic.IEnumerable<System.Int32>, IsImplicit) (Syntax: 'select i')
-      Instance Receiver: 
+      Instance Receiver:
         null
       Arguments(2):
           IArgument (ArgumentKind.Explicit, Matching Parameter: source) (OperationKind.Argument, IsImplicit) (Syntax: 'from i in c')
             IConversionExpression (Implicit, TryCast: False, Unchecked) (OperationKind.ConversionExpression, Type: System.Collections.Generic.IEnumerable<System.Int32>, IsImplicit) (Syntax: 'from i in c')
               Conversion: CommonConversion (Exists: True, IsIdentity: False, IsNumeric: False, IsReference: True, IsUserDefined: False) (MethodSymbol: null)
-              Operand: 
+              Operand:
                 ILocalReferenceExpression: c (OperationKind.LocalReferenceExpression, Type: System.Collections.Generic.List<System.Int32>) (Syntax: 'c')
             InConversion: CommonConversion (Exists: True, IsIdentity: True, IsNumeric: False, IsReference: False, IsUserDefined: False) (MethodSymbol: null)
             OutConversion: CommonConversion (Exists: True, IsIdentity: True, IsNumeric: False, IsReference: False, IsUserDefined: False) (MethodSymbol: null)
-<<<<<<< HEAD
-          IArgument (ArgumentKind.Explicit, Matching Parameter: selector) (OperationKind.Argument) (Syntax: 'i')
-            IDelegateCreationExpression (OperationKind.DelegateCreationExpression, Type: System.Func<System.Int32, System.Int32>) (Syntax: 'i')
-              Target: IAnonymousFunctionExpression (Symbol: lambda expression) (OperationKind.AnonymousFunctionExpression, Type: null) (Syntax: 'i')
-                  IBlockStatement (1 statements) (OperationKind.BlockStatement) (Syntax: 'i')
-                    IReturnStatement (OperationKind.ReturnStatement) (Syntax: 'i')
-                      ReturnedValue: IOperation:  (OperationKind.None) (Syntax: 'i')
-=======
           IArgument (ArgumentKind.Explicit, Matching Parameter: selector) (OperationKind.Argument, IsImplicit) (Syntax: 'i')
-            IConversionExpression (Implicit, TryCast: False, Unchecked) (OperationKind.ConversionExpression, Type: System.Func<System.Int32, System.Int32>, IsImplicit) (Syntax: 'i')
-              Conversion: CommonConversion (Exists: True, IsIdentity: False, IsNumeric: False, IsReference: False, IsUserDefined: False) (MethodSymbol: null)
-              Operand: 
+            IDelegateCreationExpression (OperationKind.DelegateCreationExpression, Type: System.Func<System.Int32, System.Int32>, IsImplicit) (Syntax: 'i')
+              Target:
                 IAnonymousFunctionExpression (Symbol: lambda expression) (OperationKind.AnonymousFunctionExpression, Type: null, IsImplicit) (Syntax: 'i')
                   IBlockStatement (1 statements) (OperationKind.BlockStatement, IsImplicit) (Syntax: 'i')
                     IReturnStatement (OperationKind.ReturnStatement, IsImplicit) (Syntax: 'i')
-                      ReturnedValue: 
+                      ReturnedValue:
                         IOperation:  (OperationKind.None) (Syntax: 'i')
->>>>>>> 4b021d7e
             InConversion: CommonConversion (Exists: True, IsIdentity: True, IsNumeric: False, IsReference: False, IsUserDefined: False) (MethodSymbol: null)
             OutConversion: CommonConversion (Exists: True, IsIdentity: True, IsNumeric: False, IsReference: False, IsUserDefined: False) (MethodSymbol: null)
 ";
@@ -128,63 +118,43 @@
 ";
             string expectedOperationTree = @"
 ITranslatedQueryExpression (OperationKind.TranslatedQueryExpression, Type: System.Collections.Generic.IEnumerable<System.Int32>) (Syntax: 'from i in c ...  q select q')
-  Expression: 
+  Expression:
     IInvocationExpression (System.Collections.Generic.IEnumerable<System.Int32> System.Linq.Enumerable.Select<System.Int32, System.Int32>(this System.Collections.Generic.IEnumerable<System.Int32> source, System.Func<System.Int32, System.Int32> selector)) (OperationKind.InvocationExpression, Type: System.Collections.Generic.IEnumerable<System.Int32>, IsImplicit) (Syntax: 'select q')
-      Instance Receiver: 
+      Instance Receiver:
         null
       Arguments(2):
           IArgument (ArgumentKind.Explicit, Matching Parameter: source) (OperationKind.Argument, IsImplicit) (Syntax: 'select i')
             IInvocationExpression (System.Collections.Generic.IEnumerable<System.Int32> System.Linq.Enumerable.Select<System.Int32, System.Int32>(this System.Collections.Generic.IEnumerable<System.Int32> source, System.Func<System.Int32, System.Int32> selector)) (OperationKind.InvocationExpression, Type: System.Collections.Generic.IEnumerable<System.Int32>, IsImplicit) (Syntax: 'select i')
-              Instance Receiver: 
+              Instance Receiver:
                 null
               Arguments(2):
                   IArgument (ArgumentKind.Explicit, Matching Parameter: source) (OperationKind.Argument, IsImplicit) (Syntax: 'from i in c')
                     IConversionExpression (Implicit, TryCast: False, Unchecked) (OperationKind.ConversionExpression, Type: System.Collections.Generic.IEnumerable<System.Int32>, IsImplicit) (Syntax: 'from i in c')
                       Conversion: CommonConversion (Exists: True, IsIdentity: False, IsNumeric: False, IsReference: True, IsUserDefined: False) (MethodSymbol: null)
-                      Operand: 
+                      Operand:
                         ILocalReferenceExpression: c (OperationKind.LocalReferenceExpression, Type: System.Collections.Generic.List<System.Int32>) (Syntax: 'c')
                     InConversion: CommonConversion (Exists: True, IsIdentity: True, IsNumeric: False, IsReference: False, IsUserDefined: False) (MethodSymbol: null)
                     OutConversion: CommonConversion (Exists: True, IsIdentity: True, IsNumeric: False, IsReference: False, IsUserDefined: False) (MethodSymbol: null)
-<<<<<<< HEAD
-                  IArgument (ArgumentKind.Explicit, Matching Parameter: selector) (OperationKind.Argument) (Syntax: 'i')
-                    IDelegateCreationExpression (OperationKind.DelegateCreationExpression, Type: System.Func<System.Int32, System.Int32>) (Syntax: 'i')
-                      Target: IAnonymousFunctionExpression (Symbol: lambda expression) (OperationKind.AnonymousFunctionExpression, Type: null) (Syntax: 'i')
-                          IBlockStatement (1 statements) (OperationKind.BlockStatement) (Syntax: 'i')
-                            IReturnStatement (OperationKind.ReturnStatement) (Syntax: 'i')
-                              ReturnedValue: IOperation:  (OperationKind.None) (Syntax: 'i')
-=======
                   IArgument (ArgumentKind.Explicit, Matching Parameter: selector) (OperationKind.Argument, IsImplicit) (Syntax: 'i')
-                    IConversionExpression (Implicit, TryCast: False, Unchecked) (OperationKind.ConversionExpression, Type: System.Func<System.Int32, System.Int32>, IsImplicit) (Syntax: 'i')
-                      Conversion: CommonConversion (Exists: True, IsIdentity: False, IsNumeric: False, IsReference: False, IsUserDefined: False) (MethodSymbol: null)
-                      Operand: 
+                    IDelegateCreationExpression (OperationKind.DelegateCreationExpression, Type: System.Func<System.Int32, System.Int32>, IsImplicit) (Syntax: 'i')
+                      Target:
                         IAnonymousFunctionExpression (Symbol: lambda expression) (OperationKind.AnonymousFunctionExpression, Type: null, IsImplicit) (Syntax: 'i')
                           IBlockStatement (1 statements) (OperationKind.BlockStatement, IsImplicit) (Syntax: 'i')
                             IReturnStatement (OperationKind.ReturnStatement, IsImplicit) (Syntax: 'i')
-                              ReturnedValue: 
+                              ReturnedValue:
                                 IOperation:  (OperationKind.None) (Syntax: 'i')
->>>>>>> 4b021d7e
                     InConversion: CommonConversion (Exists: True, IsIdentity: True, IsNumeric: False, IsReference: False, IsUserDefined: False) (MethodSymbol: null)
                     OutConversion: CommonConversion (Exists: True, IsIdentity: True, IsNumeric: False, IsReference: False, IsUserDefined: False) (MethodSymbol: null)
             InConversion: CommonConversion (Exists: True, IsIdentity: True, IsNumeric: False, IsReference: False, IsUserDefined: False) (MethodSymbol: null)
             OutConversion: CommonConversion (Exists: True, IsIdentity: True, IsNumeric: False, IsReference: False, IsUserDefined: False) (MethodSymbol: null)
-<<<<<<< HEAD
-          IArgument (ArgumentKind.Explicit, Matching Parameter: selector) (OperationKind.Argument) (Syntax: 'q')
-            IDelegateCreationExpression (OperationKind.DelegateCreationExpression, Type: System.Func<System.Int32, System.Int32>) (Syntax: 'q')
-              Target: IAnonymousFunctionExpression (Symbol: lambda expression) (OperationKind.AnonymousFunctionExpression, Type: null) (Syntax: 'q')
-                  IBlockStatement (1 statements) (OperationKind.BlockStatement) (Syntax: 'q')
-                    IReturnStatement (OperationKind.ReturnStatement) (Syntax: 'q')
-                      ReturnedValue: IOperation:  (OperationKind.None) (Syntax: 'q')
-=======
           IArgument (ArgumentKind.Explicit, Matching Parameter: selector) (OperationKind.Argument, IsImplicit) (Syntax: 'q')
-            IConversionExpression (Implicit, TryCast: False, Unchecked) (OperationKind.ConversionExpression, Type: System.Func<System.Int32, System.Int32>, IsImplicit) (Syntax: 'q')
-              Conversion: CommonConversion (Exists: True, IsIdentity: False, IsNumeric: False, IsReference: False, IsUserDefined: False) (MethodSymbol: null)
-              Operand: 
+            IDelegateCreationExpression (OperationKind.DelegateCreationExpression, Type: System.Func<System.Int32, System.Int32>, IsImplicit) (Syntax: 'q')
+              Target:
                 IAnonymousFunctionExpression (Symbol: lambda expression) (OperationKind.AnonymousFunctionExpression, Type: null, IsImplicit) (Syntax: 'q')
                   IBlockStatement (1 statements) (OperationKind.BlockStatement, IsImplicit) (Syntax: 'q')
                     IReturnStatement (OperationKind.ReturnStatement, IsImplicit) (Syntax: 'q')
-                      ReturnedValue: 
+                      ReturnedValue:
                         IOperation:  (OperationKind.None) (Syntax: 'q')
->>>>>>> 4b021d7e
             InConversion: CommonConversion (Exists: True, IsIdentity: True, IsNumeric: False, IsReference: False, IsUserDefined: False) (MethodSymbol: null)
             OutConversion: CommonConversion (Exists: True, IsIdentity: True, IsNumeric: False, IsReference: False, IsUserDefined: False) (MethodSymbol: null)
 ";
@@ -229,42 +199,30 @@
 ";
             string expectedOperationTree = @"
 ITranslatedQueryExpression (OperationKind.TranslatedQueryExpression, Type: System.Collections.Generic.IEnumerable<System.Int32>) (Syntax: 'from i in c select i+1')
-  Expression: 
+  Expression:
     IInvocationExpression (System.Collections.Generic.IEnumerable<System.Int32> System.Linq.Enumerable.Select<System.Int32, System.Int32>(this System.Collections.Generic.IEnumerable<System.Int32> source, System.Func<System.Int32, System.Int32> selector)) (OperationKind.InvocationExpression, Type: System.Collections.Generic.IEnumerable<System.Int32>, IsImplicit) (Syntax: 'select i+1')
-      Instance Receiver: 
+      Instance Receiver:
         null
       Arguments(2):
           IArgument (ArgumentKind.Explicit, Matching Parameter: source) (OperationKind.Argument, IsImplicit) (Syntax: 'from i in c')
             IConversionExpression (Implicit, TryCast: False, Unchecked) (OperationKind.ConversionExpression, Type: System.Collections.Generic.IEnumerable<System.Int32>, IsImplicit) (Syntax: 'from i in c')
               Conversion: CommonConversion (Exists: True, IsIdentity: False, IsNumeric: False, IsReference: True, IsUserDefined: False) (MethodSymbol: null)
-              Operand: 
+              Operand:
                 ILocalReferenceExpression: c (OperationKind.LocalReferenceExpression, Type: System.Collections.Generic.List<System.Int32>) (Syntax: 'c')
             InConversion: CommonConversion (Exists: True, IsIdentity: True, IsNumeric: False, IsReference: False, IsUserDefined: False) (MethodSymbol: null)
             OutConversion: CommonConversion (Exists: True, IsIdentity: True, IsNumeric: False, IsReference: False, IsUserDefined: False) (MethodSymbol: null)
-<<<<<<< HEAD
-          IArgument (ArgumentKind.Explicit, Matching Parameter: selector) (OperationKind.Argument) (Syntax: 'i+1')
-            IDelegateCreationExpression (OperationKind.DelegateCreationExpression, Type: System.Func<System.Int32, System.Int32>) (Syntax: 'i+1')
-              Target: IAnonymousFunctionExpression (Symbol: lambda expression) (OperationKind.AnonymousFunctionExpression, Type: null) (Syntax: 'i+1')
-                  IBlockStatement (1 statements) (OperationKind.BlockStatement) (Syntax: 'i+1')
-                    IReturnStatement (OperationKind.ReturnStatement) (Syntax: 'i+1')
-                      ReturnedValue: IBinaryOperatorExpression (BinaryOperatorKind.Add) (OperationKind.BinaryOperatorExpression, Type: System.Int32) (Syntax: 'i+1')
-                          Left: IOperation:  (OperationKind.None) (Syntax: 'i')
-                          Right: ILiteralExpression (OperationKind.LiteralExpression, Type: System.Int32, Constant: 1) (Syntax: '1')
-=======
           IArgument (ArgumentKind.Explicit, Matching Parameter: selector) (OperationKind.Argument, IsImplicit) (Syntax: 'i+1')
-            IConversionExpression (Implicit, TryCast: False, Unchecked) (OperationKind.ConversionExpression, Type: System.Func<System.Int32, System.Int32>, IsImplicit) (Syntax: 'i+1')
-              Conversion: CommonConversion (Exists: True, IsIdentity: False, IsNumeric: False, IsReference: False, IsUserDefined: False) (MethodSymbol: null)
-              Operand: 
+            IDelegateCreationExpression (OperationKind.DelegateCreationExpression, Type: System.Func<System.Int32, System.Int32>, IsImplicit) (Syntax: 'i+1')
+              Target:
                 IAnonymousFunctionExpression (Symbol: lambda expression) (OperationKind.AnonymousFunctionExpression, Type: null, IsImplicit) (Syntax: 'i+1')
                   IBlockStatement (1 statements) (OperationKind.BlockStatement, IsImplicit) (Syntax: 'i+1')
                     IReturnStatement (OperationKind.ReturnStatement, IsImplicit) (Syntax: 'i+1')
-                      ReturnedValue: 
+                      ReturnedValue:
                         IBinaryOperatorExpression (BinaryOperatorKind.Add) (OperationKind.BinaryOperatorExpression, Type: System.Int32) (Syntax: 'i+1')
-                          Left: 
+                          Left:
                             IOperation:  (OperationKind.None) (Syntax: 'i')
-                          Right: 
+                          Right:
                             ILiteralExpression (OperationKind.LiteralExpression, Type: System.Int32, Constant: 1) (Syntax: '1')
->>>>>>> 4b021d7e
             InConversion: CommonConversion (Exists: True, IsIdentity: True, IsNumeric: False, IsReference: False, IsUserDefined: False) (MethodSymbol: null)
             OutConversion: CommonConversion (Exists: True, IsIdentity: True, IsNumeric: False, IsReference: False, IsUserDefined: False) (MethodSymbol: null)
 ";
@@ -309,42 +267,30 @@
 ";
             string expectedOperationTree = @"
 ITranslatedQueryExpression (OperationKind.TranslatedQueryExpression, Type: System.Collections.Generic.IEnumerable<System.Linq.IGrouping<System.Int32, System.Int32>>) (Syntax: 'from i in c ...  i by i % 2')
-  Expression: 
+  Expression:
     IInvocationExpression (System.Collections.Generic.IEnumerable<System.Linq.IGrouping<System.Int32, System.Int32>> System.Linq.Enumerable.GroupBy<System.Int32, System.Int32>(this System.Collections.Generic.IEnumerable<System.Int32> source, System.Func<System.Int32, System.Int32> keySelector)) (OperationKind.InvocationExpression, Type: System.Collections.Generic.IEnumerable<System.Linq.IGrouping<System.Int32, System.Int32>>, IsImplicit) (Syntax: 'group i by i % 2')
-      Instance Receiver: 
+      Instance Receiver:
         null
       Arguments(2):
           IArgument (ArgumentKind.Explicit, Matching Parameter: source) (OperationKind.Argument, IsImplicit) (Syntax: 'from i in c')
             IConversionExpression (Implicit, TryCast: False, Unchecked) (OperationKind.ConversionExpression, Type: System.Collections.Generic.IEnumerable<System.Int32>, IsImplicit) (Syntax: 'from i in c')
               Conversion: CommonConversion (Exists: True, IsIdentity: False, IsNumeric: False, IsReference: True, IsUserDefined: False) (MethodSymbol: null)
-              Operand: 
+              Operand:
                 ILocalReferenceExpression: c (OperationKind.LocalReferenceExpression, Type: System.Collections.Generic.List<System.Int32>) (Syntax: 'c')
             InConversion: CommonConversion (Exists: True, IsIdentity: True, IsNumeric: False, IsReference: False, IsUserDefined: False) (MethodSymbol: null)
             OutConversion: CommonConversion (Exists: True, IsIdentity: True, IsNumeric: False, IsReference: False, IsUserDefined: False) (MethodSymbol: null)
-<<<<<<< HEAD
-          IArgument (ArgumentKind.Explicit, Matching Parameter: keySelector) (OperationKind.Argument) (Syntax: 'i % 2')
-            IDelegateCreationExpression (OperationKind.DelegateCreationExpression, Type: System.Func<System.Int32, System.Int32>) (Syntax: 'i % 2')
-              Target: IAnonymousFunctionExpression (Symbol: lambda expression) (OperationKind.AnonymousFunctionExpression, Type: null) (Syntax: 'i % 2')
-                  IBlockStatement (1 statements) (OperationKind.BlockStatement) (Syntax: 'i % 2')
-                    IReturnStatement (OperationKind.ReturnStatement) (Syntax: 'i % 2')
-                      ReturnedValue: IBinaryOperatorExpression (BinaryOperatorKind.Remainder) (OperationKind.BinaryOperatorExpression, Type: System.Int32) (Syntax: 'i % 2')
-                          Left: IOperation:  (OperationKind.None) (Syntax: 'i')
-                          Right: ILiteralExpression (OperationKind.LiteralExpression, Type: System.Int32, Constant: 2) (Syntax: '2')
-=======
           IArgument (ArgumentKind.Explicit, Matching Parameter: keySelector) (OperationKind.Argument, IsImplicit) (Syntax: 'i % 2')
-            IConversionExpression (Implicit, TryCast: False, Unchecked) (OperationKind.ConversionExpression, Type: System.Func<System.Int32, System.Int32>, IsImplicit) (Syntax: 'i % 2')
-              Conversion: CommonConversion (Exists: True, IsIdentity: False, IsNumeric: False, IsReference: False, IsUserDefined: False) (MethodSymbol: null)
-              Operand: 
+            IDelegateCreationExpression (OperationKind.DelegateCreationExpression, Type: System.Func<System.Int32, System.Int32>, IsImplicit) (Syntax: 'i % 2')
+              Target:
                 IAnonymousFunctionExpression (Symbol: lambda expression) (OperationKind.AnonymousFunctionExpression, Type: null, IsImplicit) (Syntax: 'i % 2')
                   IBlockStatement (1 statements) (OperationKind.BlockStatement, IsImplicit) (Syntax: 'i % 2')
                     IReturnStatement (OperationKind.ReturnStatement, IsImplicit) (Syntax: 'i % 2')
-                      ReturnedValue: 
+                      ReturnedValue:
                         IBinaryOperatorExpression (BinaryOperatorKind.Remainder) (OperationKind.BinaryOperatorExpression, Type: System.Int32) (Syntax: 'i % 2')
-                          Left: 
+                          Left:
                             IOperation:  (OperationKind.None) (Syntax: 'i')
-                          Right: 
+                          Right:
                             ILiteralExpression (OperationKind.LiteralExpression, Type: System.Int32, Constant: 2) (Syntax: '2')
->>>>>>> 4b021d7e
             InConversion: CommonConversion (Exists: True, IsIdentity: True, IsNumeric: False, IsReference: False, IsUserDefined: False) (MethodSymbol: null)
             OutConversion: CommonConversion (Exists: True, IsIdentity: True, IsNumeric: False, IsReference: False, IsUserDefined: False) (MethodSymbol: null)
 ";
@@ -405,43 +351,33 @@
 ";
             string expectedOperationTree = @"
 ITranslatedQueryExpression (OperationKind.TranslatedQueryExpression, Type: System.Collections.Generic.IEnumerable<System.Int32>) (Syntax: 'from int i in c select i')
-  Expression: 
+  Expression:
     IInvocationExpression (System.Collections.Generic.IEnumerable<System.Int32> System.Linq.Enumerable.Select<System.Int32, System.Int32>(this System.Collections.Generic.IEnumerable<System.Int32> source, System.Func<System.Int32, System.Int32> selector)) (OperationKind.InvocationExpression, Type: System.Collections.Generic.IEnumerable<System.Int32>, IsImplicit) (Syntax: 'select i')
-      Instance Receiver: 
+      Instance Receiver:
         null
       Arguments(2):
           IArgument (ArgumentKind.Explicit, Matching Parameter: source) (OperationKind.Argument, IsImplicit) (Syntax: 'from int i in c')
             IInvocationExpression (System.Collections.Generic.IEnumerable<System.Int32> System.Linq.Enumerable.Cast<System.Int32>(this System.Collections.IEnumerable source)) (OperationKind.InvocationExpression, Type: System.Collections.Generic.IEnumerable<System.Int32>, IsImplicit) (Syntax: 'from int i in c')
-              Instance Receiver: 
+              Instance Receiver:
                 null
               Arguments(1):
                   IArgument (ArgumentKind.Explicit, Matching Parameter: source) (OperationKind.Argument, IsImplicit) (Syntax: 'c')
                     IConversionExpression (Implicit, TryCast: False, Unchecked) (OperationKind.ConversionExpression, Type: System.Collections.IEnumerable, IsImplicit) (Syntax: 'c')
                       Conversion: CommonConversion (Exists: True, IsIdentity: False, IsNumeric: False, IsReference: True, IsUserDefined: False) (MethodSymbol: null)
-                      Operand: 
+                      Operand:
                         ILocalReferenceExpression: c (OperationKind.LocalReferenceExpression, Type: System.Collections.Generic.List<System.Object>) (Syntax: 'c')
                     InConversion: CommonConversion (Exists: True, IsIdentity: True, IsNumeric: False, IsReference: False, IsUserDefined: False) (MethodSymbol: null)
                     OutConversion: CommonConversion (Exists: True, IsIdentity: True, IsNumeric: False, IsReference: False, IsUserDefined: False) (MethodSymbol: null)
             InConversion: CommonConversion (Exists: True, IsIdentity: True, IsNumeric: False, IsReference: False, IsUserDefined: False) (MethodSymbol: null)
             OutConversion: CommonConversion (Exists: True, IsIdentity: True, IsNumeric: False, IsReference: False, IsUserDefined: False) (MethodSymbol: null)
-<<<<<<< HEAD
-          IArgument (ArgumentKind.Explicit, Matching Parameter: selector) (OperationKind.Argument) (Syntax: 'i')
-            IDelegateCreationExpression (OperationKind.DelegateCreationExpression, Type: System.Func<System.Int32, System.Int32>) (Syntax: 'i')
-              Target: IAnonymousFunctionExpression (Symbol: lambda expression) (OperationKind.AnonymousFunctionExpression, Type: null) (Syntax: 'i')
-                  IBlockStatement (1 statements) (OperationKind.BlockStatement) (Syntax: 'i')
-                    IReturnStatement (OperationKind.ReturnStatement) (Syntax: 'i')
-                      ReturnedValue: IOperation:  (OperationKind.None) (Syntax: 'i')
-=======
           IArgument (ArgumentKind.Explicit, Matching Parameter: selector) (OperationKind.Argument, IsImplicit) (Syntax: 'i')
-            IConversionExpression (Implicit, TryCast: False, Unchecked) (OperationKind.ConversionExpression, Type: System.Func<System.Int32, System.Int32>, IsImplicit) (Syntax: 'i')
-              Conversion: CommonConversion (Exists: True, IsIdentity: False, IsNumeric: False, IsReference: False, IsUserDefined: False) (MethodSymbol: null)
-              Operand: 
+            IDelegateCreationExpression (OperationKind.DelegateCreationExpression, Type: System.Func<System.Int32, System.Int32>, IsImplicit) (Syntax: 'i')
+              Target:
                 IAnonymousFunctionExpression (Symbol: lambda expression) (OperationKind.AnonymousFunctionExpression, Type: null, IsImplicit) (Syntax: 'i')
                   IBlockStatement (1 statements) (OperationKind.BlockStatement, IsImplicit) (Syntax: 'i')
                     IReturnStatement (OperationKind.ReturnStatement, IsImplicit) (Syntax: 'i')
-                      ReturnedValue: 
+                      ReturnedValue:
                         IOperation:  (OperationKind.None) (Syntax: 'i')
->>>>>>> 4b021d7e
             InConversion: CommonConversion (Exists: True, IsIdentity: True, IsNumeric: False, IsReference: False, IsUserDefined: False) (MethodSymbol: null)
             OutConversion: CommonConversion (Exists: True, IsIdentity: True, IsNumeric: False, IsReference: False, IsUserDefined: False) (MethodSymbol: null)
 ";
@@ -485,49 +421,37 @@
 ";
             string expectedOperationTree = @"
 ITranslatedQueryExpression (OperationKind.TranslatedQueryExpression, Type: System.Collections.Generic.IEnumerable<System.Int32>) (Syntax: 'from int i  ...  5 select i')
-  Expression: 
+  Expression:
     IInvocationExpression (System.Collections.Generic.IEnumerable<System.Int32> System.Linq.Enumerable.Where<System.Int32>(this System.Collections.Generic.IEnumerable<System.Int32> source, System.Func<System.Int32, System.Boolean> predicate)) (OperationKind.InvocationExpression, Type: System.Collections.Generic.IEnumerable<System.Int32>, IsImplicit) (Syntax: 'where i < 5')
-      Instance Receiver: 
+      Instance Receiver:
         null
       Arguments(2):
           IArgument (ArgumentKind.Explicit, Matching Parameter: source) (OperationKind.Argument, IsImplicit) (Syntax: 'from int i in c')
             IInvocationExpression (System.Collections.Generic.IEnumerable<System.Int32> System.Linq.Enumerable.Cast<System.Int32>(this System.Collections.IEnumerable source)) (OperationKind.InvocationExpression, Type: System.Collections.Generic.IEnumerable<System.Int32>, IsImplicit) (Syntax: 'from int i in c')
-              Instance Receiver: 
+              Instance Receiver:
                 null
               Arguments(1):
                   IArgument (ArgumentKind.Explicit, Matching Parameter: source) (OperationKind.Argument, IsImplicit) (Syntax: 'c')
                     IConversionExpression (Implicit, TryCast: False, Unchecked) (OperationKind.ConversionExpression, Type: System.Collections.IEnumerable, IsImplicit) (Syntax: 'c')
                       Conversion: CommonConversion (Exists: True, IsIdentity: False, IsNumeric: False, IsReference: True, IsUserDefined: False) (MethodSymbol: null)
-                      Operand: 
+                      Operand:
                         ILocalReferenceExpression: c (OperationKind.LocalReferenceExpression, Type: System.Collections.Generic.List<System.Object>) (Syntax: 'c')
                     InConversion: CommonConversion (Exists: True, IsIdentity: True, IsNumeric: False, IsReference: False, IsUserDefined: False) (MethodSymbol: null)
                     OutConversion: CommonConversion (Exists: True, IsIdentity: True, IsNumeric: False, IsReference: False, IsUserDefined: False) (MethodSymbol: null)
             InConversion: CommonConversion (Exists: True, IsIdentity: True, IsNumeric: False, IsReference: False, IsUserDefined: False) (MethodSymbol: null)
             OutConversion: CommonConversion (Exists: True, IsIdentity: True, IsNumeric: False, IsReference: False, IsUserDefined: False) (MethodSymbol: null)
-<<<<<<< HEAD
-          IArgument (ArgumentKind.Explicit, Matching Parameter: predicate) (OperationKind.Argument) (Syntax: 'i < 5')
-            IDelegateCreationExpression (OperationKind.DelegateCreationExpression, Type: System.Func<System.Int32, System.Boolean>) (Syntax: 'i < 5')
-              Target: IAnonymousFunctionExpression (Symbol: lambda expression) (OperationKind.AnonymousFunctionExpression, Type: null) (Syntax: 'i < 5')
-                  IBlockStatement (1 statements) (OperationKind.BlockStatement) (Syntax: 'i < 5')
-                    IReturnStatement (OperationKind.ReturnStatement) (Syntax: 'i < 5')
-                      ReturnedValue: IBinaryOperatorExpression (BinaryOperatorKind.LessThan) (OperationKind.BinaryOperatorExpression, Type: System.Boolean) (Syntax: 'i < 5')
-                          Left: IOperation:  (OperationKind.None) (Syntax: 'i')
-                          Right: ILiteralExpression (OperationKind.LiteralExpression, Type: System.Int32, Constant: 5) (Syntax: '5')
-=======
           IArgument (ArgumentKind.Explicit, Matching Parameter: predicate) (OperationKind.Argument, IsImplicit) (Syntax: 'i < 5')
-            IConversionExpression (Implicit, TryCast: False, Unchecked) (OperationKind.ConversionExpression, Type: System.Func<System.Int32, System.Boolean>, IsImplicit) (Syntax: 'i < 5')
-              Conversion: CommonConversion (Exists: True, IsIdentity: False, IsNumeric: False, IsReference: False, IsUserDefined: False) (MethodSymbol: null)
-              Operand: 
+            IDelegateCreationExpression (OperationKind.DelegateCreationExpression, Type: System.Func<System.Int32, System.Boolean>, IsImplicit) (Syntax: 'i < 5')
+              Target:
                 IAnonymousFunctionExpression (Symbol: lambda expression) (OperationKind.AnonymousFunctionExpression, Type: null, IsImplicit) (Syntax: 'i < 5')
                   IBlockStatement (1 statements) (OperationKind.BlockStatement, IsImplicit) (Syntax: 'i < 5')
                     IReturnStatement (OperationKind.ReturnStatement, IsImplicit) (Syntax: 'i < 5')
-                      ReturnedValue: 
+                      ReturnedValue:
                         IBinaryOperatorExpression (BinaryOperatorKind.LessThan) (OperationKind.BinaryOperatorExpression, Type: System.Boolean) (Syntax: 'i < 5')
-                          Left: 
+                          Left:
                             IOperation:  (OperationKind.None) (Syntax: 'i')
-                          Right: 
+                          Right:
                             ILiteralExpression (OperationKind.LiteralExpression, Type: System.Int32, Constant: 5) (Syntax: '5')
->>>>>>> 4b021d7e
             InConversion: CommonConversion (Exists: True, IsIdentity: True, IsNumeric: False, IsReference: False, IsUserDefined: False) (MethodSymbol: null)
             OutConversion: CommonConversion (Exists: True, IsIdentity: True, IsNumeric: False, IsReference: False, IsUserDefined: False) (MethodSymbol: null)
 ";
@@ -580,93 +504,61 @@
 
             string expectedOperationTree = @"
 ITranslatedQueryExpression (OperationKind.TranslatedQueryExpression, Type: System.Collections.Generic.IEnumerable<System.Int32>) (Syntax: 'from x1 in  ... elect x1+x2')
-  Expression: 
+  Expression:
     IInvocationExpression (System.Collections.Generic.IEnumerable<System.Int32> System.Linq.Enumerable.Join<System.Int32, System.Int32, System.Int32, System.Int32>(this System.Collections.Generic.IEnumerable<System.Int32> outer, System.Collections.Generic.IEnumerable<System.Int32> inner, System.Func<System.Int32, System.Int32> outerKeySelector, System.Func<System.Int32, System.Int32> innerKeySelector, System.Func<System.Int32, System.Int32, System.Int32> resultSelector)) (OperationKind.InvocationExpression, Type: System.Collections.Generic.IEnumerable<System.Int32>, IsImplicit) (Syntax: 'join x2 in  ... quals x2/10')
-      Instance Receiver: 
+      Instance Receiver:
         null
       Arguments(5):
           IArgument (ArgumentKind.Explicit, Matching Parameter: outer) (OperationKind.Argument, IsImplicit) (Syntax: 'from x1 in c1')
             IConversionExpression (Implicit, TryCast: False, Unchecked) (OperationKind.ConversionExpression, Type: System.Collections.Generic.IEnumerable<System.Int32>, IsImplicit) (Syntax: 'from x1 in c1')
               Conversion: CommonConversion (Exists: True, IsIdentity: False, IsNumeric: False, IsReference: True, IsUserDefined: False) (MethodSymbol: null)
-              Operand: 
+              Operand:
                 ILocalReferenceExpression: c1 (OperationKind.LocalReferenceExpression, Type: System.Collections.Generic.List<System.Int32>) (Syntax: 'c1')
             InConversion: CommonConversion (Exists: True, IsIdentity: True, IsNumeric: False, IsReference: False, IsUserDefined: False) (MethodSymbol: null)
             OutConversion: CommonConversion (Exists: True, IsIdentity: True, IsNumeric: False, IsReference: False, IsUserDefined: False) (MethodSymbol: null)
           IArgument (ArgumentKind.Explicit, Matching Parameter: inner) (OperationKind.Argument, IsImplicit) (Syntax: 'c2')
             IConversionExpression (Implicit, TryCast: False, Unchecked) (OperationKind.ConversionExpression, Type: System.Collections.Generic.IEnumerable<System.Int32>, IsImplicit) (Syntax: 'c2')
               Conversion: CommonConversion (Exists: True, IsIdentity: False, IsNumeric: False, IsReference: True, IsUserDefined: False) (MethodSymbol: null)
-              Operand: 
+              Operand:
                 ILocalReferenceExpression: c2 (OperationKind.LocalReferenceExpression, Type: System.Collections.Generic.List<System.Int32>) (Syntax: 'c2')
             InConversion: CommonConversion (Exists: True, IsIdentity: True, IsNumeric: False, IsReference: False, IsUserDefined: False) (MethodSymbol: null)
             OutConversion: CommonConversion (Exists: True, IsIdentity: True, IsNumeric: False, IsReference: False, IsUserDefined: False) (MethodSymbol: null)
-<<<<<<< HEAD
-          IArgument (ArgumentKind.Explicit, Matching Parameter: outerKeySelector) (OperationKind.Argument) (Syntax: 'x1')
-            IDelegateCreationExpression (OperationKind.DelegateCreationExpression, Type: System.Func<System.Int32, System.Int32>) (Syntax: 'x1')
-              Target: IAnonymousFunctionExpression (Symbol: lambda expression) (OperationKind.AnonymousFunctionExpression, Type: null) (Syntax: 'x1')
-                  IBlockStatement (1 statements) (OperationKind.BlockStatement) (Syntax: 'x1')
-                    IReturnStatement (OperationKind.ReturnStatement) (Syntax: 'x1')
-                      ReturnedValue: IOperation:  (OperationKind.None) (Syntax: 'x1')
-            InConversion: CommonConversion (Exists: True, IsIdentity: True, IsNumeric: False, IsReference: False, IsUserDefined: False) (MethodSymbol: null)
-            OutConversion: CommonConversion (Exists: True, IsIdentity: True, IsNumeric: False, IsReference: False, IsUserDefined: False) (MethodSymbol: null)
-          IArgument (ArgumentKind.Explicit, Matching Parameter: innerKeySelector) (OperationKind.Argument) (Syntax: 'x2/10')
-            IDelegateCreationExpression (OperationKind.DelegateCreationExpression, Type: System.Func<System.Int32, System.Int32>) (Syntax: 'x2/10')
-              Target: IAnonymousFunctionExpression (Symbol: lambda expression) (OperationKind.AnonymousFunctionExpression, Type: null) (Syntax: 'x2/10')
-                  IBlockStatement (1 statements) (OperationKind.BlockStatement) (Syntax: 'x2/10')
-                    IReturnStatement (OperationKind.ReturnStatement) (Syntax: 'x2/10')
-                      ReturnedValue: IBinaryOperatorExpression (BinaryOperatorKind.Divide) (OperationKind.BinaryOperatorExpression, Type: System.Int32) (Syntax: 'x2/10')
-                          Left: IOperation:  (OperationKind.None) (Syntax: 'x2')
-                          Right: ILiteralExpression (OperationKind.LiteralExpression, Type: System.Int32, Constant: 10) (Syntax: '10')
-            InConversion: CommonConversion (Exists: True, IsIdentity: True, IsNumeric: False, IsReference: False, IsUserDefined: False) (MethodSymbol: null)
-            OutConversion: CommonConversion (Exists: True, IsIdentity: True, IsNumeric: False, IsReference: False, IsUserDefined: False) (MethodSymbol: null)
-          IArgument (ArgumentKind.Explicit, Matching Parameter: resultSelector) (OperationKind.Argument) (Syntax: 'x1+x2')
-            IDelegateCreationExpression (OperationKind.DelegateCreationExpression, Type: System.Func<System.Int32, System.Int32, System.Int32>) (Syntax: 'x1+x2')
-              Target: IAnonymousFunctionExpression (Symbol: lambda expression) (OperationKind.AnonymousFunctionExpression, Type: null) (Syntax: 'x1+x2')
-                  IBlockStatement (1 statements) (OperationKind.BlockStatement) (Syntax: 'x1+x2')
-                    IReturnStatement (OperationKind.ReturnStatement) (Syntax: 'x1+x2')
-                      ReturnedValue: IBinaryOperatorExpression (BinaryOperatorKind.Add) (OperationKind.BinaryOperatorExpression, Type: System.Int32) (Syntax: 'x1+x2')
-                          Left: IOperation:  (OperationKind.None) (Syntax: 'x1')
-                          Right: IOperation:  (OperationKind.None) (Syntax: 'x2')
-=======
           IArgument (ArgumentKind.Explicit, Matching Parameter: outerKeySelector) (OperationKind.Argument, IsImplicit) (Syntax: 'x1')
-            IConversionExpression (Implicit, TryCast: False, Unchecked) (OperationKind.ConversionExpression, Type: System.Func<System.Int32, System.Int32>, IsImplicit) (Syntax: 'x1')
-              Conversion: CommonConversion (Exists: True, IsIdentity: False, IsNumeric: False, IsReference: False, IsUserDefined: False) (MethodSymbol: null)
-              Operand: 
+            IDelegateCreationExpression (OperationKind.DelegateCreationExpression, Type: System.Func<System.Int32, System.Int32>, IsImplicit) (Syntax: 'x1')
+              Target:
                 IAnonymousFunctionExpression (Symbol: lambda expression) (OperationKind.AnonymousFunctionExpression, Type: null, IsImplicit) (Syntax: 'x1')
                   IBlockStatement (1 statements) (OperationKind.BlockStatement, IsImplicit) (Syntax: 'x1')
                     IReturnStatement (OperationKind.ReturnStatement, IsImplicit) (Syntax: 'x1')
-                      ReturnedValue: 
+                      ReturnedValue:
                         IOperation:  (OperationKind.None) (Syntax: 'x1')
             InConversion: CommonConversion (Exists: True, IsIdentity: True, IsNumeric: False, IsReference: False, IsUserDefined: False) (MethodSymbol: null)
             OutConversion: CommonConversion (Exists: True, IsIdentity: True, IsNumeric: False, IsReference: False, IsUserDefined: False) (MethodSymbol: null)
           IArgument (ArgumentKind.Explicit, Matching Parameter: innerKeySelector) (OperationKind.Argument, IsImplicit) (Syntax: 'x2/10')
-            IConversionExpression (Implicit, TryCast: False, Unchecked) (OperationKind.ConversionExpression, Type: System.Func<System.Int32, System.Int32>, IsImplicit) (Syntax: 'x2/10')
-              Conversion: CommonConversion (Exists: True, IsIdentity: False, IsNumeric: False, IsReference: False, IsUserDefined: False) (MethodSymbol: null)
-              Operand: 
+            IDelegateCreationExpression (OperationKind.DelegateCreationExpression, Type: System.Func<System.Int32, System.Int32>, IsImplicit) (Syntax: 'x2/10')
+              Target:
                 IAnonymousFunctionExpression (Symbol: lambda expression) (OperationKind.AnonymousFunctionExpression, Type: null, IsImplicit) (Syntax: 'x2/10')
                   IBlockStatement (1 statements) (OperationKind.BlockStatement, IsImplicit) (Syntax: 'x2/10')
                     IReturnStatement (OperationKind.ReturnStatement, IsImplicit) (Syntax: 'x2/10')
-                      ReturnedValue: 
+                      ReturnedValue:
                         IBinaryOperatorExpression (BinaryOperatorKind.Divide) (OperationKind.BinaryOperatorExpression, Type: System.Int32) (Syntax: 'x2/10')
-                          Left: 
+                          Left:
                             IOperation:  (OperationKind.None) (Syntax: 'x2')
-                          Right: 
+                          Right:
                             ILiteralExpression (OperationKind.LiteralExpression, Type: System.Int32, Constant: 10) (Syntax: '10')
             InConversion: CommonConversion (Exists: True, IsIdentity: True, IsNumeric: False, IsReference: False, IsUserDefined: False) (MethodSymbol: null)
             OutConversion: CommonConversion (Exists: True, IsIdentity: True, IsNumeric: False, IsReference: False, IsUserDefined: False) (MethodSymbol: null)
           IArgument (ArgumentKind.Explicit, Matching Parameter: resultSelector) (OperationKind.Argument, IsImplicit) (Syntax: 'x1+x2')
-            IConversionExpression (Implicit, TryCast: False, Unchecked) (OperationKind.ConversionExpression, Type: System.Func<System.Int32, System.Int32, System.Int32>, IsImplicit) (Syntax: 'x1+x2')
-              Conversion: CommonConversion (Exists: True, IsIdentity: False, IsNumeric: False, IsReference: False, IsUserDefined: False) (MethodSymbol: null)
-              Operand: 
+            IDelegateCreationExpression (OperationKind.DelegateCreationExpression, Type: System.Func<System.Int32, System.Int32, System.Int32>, IsImplicit) (Syntax: 'x1+x2')
+              Target:
                 IAnonymousFunctionExpression (Symbol: lambda expression) (OperationKind.AnonymousFunctionExpression, Type: null, IsImplicit) (Syntax: 'x1+x2')
                   IBlockStatement (1 statements) (OperationKind.BlockStatement, IsImplicit) (Syntax: 'x1+x2')
                     IReturnStatement (OperationKind.ReturnStatement, IsImplicit) (Syntax: 'x1+x2')
-                      ReturnedValue: 
+                      ReturnedValue:
                         IBinaryOperatorExpression (BinaryOperatorKind.Add) (OperationKind.BinaryOperatorExpression, Type: System.Int32) (Syntax: 'x1+x2')
-                          Left: 
+                          Left:
                             IOperation:  (OperationKind.None) (Syntax: 'x1')
-                          Right: 
+                          Right:
                             IOperation:  (OperationKind.None) (Syntax: 'x2')
->>>>>>> 4b021d7e
             InConversion: CommonConversion (Exists: True, IsIdentity: True, IsNumeric: False, IsReference: False, IsUserDefined: False) (MethodSymbol: null)
             OutConversion: CommonConversion (Exists: True, IsIdentity: True, IsNumeric: False, IsReference: False, IsUserDefined: False) (MethodSymbol: null)
 ";
@@ -716,75 +608,51 @@
 ";
             string expectedOperationTree = @"
 ITranslatedQueryExpression (OperationKind.TranslatedQueryExpression, Type: System.Linq.IOrderedEnumerable<System.Int32>) (Syntax: 'from i in c ... select i')
-  Expression: 
+  Expression:
     IInvocationExpression (System.Linq.IOrderedEnumerable<System.Int32> System.Linq.Enumerable.ThenBy<System.Int32, System.Int32>(this System.Linq.IOrderedEnumerable<System.Int32> source, System.Func<System.Int32, System.Int32> keySelector)) (OperationKind.InvocationExpression, Type: System.Linq.IOrderedEnumerable<System.Int32>, IsImplicit) (Syntax: 'i%10')
-      Instance Receiver: 
+      Instance Receiver:
         null
       Arguments(2):
           IArgument (ArgumentKind.Explicit, Matching Parameter: source) (OperationKind.Argument, IsImplicit) (Syntax: 'i/10 descending')
             IInvocationExpression (System.Linq.IOrderedEnumerable<System.Int32> System.Linq.Enumerable.OrderByDescending<System.Int32, System.Int32>(this System.Collections.Generic.IEnumerable<System.Int32> source, System.Func<System.Int32, System.Int32> keySelector)) (OperationKind.InvocationExpression, Type: System.Linq.IOrderedEnumerable<System.Int32>, IsImplicit) (Syntax: 'i/10 descending')
-              Instance Receiver: 
+              Instance Receiver:
                 null
               Arguments(2):
                   IArgument (ArgumentKind.Explicit, Matching Parameter: source) (OperationKind.Argument, IsImplicit) (Syntax: 'from i in c')
                     IConversionExpression (Implicit, TryCast: False, Unchecked) (OperationKind.ConversionExpression, Type: System.Collections.Generic.IEnumerable<System.Int32>, IsImplicit) (Syntax: 'from i in c')
                       Conversion: CommonConversion (Exists: True, IsIdentity: False, IsNumeric: False, IsReference: True, IsUserDefined: False) (MethodSymbol: null)
-                      Operand: 
+                      Operand:
                         ILocalReferenceExpression: c (OperationKind.LocalReferenceExpression, Type: System.Collections.Generic.List<System.Int32>) (Syntax: 'c')
                     InConversion: CommonConversion (Exists: True, IsIdentity: True, IsNumeric: False, IsReference: False, IsUserDefined: False) (MethodSymbol: null)
                     OutConversion: CommonConversion (Exists: True, IsIdentity: True, IsNumeric: False, IsReference: False, IsUserDefined: False) (MethodSymbol: null)
-<<<<<<< HEAD
-                  IArgument (ArgumentKind.Explicit, Matching Parameter: keySelector) (OperationKind.Argument) (Syntax: 'i/10')
-                    IDelegateCreationExpression (OperationKind.DelegateCreationExpression, Type: System.Func<System.Int32, System.Int32>) (Syntax: 'i/10')
-                      Target: IAnonymousFunctionExpression (Symbol: lambda expression) (OperationKind.AnonymousFunctionExpression, Type: null) (Syntax: 'i/10')
-                          IBlockStatement (1 statements) (OperationKind.BlockStatement) (Syntax: 'i/10')
-                            IReturnStatement (OperationKind.ReturnStatement) (Syntax: 'i/10')
-                              ReturnedValue: IBinaryOperatorExpression (BinaryOperatorKind.Divide) (OperationKind.BinaryOperatorExpression, Type: System.Int32) (Syntax: 'i/10')
-                                  Left: IOperation:  (OperationKind.None) (Syntax: 'i')
-                                  Right: ILiteralExpression (OperationKind.LiteralExpression, Type: System.Int32, Constant: 10) (Syntax: '10')
-=======
                   IArgument (ArgumentKind.Explicit, Matching Parameter: keySelector) (OperationKind.Argument, IsImplicit) (Syntax: 'i/10')
-                    IConversionExpression (Implicit, TryCast: False, Unchecked) (OperationKind.ConversionExpression, Type: System.Func<System.Int32, System.Int32>, IsImplicit) (Syntax: 'i/10')
-                      Conversion: CommonConversion (Exists: True, IsIdentity: False, IsNumeric: False, IsReference: False, IsUserDefined: False) (MethodSymbol: null)
-                      Operand: 
+                    IDelegateCreationExpression (OperationKind.DelegateCreationExpression, Type: System.Func<System.Int32, System.Int32>, IsImplicit) (Syntax: 'i/10')
+                      Target:
                         IAnonymousFunctionExpression (Symbol: lambda expression) (OperationKind.AnonymousFunctionExpression, Type: null, IsImplicit) (Syntax: 'i/10')
                           IBlockStatement (1 statements) (OperationKind.BlockStatement, IsImplicit) (Syntax: 'i/10')
                             IReturnStatement (OperationKind.ReturnStatement, IsImplicit) (Syntax: 'i/10')
-                              ReturnedValue: 
+                              ReturnedValue:
                                 IBinaryOperatorExpression (BinaryOperatorKind.Divide) (OperationKind.BinaryOperatorExpression, Type: System.Int32) (Syntax: 'i/10')
-                                  Left: 
+                                  Left:
                                     IOperation:  (OperationKind.None) (Syntax: 'i')
-                                  Right: 
+                                  Right:
                                     ILiteralExpression (OperationKind.LiteralExpression, Type: System.Int32, Constant: 10) (Syntax: '10')
->>>>>>> 4b021d7e
                     InConversion: CommonConversion (Exists: True, IsIdentity: True, IsNumeric: False, IsReference: False, IsUserDefined: False) (MethodSymbol: null)
                     OutConversion: CommonConversion (Exists: True, IsIdentity: True, IsNumeric: False, IsReference: False, IsUserDefined: False) (MethodSymbol: null)
             InConversion: CommonConversion (Exists: True, IsIdentity: True, IsNumeric: False, IsReference: False, IsUserDefined: False) (MethodSymbol: null)
             OutConversion: CommonConversion (Exists: True, IsIdentity: True, IsNumeric: False, IsReference: False, IsUserDefined: False) (MethodSymbol: null)
-<<<<<<< HEAD
-          IArgument (ArgumentKind.Explicit, Matching Parameter: keySelector) (OperationKind.Argument) (Syntax: 'i%10')
-            IDelegateCreationExpression (OperationKind.DelegateCreationExpression, Type: System.Func<System.Int32, System.Int32>) (Syntax: 'i%10')
-              Target: IAnonymousFunctionExpression (Symbol: lambda expression) (OperationKind.AnonymousFunctionExpression, Type: null) (Syntax: 'i%10')
-                  IBlockStatement (1 statements) (OperationKind.BlockStatement) (Syntax: 'i%10')
-                    IReturnStatement (OperationKind.ReturnStatement) (Syntax: 'i%10')
-                      ReturnedValue: IBinaryOperatorExpression (BinaryOperatorKind.Remainder) (OperationKind.BinaryOperatorExpression, Type: System.Int32) (Syntax: 'i%10')
-                          Left: IOperation:  (OperationKind.None) (Syntax: 'i')
-                          Right: ILiteralExpression (OperationKind.LiteralExpression, Type: System.Int32, Constant: 10) (Syntax: '10')
-=======
           IArgument (ArgumentKind.Explicit, Matching Parameter: keySelector) (OperationKind.Argument, IsImplicit) (Syntax: 'i%10')
-            IConversionExpression (Implicit, TryCast: False, Unchecked) (OperationKind.ConversionExpression, Type: System.Func<System.Int32, System.Int32>, IsImplicit) (Syntax: 'i%10')
-              Conversion: CommonConversion (Exists: True, IsIdentity: False, IsNumeric: False, IsReference: False, IsUserDefined: False) (MethodSymbol: null)
-              Operand: 
+            IDelegateCreationExpression (OperationKind.DelegateCreationExpression, Type: System.Func<System.Int32, System.Int32>, IsImplicit) (Syntax: 'i%10')
+              Target:
                 IAnonymousFunctionExpression (Symbol: lambda expression) (OperationKind.AnonymousFunctionExpression, Type: null, IsImplicit) (Syntax: 'i%10')
                   IBlockStatement (1 statements) (OperationKind.BlockStatement, IsImplicit) (Syntax: 'i%10')
                     IReturnStatement (OperationKind.ReturnStatement, IsImplicit) (Syntax: 'i%10')
-                      ReturnedValue: 
+                      ReturnedValue:
                         IBinaryOperatorExpression (BinaryOperatorKind.Remainder) (OperationKind.BinaryOperatorExpression, Type: System.Int32) (Syntax: 'i%10')
-                          Left: 
+                          Left:
                             IOperation:  (OperationKind.None) (Syntax: 'i')
-                          Right: 
+                          Right:
                             ILiteralExpression (OperationKind.LiteralExpression, Type: System.Int32, Constant: 10) (Syntax: '10')
->>>>>>> 4b021d7e
             InConversion: CommonConversion (Exists: True, IsIdentity: True, IsNumeric: False, IsReference: False, IsUserDefined: False) (MethodSymbol: null)
             OutConversion: CommonConversion (Exists: True, IsIdentity: True, IsNumeric: False, IsReference: False, IsUserDefined: False) (MethodSymbol: null)
 ";
@@ -839,101 +707,69 @@
 
             string expectedOperationTree = @"
 ITranslatedQueryExpression (OperationKind.TranslatedQueryExpression, Type: System.Collections.Generic.IEnumerable<System.String>) (Syntax: 'from x1 in  ... .ToString()')
-  Expression: 
+  Expression:
     IInvocationExpression (System.Collections.Generic.IEnumerable<System.String> System.Linq.Enumerable.GroupJoin<System.Int32, System.Int32, System.Int32, System.String>(this System.Collections.Generic.IEnumerable<System.Int32> outer, System.Collections.Generic.IEnumerable<System.Int32> inner, System.Func<System.Int32, System.Int32> outerKeySelector, System.Func<System.Int32, System.Int32> innerKeySelector, System.Func<System.Int32, System.Collections.Generic.IEnumerable<System.Int32>, System.String> resultSelector)) (OperationKind.InvocationExpression, Type: System.Collections.Generic.IEnumerable<System.String>, IsImplicit) (Syntax: 'join x2 in  ... / 10 into g')
-      Instance Receiver: 
+      Instance Receiver:
         null
       Arguments(5):
           IArgument (ArgumentKind.Explicit, Matching Parameter: outer) (OperationKind.Argument, IsImplicit) (Syntax: 'from x1 in c1')
             IConversionExpression (Implicit, TryCast: False, Unchecked) (OperationKind.ConversionExpression, Type: System.Collections.Generic.IEnumerable<System.Int32>, IsImplicit) (Syntax: 'from x1 in c1')
               Conversion: CommonConversion (Exists: True, IsIdentity: False, IsNumeric: False, IsReference: True, IsUserDefined: False) (MethodSymbol: null)
-              Operand: 
+              Operand:
                 ILocalReferenceExpression: c1 (OperationKind.LocalReferenceExpression, Type: System.Collections.Generic.List<System.Int32>) (Syntax: 'c1')
             InConversion: CommonConversion (Exists: True, IsIdentity: True, IsNumeric: False, IsReference: False, IsUserDefined: False) (MethodSymbol: null)
             OutConversion: CommonConversion (Exists: True, IsIdentity: True, IsNumeric: False, IsReference: False, IsUserDefined: False) (MethodSymbol: null)
           IArgument (ArgumentKind.Explicit, Matching Parameter: inner) (OperationKind.Argument, IsImplicit) (Syntax: 'c2')
             IConversionExpression (Implicit, TryCast: False, Unchecked) (OperationKind.ConversionExpression, Type: System.Collections.Generic.IEnumerable<System.Int32>, IsImplicit) (Syntax: 'c2')
               Conversion: CommonConversion (Exists: True, IsIdentity: False, IsNumeric: False, IsReference: True, IsUserDefined: False) (MethodSymbol: null)
-              Operand: 
+              Operand:
                 ILocalReferenceExpression: c2 (OperationKind.LocalReferenceExpression, Type: System.Collections.Generic.List<System.Int32>) (Syntax: 'c2')
             InConversion: CommonConversion (Exists: True, IsIdentity: True, IsNumeric: False, IsReference: False, IsUserDefined: False) (MethodSymbol: null)
             OutConversion: CommonConversion (Exists: True, IsIdentity: True, IsNumeric: False, IsReference: False, IsUserDefined: False) (MethodSymbol: null)
-<<<<<<< HEAD
-          IArgument (ArgumentKind.Explicit, Matching Parameter: outerKeySelector) (OperationKind.Argument) (Syntax: 'x1')
-            IDelegateCreationExpression (OperationKind.DelegateCreationExpression, Type: System.Func<System.Int32, System.Int32>) (Syntax: 'x1')
-              Target: IAnonymousFunctionExpression (Symbol: lambda expression) (OperationKind.AnonymousFunctionExpression, Type: null) (Syntax: 'x1')
-                  IBlockStatement (1 statements) (OperationKind.BlockStatement) (Syntax: 'x1')
-                    IReturnStatement (OperationKind.ReturnStatement) (Syntax: 'x1')
-                      ReturnedValue: IOperation:  (OperationKind.None) (Syntax: 'x1')
-            InConversion: CommonConversion (Exists: True, IsIdentity: True, IsNumeric: False, IsReference: False, IsUserDefined: False) (MethodSymbol: null)
-            OutConversion: CommonConversion (Exists: True, IsIdentity: True, IsNumeric: False, IsReference: False, IsUserDefined: False) (MethodSymbol: null)
-          IArgument (ArgumentKind.Explicit, Matching Parameter: innerKeySelector) (OperationKind.Argument) (Syntax: 'x2 / 10')
-            IDelegateCreationExpression (OperationKind.DelegateCreationExpression, Type: System.Func<System.Int32, System.Int32>) (Syntax: 'x2 / 10')
-              Target: IAnonymousFunctionExpression (Symbol: lambda expression) (OperationKind.AnonymousFunctionExpression, Type: null) (Syntax: 'x2 / 10')
-                  IBlockStatement (1 statements) (OperationKind.BlockStatement) (Syntax: 'x2 / 10')
-                    IReturnStatement (OperationKind.ReturnStatement) (Syntax: 'x2 / 10')
-                      ReturnedValue: IBinaryOperatorExpression (BinaryOperatorKind.Divide) (OperationKind.BinaryOperatorExpression, Type: System.Int32) (Syntax: 'x2 / 10')
-                          Left: IOperation:  (OperationKind.None) (Syntax: 'x2')
-                          Right: ILiteralExpression (OperationKind.LiteralExpression, Type: System.Int32, Constant: 10) (Syntax: '10')
-            InConversion: CommonConversion (Exists: True, IsIdentity: True, IsNumeric: False, IsReference: False, IsUserDefined: False) (MethodSymbol: null)
-            OutConversion: CommonConversion (Exists: True, IsIdentity: True, IsNumeric: False, IsReference: False, IsUserDefined: False) (MethodSymbol: null)
-          IArgument (ArgumentKind.Explicit, Matching Parameter: resultSelector) (OperationKind.Argument) (Syntax: 'x1 + "":"" + g.ToString()')
-            IDelegateCreationExpression (OperationKind.DelegateCreationExpression, Type: System.Func<System.Int32, System.Collections.Generic.IEnumerable<System.Int32>, System.String>) (Syntax: 'x1 + "":"" + g.ToString()')
-              Target: IAnonymousFunctionExpression (Symbol: lambda expression) (OperationKind.AnonymousFunctionExpression, Type: null) (Syntax: 'x1 + "":"" + g.ToString()')
-                  IBlockStatement (1 statements) (OperationKind.BlockStatement) (Syntax: 'x1 + "":"" + g.ToString()')
-                    IReturnStatement (OperationKind.ReturnStatement) (Syntax: 'x1 + "":"" + g.ToString()')
-                      ReturnedValue: IBinaryOperatorExpression (BinaryOperatorKind.Add) (OperationKind.BinaryOperatorExpression, Type: System.String) (Syntax: 'x1 + "":"" + g.ToString()')
-                          Left: IBinaryOperatorExpression (BinaryOperatorKind.Add) (OperationKind.BinaryOperatorExpression, Type: System.String) (Syntax: 'x1 + "":""')
-                              Left: IConversionExpression (Implicit, TryCast: False, Unchecked) (OperationKind.ConversionExpression, Type: System.Object) (Syntax: 'x1')
-=======
           IArgument (ArgumentKind.Explicit, Matching Parameter: outerKeySelector) (OperationKind.Argument, IsImplicit) (Syntax: 'x1')
-            IConversionExpression (Implicit, TryCast: False, Unchecked) (OperationKind.ConversionExpression, Type: System.Func<System.Int32, System.Int32>, IsImplicit) (Syntax: 'x1')
-              Conversion: CommonConversion (Exists: True, IsIdentity: False, IsNumeric: False, IsReference: False, IsUserDefined: False) (MethodSymbol: null)
-              Operand: 
+            IDelegateCreationExpression (OperationKind.DelegateCreationExpression, Type: System.Func<System.Int32, System.Int32>, IsImplicit) (Syntax: 'x1')
+              Target:
                 IAnonymousFunctionExpression (Symbol: lambda expression) (OperationKind.AnonymousFunctionExpression, Type: null, IsImplicit) (Syntax: 'x1')
                   IBlockStatement (1 statements) (OperationKind.BlockStatement, IsImplicit) (Syntax: 'x1')
                     IReturnStatement (OperationKind.ReturnStatement, IsImplicit) (Syntax: 'x1')
-                      ReturnedValue: 
+                      ReturnedValue:
                         IOperation:  (OperationKind.None) (Syntax: 'x1')
             InConversion: CommonConversion (Exists: True, IsIdentity: True, IsNumeric: False, IsReference: False, IsUserDefined: False) (MethodSymbol: null)
             OutConversion: CommonConversion (Exists: True, IsIdentity: True, IsNumeric: False, IsReference: False, IsUserDefined: False) (MethodSymbol: null)
           IArgument (ArgumentKind.Explicit, Matching Parameter: innerKeySelector) (OperationKind.Argument, IsImplicit) (Syntax: 'x2 / 10')
-            IConversionExpression (Implicit, TryCast: False, Unchecked) (OperationKind.ConversionExpression, Type: System.Func<System.Int32, System.Int32>, IsImplicit) (Syntax: 'x2 / 10')
-              Conversion: CommonConversion (Exists: True, IsIdentity: False, IsNumeric: False, IsReference: False, IsUserDefined: False) (MethodSymbol: null)
-              Operand: 
+            IDelegateCreationExpression (OperationKind.DelegateCreationExpression, Type: System.Func<System.Int32, System.Int32>, IsImplicit) (Syntax: 'x2 / 10')
+              Target:
                 IAnonymousFunctionExpression (Symbol: lambda expression) (OperationKind.AnonymousFunctionExpression, Type: null, IsImplicit) (Syntax: 'x2 / 10')
                   IBlockStatement (1 statements) (OperationKind.BlockStatement, IsImplicit) (Syntax: 'x2 / 10')
                     IReturnStatement (OperationKind.ReturnStatement, IsImplicit) (Syntax: 'x2 / 10')
-                      ReturnedValue: 
+                      ReturnedValue:
                         IBinaryOperatorExpression (BinaryOperatorKind.Divide) (OperationKind.BinaryOperatorExpression, Type: System.Int32) (Syntax: 'x2 / 10')
-                          Left: 
+                          Left:
                             IOperation:  (OperationKind.None) (Syntax: 'x2')
-                          Right: 
+                          Right:
                             ILiteralExpression (OperationKind.LiteralExpression, Type: System.Int32, Constant: 10) (Syntax: '10')
             InConversion: CommonConversion (Exists: True, IsIdentity: True, IsNumeric: False, IsReference: False, IsUserDefined: False) (MethodSymbol: null)
             OutConversion: CommonConversion (Exists: True, IsIdentity: True, IsNumeric: False, IsReference: False, IsUserDefined: False) (MethodSymbol: null)
           IArgument (ArgumentKind.Explicit, Matching Parameter: resultSelector) (OperationKind.Argument, IsImplicit) (Syntax: 'x1 + "":"" + g.ToString()')
-            IConversionExpression (Implicit, TryCast: False, Unchecked) (OperationKind.ConversionExpression, Type: System.Func<System.Int32, System.Collections.Generic.IEnumerable<System.Int32>, System.String>, IsImplicit) (Syntax: 'x1 + "":"" + g.ToString()')
-              Conversion: CommonConversion (Exists: True, IsIdentity: False, IsNumeric: False, IsReference: False, IsUserDefined: False) (MethodSymbol: null)
-              Operand: 
+            IDelegateCreationExpression (OperationKind.DelegateCreationExpression, Type: System.Func<System.Int32, System.Collections.Generic.IEnumerable<System.Int32>, System.String>, IsImplicit) (Syntax: 'x1 + "":"" + g.ToString()')
+              Target:
                 IAnonymousFunctionExpression (Symbol: lambda expression) (OperationKind.AnonymousFunctionExpression, Type: null, IsImplicit) (Syntax: 'x1 + "":"" + g.ToString()')
                   IBlockStatement (1 statements) (OperationKind.BlockStatement, IsImplicit) (Syntax: 'x1 + "":"" + g.ToString()')
                     IReturnStatement (OperationKind.ReturnStatement, IsImplicit) (Syntax: 'x1 + "":"" + g.ToString()')
-                      ReturnedValue: 
+                      ReturnedValue:
                         IBinaryOperatorExpression (BinaryOperatorKind.Add) (OperationKind.BinaryOperatorExpression, Type: System.String) (Syntax: 'x1 + "":"" + g.ToString()')
-                          Left: 
+                          Left:
                             IBinaryOperatorExpression (BinaryOperatorKind.Add) (OperationKind.BinaryOperatorExpression, Type: System.String) (Syntax: 'x1 + "":""')
-                              Left: 
+                              Left:
                                 IConversionExpression (Implicit, TryCast: False, Unchecked) (OperationKind.ConversionExpression, Type: System.Object, IsImplicit) (Syntax: 'x1')
->>>>>>> 4b021d7e
                                   Conversion: CommonConversion (Exists: True, IsIdentity: False, IsNumeric: False, IsReference: False, IsUserDefined: False) (MethodSymbol: null)
-                                  Operand: 
+                                  Operand:
                                     IOperation:  (OperationKind.None) (Syntax: 'x1')
-                              Right: 
+                              Right:
                                 ILiteralExpression (OperationKind.LiteralExpression, Type: System.String, Constant: "":"") (Syntax: '"":""')
-                          Right: 
+                          Right:
                             IInvocationExpression (virtual System.String System.Object.ToString()) (OperationKind.InvocationExpression, Type: System.String) (Syntax: 'g.ToString()')
-                              Instance Receiver: 
+                              Instance Receiver:
                                 IOperation:  (OperationKind.None) (Syntax: 'g')
                               Arguments(0)
             InConversion: CommonConversion (Exists: True, IsIdentity: True, IsNumeric: False, IsReference: False, IsUserDefined: False) (MethodSymbol: null)
@@ -982,65 +818,43 @@
 ";
             string expectedOperationTree = @"
 ITranslatedQueryExpression (OperationKind.TranslatedQueryExpression, Type: System.Collections.Generic.IEnumerable<System.Int32>) (Syntax: 'from x in c ... elect x + y')
-  Expression: 
+  Expression:
     IInvocationExpression (System.Collections.Generic.IEnumerable<System.Int32> System.Linq.Enumerable.SelectMany<System.Int32, System.Int32, System.Int32>(this System.Collections.Generic.IEnumerable<System.Int32> source, System.Func<System.Int32, System.Collections.Generic.IEnumerable<System.Int32>> collectionSelector, System.Func<System.Int32, System.Int32, System.Int32> resultSelector)) (OperationKind.InvocationExpression, Type: System.Collections.Generic.IEnumerable<System.Int32>, IsImplicit) (Syntax: 'from y in c2')
-      Instance Receiver: 
+      Instance Receiver:
         null
       Arguments(3):
           IArgument (ArgumentKind.Explicit, Matching Parameter: source) (OperationKind.Argument, IsImplicit) (Syntax: 'from x in c1')
             IConversionExpression (Implicit, TryCast: False, Unchecked) (OperationKind.ConversionExpression, Type: System.Collections.Generic.IEnumerable<System.Int32>, IsImplicit) (Syntax: 'from x in c1')
               Conversion: CommonConversion (Exists: True, IsIdentity: False, IsNumeric: False, IsReference: True, IsUserDefined: False) (MethodSymbol: null)
-              Operand: 
+              Operand:
                 ILocalReferenceExpression: c1 (OperationKind.LocalReferenceExpression, Type: System.Collections.Generic.List<System.Int32>) (Syntax: 'c1')
             InConversion: CommonConversion (Exists: True, IsIdentity: True, IsNumeric: False, IsReference: False, IsUserDefined: False) (MethodSymbol: null)
             OutConversion: CommonConversion (Exists: True, IsIdentity: True, IsNumeric: False, IsReference: False, IsUserDefined: False) (MethodSymbol: null)
-<<<<<<< HEAD
-          IArgument (ArgumentKind.Explicit, Matching Parameter: collectionSelector) (OperationKind.Argument) (Syntax: 'c2')
-            IDelegateCreationExpression (OperationKind.DelegateCreationExpression, Type: System.Func<System.Int32, System.Collections.Generic.IEnumerable<System.Int32>>) (Syntax: 'c2')
-              Target: IAnonymousFunctionExpression (Symbol: lambda expression) (OperationKind.AnonymousFunctionExpression, Type: null) (Syntax: 'c2')
-                  IBlockStatement (1 statements) (OperationKind.BlockStatement) (Syntax: 'c2')
-                    IReturnStatement (OperationKind.ReturnStatement) (Syntax: 'c2')
-                      ReturnedValue: IConversionExpression (Implicit, TryCast: False, Unchecked) (OperationKind.ConversionExpression, Type: System.Collections.Generic.IEnumerable<System.Int32>) (Syntax: 'c2')
-=======
           IArgument (ArgumentKind.Explicit, Matching Parameter: collectionSelector) (OperationKind.Argument, IsImplicit) (Syntax: 'c2')
-            IConversionExpression (Implicit, TryCast: False, Unchecked) (OperationKind.ConversionExpression, Type: System.Func<System.Int32, System.Collections.Generic.IEnumerable<System.Int32>>, IsImplicit) (Syntax: 'c2')
-              Conversion: CommonConversion (Exists: True, IsIdentity: False, IsNumeric: False, IsReference: False, IsUserDefined: False) (MethodSymbol: null)
-              Operand: 
+            IDelegateCreationExpression (OperationKind.DelegateCreationExpression, Type: System.Func<System.Int32, System.Collections.Generic.IEnumerable<System.Int32>>, IsImplicit) (Syntax: 'c2')
+              Target:
                 IAnonymousFunctionExpression (Symbol: lambda expression) (OperationKind.AnonymousFunctionExpression, Type: null, IsImplicit) (Syntax: 'c2')
                   IBlockStatement (1 statements) (OperationKind.BlockStatement, IsImplicit) (Syntax: 'c2')
                     IReturnStatement (OperationKind.ReturnStatement, IsImplicit) (Syntax: 'c2')
-                      ReturnedValue: 
+                      ReturnedValue:
                         IConversionExpression (Implicit, TryCast: False, Unchecked) (OperationKind.ConversionExpression, Type: System.Collections.Generic.IEnumerable<System.Int32>, IsImplicit) (Syntax: 'c2')
->>>>>>> 4b021d7e
                           Conversion: CommonConversion (Exists: True, IsIdentity: False, IsNumeric: False, IsReference: True, IsUserDefined: False) (MethodSymbol: null)
-                          Operand: 
+                          Operand:
                             ILocalReferenceExpression: c2 (OperationKind.LocalReferenceExpression, Type: System.Collections.Generic.List<System.Int32>) (Syntax: 'c2')
             InConversion: CommonConversion (Exists: True, IsIdentity: True, IsNumeric: False, IsReference: False, IsUserDefined: False) (MethodSymbol: null)
             OutConversion: CommonConversion (Exists: True, IsIdentity: True, IsNumeric: False, IsReference: False, IsUserDefined: False) (MethodSymbol: null)
-<<<<<<< HEAD
-          IArgument (ArgumentKind.Explicit, Matching Parameter: resultSelector) (OperationKind.Argument) (Syntax: 'x + y')
-            IDelegateCreationExpression (OperationKind.DelegateCreationExpression, Type: System.Func<System.Int32, System.Int32, System.Int32>) (Syntax: 'x + y')
-              Target: IAnonymousFunctionExpression (Symbol: lambda expression) (OperationKind.AnonymousFunctionExpression, Type: null) (Syntax: 'x + y')
-                  IBlockStatement (1 statements) (OperationKind.BlockStatement) (Syntax: 'x + y')
-                    IReturnStatement (OperationKind.ReturnStatement) (Syntax: 'x + y')
-                      ReturnedValue: IBinaryOperatorExpression (BinaryOperatorKind.Add) (OperationKind.BinaryOperatorExpression, Type: System.Int32) (Syntax: 'x + y')
-                          Left: IOperation:  (OperationKind.None) (Syntax: 'x')
-                          Right: IOperation:  (OperationKind.None) (Syntax: 'y')
-=======
           IArgument (ArgumentKind.Explicit, Matching Parameter: resultSelector) (OperationKind.Argument, IsImplicit) (Syntax: 'x + y')
-            IConversionExpression (Implicit, TryCast: False, Unchecked) (OperationKind.ConversionExpression, Type: System.Func<System.Int32, System.Int32, System.Int32>, IsImplicit) (Syntax: 'x + y')
-              Conversion: CommonConversion (Exists: True, IsIdentity: False, IsNumeric: False, IsReference: False, IsUserDefined: False) (MethodSymbol: null)
-              Operand: 
+            IDelegateCreationExpression (OperationKind.DelegateCreationExpression, Type: System.Func<System.Int32, System.Int32, System.Int32>, IsImplicit) (Syntax: 'x + y')
+              Target:
                 IAnonymousFunctionExpression (Symbol: lambda expression) (OperationKind.AnonymousFunctionExpression, Type: null, IsImplicit) (Syntax: 'x + y')
                   IBlockStatement (1 statements) (OperationKind.BlockStatement, IsImplicit) (Syntax: 'x + y')
                     IReturnStatement (OperationKind.ReturnStatement, IsImplicit) (Syntax: 'x + y')
-                      ReturnedValue: 
+                      ReturnedValue:
                         IBinaryOperatorExpression (BinaryOperatorKind.Add) (OperationKind.BinaryOperatorExpression, Type: System.Int32) (Syntax: 'x + y')
-                          Left: 
+                          Left:
                             IOperation:  (OperationKind.None) (Syntax: 'x')
-                          Right: 
+                          Right:
                             IOperation:  (OperationKind.None) (Syntax: 'y')
->>>>>>> 4b021d7e
             InConversion: CommonConversion (Exists: True, IsIdentity: True, IsNumeric: False, IsReference: False, IsUserDefined: False) (MethodSymbol: null)
             OutConversion: CommonConversion (Exists: True, IsIdentity: True, IsNumeric: False, IsReference: False, IsUserDefined: False) (MethodSymbol: null)
 ";
@@ -1110,53 +924,43 @@
 ";
             string expectedOperationTree = @"
 ITranslatedQueryExpression (OperationKind.TranslatedQueryExpression, Type: System.Collections.Generic.IEnumerable<System.Int32>) (Syntax: 'from int x  ... elect x + z')
-  Expression: 
+  Expression:
     IInvocationExpression (System.Collections.Generic.IEnumerable<System.Int32> System.Linq.Enumerable.Select<<anonymous type: <anonymous type: System.Int32 x, System.Int32 g> <>h__TransparentIdentifier0, System.Int32 z>, System.Int32>(this System.Collections.Generic.IEnumerable<<anonymous type: <anonymous type: System.Int32 x, System.Int32 g> <>h__TransparentIdentifier0, System.Int32 z>> source, System.Func<<anonymous type: <anonymous type: System.Int32 x, System.Int32 g> <>h__TransparentIdentifier0, System.Int32 z>, System.Int32> selector)) (OperationKind.InvocationExpression, Type: System.Collections.Generic.IEnumerable<System.Int32>, IsImplicit) (Syntax: 'select x + z')
-      Instance Receiver: 
+      Instance Receiver:
         null
       Arguments(2):
           IArgument (ArgumentKind.Explicit, Matching Parameter: source) (OperationKind.Argument, IsImplicit) (Syntax: 'let z = g + x*100')
             IInvocationExpression (System.Collections.Generic.IEnumerable<<anonymous type: <anonymous type: System.Int32 x, System.Int32 g> <>h__TransparentIdentifier0, System.Int32 z>> System.Linq.Enumerable.Select<<anonymous type: System.Int32 x, System.Int32 g>, <anonymous type: <anonymous type: System.Int32 x, System.Int32 g> <>h__TransparentIdentifier0, System.Int32 z>>(this System.Collections.Generic.IEnumerable<<anonymous type: System.Int32 x, System.Int32 g>> source, System.Func<<anonymous type: System.Int32 x, System.Int32 g>, <anonymous type: <anonymous type: System.Int32 x, System.Int32 g> <>h__TransparentIdentifier0, System.Int32 z>> selector)) (OperationKind.InvocationExpression, Type: System.Collections.Generic.IEnumerable<<anonymous type: <anonymous type: System.Int32 x, System.Int32 g> <>h__TransparentIdentifier0, System.Int32 z>>, IsImplicit) (Syntax: 'let z = g + x*100')
-              Instance Receiver: 
+              Instance Receiver:
                 null
               Arguments(2):
                   IArgument (ArgumentKind.Explicit, Matching Parameter: source) (OperationKind.Argument, IsImplicit) (Syntax: 'let g = x * 10')
                     IInvocationExpression (System.Collections.Generic.IEnumerable<<anonymous type: System.Int32 x, System.Int32 g>> System.Linq.Enumerable.Select<System.Int32, <anonymous type: System.Int32 x, System.Int32 g>>(this System.Collections.Generic.IEnumerable<System.Int32> source, System.Func<System.Int32, <anonymous type: System.Int32 x, System.Int32 g>> selector)) (OperationKind.InvocationExpression, Type: System.Collections.Generic.IEnumerable<<anonymous type: System.Int32 x, System.Int32 g>>, IsImplicit) (Syntax: 'let g = x * 10')
-                      Instance Receiver: 
+                      Instance Receiver:
                         null
                       Arguments(2):
                           IArgument (ArgumentKind.Explicit, Matching Parameter: source) (OperationKind.Argument, IsImplicit) (Syntax: 'from int x in c1')
                             IInvocationExpression (System.Collections.Generic.IEnumerable<System.Int32> System.Linq.Enumerable.Cast<System.Int32>(this System.Collections.IEnumerable source)) (OperationKind.InvocationExpression, Type: System.Collections.Generic.IEnumerable<System.Int32>, IsImplicit) (Syntax: 'from int x in c1')
-                              Instance Receiver: 
+                              Instance Receiver:
                                 null
                               Arguments(1):
                                   IArgument (ArgumentKind.Explicit, Matching Parameter: source) (OperationKind.Argument, IsImplicit) (Syntax: 'c1')
                                     IConversionExpression (Implicit, TryCast: False, Unchecked) (OperationKind.ConversionExpression, Type: System.Collections.IEnumerable, IsImplicit) (Syntax: 'c1')
                                       Conversion: CommonConversion (Exists: True, IsIdentity: False, IsNumeric: False, IsReference: True, IsUserDefined: False) (MethodSymbol: null)
-                                      Operand: 
+                                      Operand:
                                         ILocalReferenceExpression: c1 (OperationKind.LocalReferenceExpression, Type: System.Collections.Generic.List<System.Int32>) (Syntax: 'c1')
                                     InConversion: CommonConversion (Exists: True, IsIdentity: True, IsNumeric: False, IsReference: False, IsUserDefined: False) (MethodSymbol: null)
                                     OutConversion: CommonConversion (Exists: True, IsIdentity: True, IsNumeric: False, IsReference: False, IsUserDefined: False) (MethodSymbol: null)
                             InConversion: CommonConversion (Exists: True, IsIdentity: True, IsNumeric: False, IsReference: False, IsUserDefined: False) (MethodSymbol: null)
                             OutConversion: CommonConversion (Exists: True, IsIdentity: True, IsNumeric: False, IsReference: False, IsUserDefined: False) (MethodSymbol: null)
-<<<<<<< HEAD
-                          IArgument (ArgumentKind.Explicit, Matching Parameter: selector) (OperationKind.Argument) (Syntax: 'x * 10')
-                            IDelegateCreationExpression (OperationKind.DelegateCreationExpression, Type: System.Func<System.Int32, <anonymous type: System.Int32 x, System.Int32 g>>) (Syntax: 'x * 10')
-                              Target: IAnonymousFunctionExpression (Symbol: lambda expression) (OperationKind.AnonymousFunctionExpression, Type: null) (Syntax: 'x * 10')
-                                  IBlockStatement (1 statements) (OperationKind.BlockStatement) (Syntax: 'x * 10')
-                                    IReturnStatement (OperationKind.ReturnStatement) (Syntax: 'x * 10')
-                                      ReturnedValue: IObjectCreationExpression (Constructor: <anonymous type: System.Int32 x, System.Int32 g>..ctor(System.Int32 x, System.Int32 g)) (OperationKind.ObjectCreationExpression, Type: <anonymous type: System.Int32 x, System.Int32 g>) (Syntax: 'let g = x * 10')
-=======
                           IArgument (ArgumentKind.Explicit, Matching Parameter: selector) (OperationKind.Argument, IsImplicit) (Syntax: 'x * 10')
-                            IConversionExpression (Implicit, TryCast: False, Unchecked) (OperationKind.ConversionExpression, Type: System.Func<System.Int32, <anonymous type: System.Int32 x, System.Int32 g>>, IsImplicit) (Syntax: 'x * 10')
-                              Conversion: CommonConversion (Exists: True, IsIdentity: False, IsNumeric: False, IsReference: False, IsUserDefined: False) (MethodSymbol: null)
-                              Operand: 
+                            IDelegateCreationExpression (OperationKind.DelegateCreationExpression, Type: System.Func<System.Int32, <anonymous type: System.Int32 x, System.Int32 g>>, IsImplicit) (Syntax: 'x * 10')
+                              Target:
                                 IAnonymousFunctionExpression (Symbol: lambda expression) (OperationKind.AnonymousFunctionExpression, Type: null, IsImplicit) (Syntax: 'x * 10')
                                   IBlockStatement (1 statements) (OperationKind.BlockStatement, IsImplicit) (Syntax: 'x * 10')
                                     IReturnStatement (OperationKind.ReturnStatement, IsImplicit) (Syntax: 'x * 10')
-                                      ReturnedValue: 
+                                      ReturnedValue:
                                         IObjectCreationExpression (Constructor: <anonymous type: System.Int32 x, System.Int32 g>..ctor(System.Int32 x, System.Int32 g)) (OperationKind.ObjectCreationExpression, Type: <anonymous type: System.Int32 x, System.Int32 g>, IsImplicit) (Syntax: 'let g = x * 10')
->>>>>>> 4b021d7e
                                           Arguments(2):
                                               IArgument (ArgumentKind.Explicit, Matching Parameter: x) (OperationKind.Argument, IsImplicit) (Syntax: 'let g = x * 10')
                                                 IParameterReferenceExpression: x (OperationKind.ParameterReferenceExpression, Type: System.Int32, IsImplicit) (Syntax: 'let g = x * 10')
@@ -1164,36 +968,26 @@
                                                 OutConversion: CommonConversion (Exists: True, IsIdentity: True, IsNumeric: False, IsReference: False, IsUserDefined: False) (MethodSymbol: null)
                                               IArgument (ArgumentKind.Explicit, Matching Parameter: g) (OperationKind.Argument, IsImplicit) (Syntax: 'x * 10')
                                                 IBinaryOperatorExpression (BinaryOperatorKind.Multiply) (OperationKind.BinaryOperatorExpression, Type: System.Int32) (Syntax: 'x * 10')
-                                                  Left: 
+                                                  Left:
                                                     IOperation:  (OperationKind.None) (Syntax: 'x')
-                                                  Right: 
+                                                  Right:
                                                     ILiteralExpression (OperationKind.LiteralExpression, Type: System.Int32, Constant: 10) (Syntax: '10')
                                                 InConversion: CommonConversion (Exists: True, IsIdentity: True, IsNumeric: False, IsReference: False, IsUserDefined: False) (MethodSymbol: null)
                                                 OutConversion: CommonConversion (Exists: True, IsIdentity: True, IsNumeric: False, IsReference: False, IsUserDefined: False) (MethodSymbol: null)
-                                          Initializer: 
+                                          Initializer:
                                             null
                             InConversion: CommonConversion (Exists: True, IsIdentity: True, IsNumeric: False, IsReference: False, IsUserDefined: False) (MethodSymbol: null)
                             OutConversion: CommonConversion (Exists: True, IsIdentity: True, IsNumeric: False, IsReference: False, IsUserDefined: False) (MethodSymbol: null)
                     InConversion: CommonConversion (Exists: True, IsIdentity: True, IsNumeric: False, IsReference: False, IsUserDefined: False) (MethodSymbol: null)
                     OutConversion: CommonConversion (Exists: True, IsIdentity: True, IsNumeric: False, IsReference: False, IsUserDefined: False) (MethodSymbol: null)
-<<<<<<< HEAD
-                  IArgument (ArgumentKind.Explicit, Matching Parameter: selector) (OperationKind.Argument) (Syntax: 'g + x*100')
-                    IDelegateCreationExpression (OperationKind.DelegateCreationExpression, Type: System.Func<<anonymous type: System.Int32 x, System.Int32 g>, <anonymous type: <anonymous type: System.Int32 x, System.Int32 g> <>h__TransparentIdentifier0, System.Int32 z>>) (Syntax: 'g + x*100')
-                      Target: IAnonymousFunctionExpression (Symbol: lambda expression) (OperationKind.AnonymousFunctionExpression, Type: null) (Syntax: 'g + x*100')
-                          IBlockStatement (1 statements) (OperationKind.BlockStatement) (Syntax: 'g + x*100')
-                            IReturnStatement (OperationKind.ReturnStatement) (Syntax: 'g + x*100')
-                              ReturnedValue: IObjectCreationExpression (Constructor: <anonymous type: <anonymous type: System.Int32 x, System.Int32 g> <>h__TransparentIdentifier0, System.Int32 z>..ctor(<anonymous type: System.Int32 x, System.Int32 g> <>h__TransparentIdentifier0, System.Int32 z)) (OperationKind.ObjectCreationExpression, Type: <anonymous type: <anonymous type: System.Int32 x, System.Int32 g> <>h__TransparentIdentifier0, System.Int32 z>) (Syntax: 'let z = g + x*100')
-=======
                   IArgument (ArgumentKind.Explicit, Matching Parameter: selector) (OperationKind.Argument, IsImplicit) (Syntax: 'g + x*100')
-                    IConversionExpression (Implicit, TryCast: False, Unchecked) (OperationKind.ConversionExpression, Type: System.Func<<anonymous type: System.Int32 x, System.Int32 g>, <anonymous type: <anonymous type: System.Int32 x, System.Int32 g> <>h__TransparentIdentifier0, System.Int32 z>>, IsImplicit) (Syntax: 'g + x*100')
-                      Conversion: CommonConversion (Exists: True, IsIdentity: False, IsNumeric: False, IsReference: False, IsUserDefined: False) (MethodSymbol: null)
-                      Operand: 
+                    IDelegateCreationExpression (OperationKind.DelegateCreationExpression, Type: System.Func<<anonymous type: System.Int32 x, System.Int32 g>, <anonymous type: <anonymous type: System.Int32 x, System.Int32 g> <>h__TransparentIdentifier0, System.Int32 z>>, IsImplicit) (Syntax: 'g + x*100')
+                      Target:
                         IAnonymousFunctionExpression (Symbol: lambda expression) (OperationKind.AnonymousFunctionExpression, Type: null, IsImplicit) (Syntax: 'g + x*100')
                           IBlockStatement (1 statements) (OperationKind.BlockStatement, IsImplicit) (Syntax: 'g + x*100')
                             IReturnStatement (OperationKind.ReturnStatement, IsImplicit) (Syntax: 'g + x*100')
-                              ReturnedValue: 
+                              ReturnedValue:
                                 IObjectCreationExpression (Constructor: <anonymous type: <anonymous type: System.Int32 x, System.Int32 g> <>h__TransparentIdentifier0, System.Int32 z>..ctor(<anonymous type: System.Int32 x, System.Int32 g> <>h__TransparentIdentifier0, System.Int32 z)) (OperationKind.ObjectCreationExpression, Type: <anonymous type: <anonymous type: System.Int32 x, System.Int32 g> <>h__TransparentIdentifier0, System.Int32 z>, IsImplicit) (Syntax: 'let z = g + x*100')
->>>>>>> 4b021d7e
                                   Arguments(2):
                                       IArgument (ArgumentKind.Explicit, Matching Parameter: <>h__TransparentIdentifier0) (OperationKind.Argument, IsImplicit) (Syntax: 'let z = g + x*100')
                                         IParameterReferenceExpression: <>h__TransparentIdentifier0 (OperationKind.ParameterReferenceExpression, Type: <anonymous type: System.Int32 x, System.Int32 g>, IsImplicit) (Syntax: 'let z = g + x*100')
@@ -1201,46 +995,34 @@
                                         OutConversion: CommonConversion (Exists: True, IsIdentity: True, IsNumeric: False, IsReference: False, IsUserDefined: False) (MethodSymbol: null)
                                       IArgument (ArgumentKind.Explicit, Matching Parameter: z) (OperationKind.Argument, IsImplicit) (Syntax: 'g + x*100')
                                         IBinaryOperatorExpression (BinaryOperatorKind.Add) (OperationKind.BinaryOperatorExpression, Type: System.Int32) (Syntax: 'g + x*100')
-                                          Left: 
+                                          Left:
                                             IOperation:  (OperationKind.None) (Syntax: 'g')
-                                          Right: 
+                                          Right:
                                             IBinaryOperatorExpression (BinaryOperatorKind.Multiply) (OperationKind.BinaryOperatorExpression, Type: System.Int32) (Syntax: 'x*100')
-                                              Left: 
+                                              Left:
                                                 IOperation:  (OperationKind.None) (Syntax: 'x')
-                                              Right: 
+                                              Right:
                                                 ILiteralExpression (OperationKind.LiteralExpression, Type: System.Int32, Constant: 100) (Syntax: '100')
                                         InConversion: CommonConversion (Exists: True, IsIdentity: True, IsNumeric: False, IsReference: False, IsUserDefined: False) (MethodSymbol: null)
                                         OutConversion: CommonConversion (Exists: True, IsIdentity: True, IsNumeric: False, IsReference: False, IsUserDefined: False) (MethodSymbol: null)
-                                  Initializer: 
+                                  Initializer:
                                     null
                     InConversion: CommonConversion (Exists: True, IsIdentity: True, IsNumeric: False, IsReference: False, IsUserDefined: False) (MethodSymbol: null)
                     OutConversion: CommonConversion (Exists: True, IsIdentity: True, IsNumeric: False, IsReference: False, IsUserDefined: False) (MethodSymbol: null)
             InConversion: CommonConversion (Exists: True, IsIdentity: True, IsNumeric: False, IsReference: False, IsUserDefined: False) (MethodSymbol: null)
             OutConversion: CommonConversion (Exists: True, IsIdentity: True, IsNumeric: False, IsReference: False, IsUserDefined: False) (MethodSymbol: null)
-<<<<<<< HEAD
-          IArgument (ArgumentKind.Explicit, Matching Parameter: selector) (OperationKind.Argument) (Syntax: 'x + z')
-            IDelegateCreationExpression (OperationKind.DelegateCreationExpression, Type: System.Func<<anonymous type: <anonymous type: System.Int32 x, System.Int32 g> <>h__TransparentIdentifier0, System.Int32 z>, System.Int32>) (Syntax: 'x + z')
-              Target: IAnonymousFunctionExpression (Symbol: lambda expression) (OperationKind.AnonymousFunctionExpression, Type: null) (Syntax: 'x + z')
-                  IBlockStatement (1 statements) (OperationKind.BlockStatement) (Syntax: 'x + z')
-                    IReturnStatement (OperationKind.ReturnStatement) (Syntax: 'x + z')
-                      ReturnedValue: IBinaryOperatorExpression (BinaryOperatorKind.Add) (OperationKind.BinaryOperatorExpression, Type: System.Int32) (Syntax: 'x + z')
-                          Left: IOperation:  (OperationKind.None) (Syntax: 'x')
-                          Right: IOperation:  (OperationKind.None) (Syntax: 'z')
-=======
           IArgument (ArgumentKind.Explicit, Matching Parameter: selector) (OperationKind.Argument, IsImplicit) (Syntax: 'x + z')
-            IConversionExpression (Implicit, TryCast: False, Unchecked) (OperationKind.ConversionExpression, Type: System.Func<<anonymous type: <anonymous type: System.Int32 x, System.Int32 g> <>h__TransparentIdentifier0, System.Int32 z>, System.Int32>, IsImplicit) (Syntax: 'x + z')
-              Conversion: CommonConversion (Exists: True, IsIdentity: False, IsNumeric: False, IsReference: False, IsUserDefined: False) (MethodSymbol: null)
-              Operand: 
+            IDelegateCreationExpression (OperationKind.DelegateCreationExpression, Type: System.Func<<anonymous type: <anonymous type: System.Int32 x, System.Int32 g> <>h__TransparentIdentifier0, System.Int32 z>, System.Int32>, IsImplicit) (Syntax: 'x + z')
+              Target:
                 IAnonymousFunctionExpression (Symbol: lambda expression) (OperationKind.AnonymousFunctionExpression, Type: null, IsImplicit) (Syntax: 'x + z')
                   IBlockStatement (1 statements) (OperationKind.BlockStatement, IsImplicit) (Syntax: 'x + z')
                     IReturnStatement (OperationKind.ReturnStatement, IsImplicit) (Syntax: 'x + z')
-                      ReturnedValue: 
+                      ReturnedValue:
                         IBinaryOperatorExpression (BinaryOperatorKind.Add) (OperationKind.BinaryOperatorExpression, Type: System.Int32) (Syntax: 'x + z')
-                          Left: 
+                          Left:
                             IOperation:  (OperationKind.None) (Syntax: 'x')
-                          Right: 
+                          Right:
                             IOperation:  (OperationKind.None) (Syntax: 'z')
->>>>>>> 4b021d7e
             InConversion: CommonConversion (Exists: True, IsIdentity: True, IsNumeric: False, IsReference: False, IsUserDefined: False) (MethodSymbol: null)
             OutConversion: CommonConversion (Exists: True, IsIdentity: True, IsNumeric: False, IsReference: False, IsUserDefined: False) (MethodSymbol: null)
 ";
@@ -1303,94 +1085,73 @@
 ";
             string expectedOperationTree = @"
 ITranslatedQueryExpression (OperationKind.TranslatedQueryExpression, Type: System.Collections.Generic.IEnumerable<System.Int32>) (Syntax: 'from int x  ... select g')
-  Expression: 
+  Expression:
     IInvocationExpression (System.Collections.Generic.IEnumerable<System.Int32> System.Linq.Enumerable.Select<<anonymous type: <anonymous type: <anonymous type: System.Int32 x, System.Int32 y> <>h__TransparentIdentifier0, System.Int32 z> <>h__TransparentIdentifier1, System.Int32 g>, System.Int32>(this System.Collections.Generic.IEnumerable<<anonymous type: <anonymous type: <anonymous type: System.Int32 x, System.Int32 y> <>h__TransparentIdentifier0, System.Int32 z> <>h__TransparentIdentifier1, System.Int32 g>> source, System.Func<<anonymous type: <anonymous type: <anonymous type: System.Int32 x, System.Int32 y> <>h__TransparentIdentifier0, System.Int32 z> <>h__TransparentIdentifier1, System.Int32 g>, System.Int32> selector)) (OperationKind.InvocationExpression, Type: System.Collections.Generic.IEnumerable<System.Int32>, IsImplicit) (Syntax: 'select g')
-      Instance Receiver: 
+      Instance Receiver:
         null
       Arguments(2):
           IArgument (ArgumentKind.Explicit, Matching Parameter: source) (OperationKind.Argument, IsImplicit) (Syntax: 'where (x +  ...  / 100) < 6')
             IInvocationExpression (System.Collections.Generic.IEnumerable<<anonymous type: <anonymous type: <anonymous type: System.Int32 x, System.Int32 y> <>h__TransparentIdentifier0, System.Int32 z> <>h__TransparentIdentifier1, System.Int32 g>> System.Linq.Enumerable.Where<<anonymous type: <anonymous type: <anonymous type: System.Int32 x, System.Int32 y> <>h__TransparentIdentifier0, System.Int32 z> <>h__TransparentIdentifier1, System.Int32 g>>(this System.Collections.Generic.IEnumerable<<anonymous type: <anonymous type: <anonymous type: System.Int32 x, System.Int32 y> <>h__TransparentIdentifier0, System.Int32 z> <>h__TransparentIdentifier1, System.Int32 g>> source, System.Func<<anonymous type: <anonymous type: <anonymous type: System.Int32 x, System.Int32 y> <>h__TransparentIdentifier0, System.Int32 z> <>h__TransparentIdentifier1, System.Int32 g>, System.Boolean> predicate)) (OperationKind.InvocationExpression, Type: System.Collections.Generic.IEnumerable<<anonymous type: <anonymous type: <anonymous type: System.Int32 x, System.Int32 y> <>h__TransparentIdentifier0, System.Int32 z> <>h__TransparentIdentifier1, System.Int32 g>>, IsImplicit) (Syntax: 'where (x +  ...  / 100) < 6')
-              Instance Receiver: 
+              Instance Receiver:
                 null
               Arguments(2):
                   IArgument (ArgumentKind.Explicit, Matching Parameter: source) (OperationKind.Argument, IsImplicit) (Syntax: 'let g = x + y + z')
                     IInvocationExpression (System.Collections.Generic.IEnumerable<<anonymous type: <anonymous type: <anonymous type: System.Int32 x, System.Int32 y> <>h__TransparentIdentifier0, System.Int32 z> <>h__TransparentIdentifier1, System.Int32 g>> System.Linq.Enumerable.Select<<anonymous type: <anonymous type: System.Int32 x, System.Int32 y> <>h__TransparentIdentifier0, System.Int32 z>, <anonymous type: <anonymous type: <anonymous type: System.Int32 x, System.Int32 y> <>h__TransparentIdentifier0, System.Int32 z> <>h__TransparentIdentifier1, System.Int32 g>>(this System.Collections.Generic.IEnumerable<<anonymous type: <anonymous type: System.Int32 x, System.Int32 y> <>h__TransparentIdentifier0, System.Int32 z>> source, System.Func<<anonymous type: <anonymous type: System.Int32 x, System.Int32 y> <>h__TransparentIdentifier0, System.Int32 z>, <anonymous type: <anonymous type: <anonymous type: System.Int32 x, System.Int32 y> <>h__TransparentIdentifier0, System.Int32 z> <>h__TransparentIdentifier1, System.Int32 g>> selector)) (OperationKind.InvocationExpression, Type: System.Collections.Generic.IEnumerable<<anonymous type: <anonymous type: <anonymous type: System.Int32 x, System.Int32 y> <>h__TransparentIdentifier0, System.Int32 z> <>h__TransparentIdentifier1, System.Int32 g>>, IsImplicit) (Syntax: 'let g = x + y + z')
-                      Instance Receiver: 
+                      Instance Receiver:
                         null
                       Arguments(2):
                           IArgument (ArgumentKind.Explicit, Matching Parameter: source) (OperationKind.Argument, IsImplicit) (Syntax: 'from int z in c3')
                             IInvocationExpression (System.Collections.Generic.IEnumerable<<anonymous type: <anonymous type: System.Int32 x, System.Int32 y> <>h__TransparentIdentifier0, System.Int32 z>> System.Linq.Enumerable.SelectMany<<anonymous type: System.Int32 x, System.Int32 y>, System.Int32, <anonymous type: <anonymous type: System.Int32 x, System.Int32 y> <>h__TransparentIdentifier0, System.Int32 z>>(this System.Collections.Generic.IEnumerable<<anonymous type: System.Int32 x, System.Int32 y>> source, System.Func<<anonymous type: System.Int32 x, System.Int32 y>, System.Collections.Generic.IEnumerable<System.Int32>> collectionSelector, System.Func<<anonymous type: System.Int32 x, System.Int32 y>, System.Int32, <anonymous type: <anonymous type: System.Int32 x, System.Int32 y> <>h__TransparentIdentifier0, System.Int32 z>> resultSelector)) (OperationKind.InvocationExpression, Type: System.Collections.Generic.IEnumerable<<anonymous type: <anonymous type: System.Int32 x, System.Int32 y> <>h__TransparentIdentifier0, System.Int32 z>>, IsImplicit) (Syntax: 'from int z in c3')
-                              Instance Receiver: 
+                              Instance Receiver:
                                 null
                               Arguments(3):
                                   IArgument (ArgumentKind.Explicit, Matching Parameter: source) (OperationKind.Argument, IsImplicit) (Syntax: 'from int y in c2')
                                     IInvocationExpression (System.Collections.Generic.IEnumerable<<anonymous type: System.Int32 x, System.Int32 y>> System.Linq.Enumerable.SelectMany<System.Int32, System.Int32, <anonymous type: System.Int32 x, System.Int32 y>>(this System.Collections.Generic.IEnumerable<System.Int32> source, System.Func<System.Int32, System.Collections.Generic.IEnumerable<System.Int32>> collectionSelector, System.Func<System.Int32, System.Int32, <anonymous type: System.Int32 x, System.Int32 y>> resultSelector)) (OperationKind.InvocationExpression, Type: System.Collections.Generic.IEnumerable<<anonymous type: System.Int32 x, System.Int32 y>>, IsImplicit) (Syntax: 'from int y in c2')
-                                      Instance Receiver: 
+                                      Instance Receiver:
                                         null
                                       Arguments(3):
                                           IArgument (ArgumentKind.Explicit, Matching Parameter: source) (OperationKind.Argument, IsImplicit) (Syntax: 'from int x in c1')
                                             IInvocationExpression (System.Collections.Generic.IEnumerable<System.Int32> System.Linq.Enumerable.Cast<System.Int32>(this System.Collections.IEnumerable source)) (OperationKind.InvocationExpression, Type: System.Collections.Generic.IEnumerable<System.Int32>, IsImplicit) (Syntax: 'from int x in c1')
-                                              Instance Receiver: 
+                                              Instance Receiver:
                                                 null
                                               Arguments(1):
                                                   IArgument (ArgumentKind.Explicit, Matching Parameter: source) (OperationKind.Argument, IsImplicit) (Syntax: 'c1')
                                                     IConversionExpression (Implicit, TryCast: False, Unchecked) (OperationKind.ConversionExpression, Type: System.Collections.IEnumerable, IsImplicit) (Syntax: 'c1')
                                                       Conversion: CommonConversion (Exists: True, IsIdentity: False, IsNumeric: False, IsReference: True, IsUserDefined: False) (MethodSymbol: null)
-                                                      Operand: 
+                                                      Operand:
                                                         ILocalReferenceExpression: c1 (OperationKind.LocalReferenceExpression, Type: System.Collections.Generic.List<System.Int32>) (Syntax: 'c1')
                                                     InConversion: CommonConversion (Exists: True, IsIdentity: True, IsNumeric: False, IsReference: False, IsUserDefined: False) (MethodSymbol: null)
                                                     OutConversion: CommonConversion (Exists: True, IsIdentity: True, IsNumeric: False, IsReference: False, IsUserDefined: False) (MethodSymbol: null)
                                             InConversion: CommonConversion (Exists: True, IsIdentity: True, IsNumeric: False, IsReference: False, IsUserDefined: False) (MethodSymbol: null)
                                             OutConversion: CommonConversion (Exists: True, IsIdentity: True, IsNumeric: False, IsReference: False, IsUserDefined: False) (MethodSymbol: null)
-<<<<<<< HEAD
-                                          IArgument (ArgumentKind.Explicit, Matching Parameter: collectionSelector) (OperationKind.Argument) (Syntax: 'c2')
-                                            IDelegateCreationExpression (OperationKind.DelegateCreationExpression, Type: System.Func<System.Int32, System.Collections.Generic.IEnumerable<System.Int32>>) (Syntax: 'c2')
-                                              Target: IAnonymousFunctionExpression (Symbol: lambda expression) (OperationKind.AnonymousFunctionExpression, Type: null) (Syntax: 'c2')
-                                                  IBlockStatement (1 statements) (OperationKind.BlockStatement) (Syntax: 'c2')
-                                                    IReturnStatement (OperationKind.ReturnStatement) (Syntax: 'c2')
-                                                      ReturnedValue: IInvocationExpression (System.Collections.Generic.IEnumerable<System.Int32> System.Linq.Enumerable.Cast<System.Int32>(this System.Collections.IEnumerable source)) (OperationKind.InvocationExpression, Type: System.Collections.Generic.IEnumerable<System.Int32>) (Syntax: 'c2')
-                                                          Instance Receiver: null
-=======
                                           IArgument (ArgumentKind.Explicit, Matching Parameter: collectionSelector) (OperationKind.Argument, IsImplicit) (Syntax: 'c2')
-                                            IConversionExpression (Implicit, TryCast: False, Unchecked) (OperationKind.ConversionExpression, Type: System.Func<System.Int32, System.Collections.Generic.IEnumerable<System.Int32>>, IsImplicit) (Syntax: 'c2')
-                                              Conversion: CommonConversion (Exists: True, IsIdentity: False, IsNumeric: False, IsReference: False, IsUserDefined: False) (MethodSymbol: null)
-                                              Operand: 
+                                            IDelegateCreationExpression (OperationKind.DelegateCreationExpression, Type: System.Func<System.Int32, System.Collections.Generic.IEnumerable<System.Int32>>, IsImplicit) (Syntax: 'c2')
+                                              Target:
                                                 IAnonymousFunctionExpression (Symbol: lambda expression) (OperationKind.AnonymousFunctionExpression, Type: null, IsImplicit) (Syntax: 'c2')
                                                   IBlockStatement (1 statements) (OperationKind.BlockStatement, IsImplicit) (Syntax: 'c2')
                                                     IReturnStatement (OperationKind.ReturnStatement, IsImplicit) (Syntax: 'c2')
-                                                      ReturnedValue: 
+                                                      ReturnedValue:
                                                         IInvocationExpression (System.Collections.Generic.IEnumerable<System.Int32> System.Linq.Enumerable.Cast<System.Int32>(this System.Collections.IEnumerable source)) (OperationKind.InvocationExpression, Type: System.Collections.Generic.IEnumerable<System.Int32>, IsImplicit) (Syntax: 'c2')
-                                                          Instance Receiver: 
+                                                          Instance Receiver:
                                                             null
->>>>>>> 4b021d7e
                                                           Arguments(1):
                                                               IArgument (ArgumentKind.Explicit, Matching Parameter: source) (OperationKind.Argument, IsImplicit) (Syntax: 'c2')
                                                                 IConversionExpression (Implicit, TryCast: False, Unchecked) (OperationKind.ConversionExpression, Type: System.Collections.IEnumerable, IsImplicit) (Syntax: 'c2')
                                                                   Conversion: CommonConversion (Exists: True, IsIdentity: False, IsNumeric: False, IsReference: True, IsUserDefined: False) (MethodSymbol: null)
-                                                                  Operand: 
+                                                                  Operand:
                                                                     ILocalReferenceExpression: c2 (OperationKind.LocalReferenceExpression, Type: System.Collections.Generic.List<System.Int32>) (Syntax: 'c2')
                                                                 InConversion: CommonConversion (Exists: True, IsIdentity: True, IsNumeric: False, IsReference: False, IsUserDefined: False) (MethodSymbol: null)
                                                                 OutConversion: CommonConversion (Exists: True, IsIdentity: True, IsNumeric: False, IsReference: False, IsUserDefined: False) (MethodSymbol: null)
                                             InConversion: CommonConversion (Exists: True, IsIdentity: True, IsNumeric: False, IsReference: False, IsUserDefined: False) (MethodSymbol: null)
                                             OutConversion: CommonConversion (Exists: True, IsIdentity: True, IsNumeric: False, IsReference: False, IsUserDefined: False) (MethodSymbol: null)
-<<<<<<< HEAD
-                                          IArgument (ArgumentKind.Explicit, Matching Parameter: resultSelector) (OperationKind.Argument) (Syntax: 'from int y in c2')
-                                            IDelegateCreationExpression (OperationKind.DelegateCreationExpression, Type: System.Func<System.Int32, System.Int32, <anonymous type: System.Int32 x, System.Int32 y>>) (Syntax: 'from int y in c2')
-                                              Target: IAnonymousFunctionExpression (Symbol: lambda expression) (OperationKind.AnonymousFunctionExpression, Type: null) (Syntax: 'from int y in c2')
-                                                  IBlockStatement (1 statements) (OperationKind.BlockStatement) (Syntax: 'from int y in c2')
-                                                    IReturnStatement (OperationKind.ReturnStatement) (Syntax: 'from int y in c2')
-                                                      ReturnedValue: IObjectCreationExpression (Constructor: <anonymous type: System.Int32 x, System.Int32 y>..ctor(System.Int32 x, System.Int32 y)) (OperationKind.ObjectCreationExpression, Type: <anonymous type: System.Int32 x, System.Int32 y>) (Syntax: 'from int y in c2')
-=======
                                           IArgument (ArgumentKind.Explicit, Matching Parameter: resultSelector) (OperationKind.Argument, IsImplicit) (Syntax: 'from int y in c2')
-                                            IConversionExpression (Implicit, TryCast: False, Unchecked) (OperationKind.ConversionExpression, Type: System.Func<System.Int32, System.Int32, <anonymous type: System.Int32 x, System.Int32 y>>, IsImplicit) (Syntax: 'from int y in c2')
-                                              Conversion: CommonConversion (Exists: True, IsIdentity: False, IsNumeric: False, IsReference: False, IsUserDefined: False) (MethodSymbol: null)
-                                              Operand: 
+                                            IDelegateCreationExpression (OperationKind.DelegateCreationExpression, Type: System.Func<System.Int32, System.Int32, <anonymous type: System.Int32 x, System.Int32 y>>, IsImplicit) (Syntax: 'from int y in c2')
+                                              Target:
                                                 IAnonymousFunctionExpression (Symbol: lambda expression) (OperationKind.AnonymousFunctionExpression, Type: null, IsImplicit) (Syntax: 'from int y in c2')
                                                   IBlockStatement (1 statements) (OperationKind.BlockStatement, IsImplicit) (Syntax: 'from int y in c2')
                                                     IReturnStatement (OperationKind.ReturnStatement, IsImplicit) (Syntax: 'from int y in c2')
-                                                      ReturnedValue: 
+                                                      ReturnedValue:
                                                         IObjectCreationExpression (Constructor: <anonymous type: System.Int32 x, System.Int32 y>..ctor(System.Int32 x, System.Int32 y)) (OperationKind.ObjectCreationExpression, Type: <anonymous type: System.Int32 x, System.Int32 y>, IsImplicit) (Syntax: 'from int y in c2')
->>>>>>> 4b021d7e
                                                           Arguments(2):
                                                               IArgument (ArgumentKind.Explicit, Matching Parameter: x) (OperationKind.Argument, IsImplicit) (Syntax: 'from int y in c2')
                                                                 IParameterReferenceExpression: x (OperationKind.ParameterReferenceExpression, Type: System.Int32, IsImplicit) (Syntax: 'from int y in c2')
@@ -1400,61 +1161,40 @@
                                                                 IParameterReferenceExpression: y (OperationKind.ParameterReferenceExpression, Type: System.Int32, IsImplicit) (Syntax: 'from int y in c2')
                                                                 InConversion: CommonConversion (Exists: True, IsIdentity: True, IsNumeric: False, IsReference: False, IsUserDefined: False) (MethodSymbol: null)
                                                                 OutConversion: CommonConversion (Exists: True, IsIdentity: True, IsNumeric: False, IsReference: False, IsUserDefined: False) (MethodSymbol: null)
-                                                          Initializer: 
+                                                          Initializer:
                                                             null
                                             InConversion: CommonConversion (Exists: True, IsIdentity: True, IsNumeric: False, IsReference: False, IsUserDefined: False) (MethodSymbol: null)
                                             OutConversion: CommonConversion (Exists: True, IsIdentity: True, IsNumeric: False, IsReference: False, IsUserDefined: False) (MethodSymbol: null)
                                     InConversion: CommonConversion (Exists: True, IsIdentity: True, IsNumeric: False, IsReference: False, IsUserDefined: False) (MethodSymbol: null)
                                     OutConversion: CommonConversion (Exists: True, IsIdentity: True, IsNumeric: False, IsReference: False, IsUserDefined: False) (MethodSymbol: null)
-<<<<<<< HEAD
-                                  IArgument (ArgumentKind.Explicit, Matching Parameter: collectionSelector) (OperationKind.Argument) (Syntax: 'c3')
-                                    IDelegateCreationExpression (OperationKind.DelegateCreationExpression, Type: System.Func<<anonymous type: System.Int32 x, System.Int32 y>, System.Collections.Generic.IEnumerable<System.Int32>>) (Syntax: 'c3')
-                                      Target: IAnonymousFunctionExpression (Symbol: lambda expression) (OperationKind.AnonymousFunctionExpression, Type: null) (Syntax: 'c3')
-                                          IBlockStatement (1 statements) (OperationKind.BlockStatement) (Syntax: 'c3')
-                                            IReturnStatement (OperationKind.ReturnStatement) (Syntax: 'c3')
-                                              ReturnedValue: IInvocationExpression (System.Collections.Generic.IEnumerable<System.Int32> System.Linq.Enumerable.Cast<System.Int32>(this System.Collections.IEnumerable source)) (OperationKind.InvocationExpression, Type: System.Collections.Generic.IEnumerable<System.Int32>) (Syntax: 'c3')
-                                                  Instance Receiver: null
-=======
                                   IArgument (ArgumentKind.Explicit, Matching Parameter: collectionSelector) (OperationKind.Argument, IsImplicit) (Syntax: 'c3')
-                                    IConversionExpression (Implicit, TryCast: False, Unchecked) (OperationKind.ConversionExpression, Type: System.Func<<anonymous type: System.Int32 x, System.Int32 y>, System.Collections.Generic.IEnumerable<System.Int32>>, IsImplicit) (Syntax: 'c3')
-                                      Conversion: CommonConversion (Exists: True, IsIdentity: False, IsNumeric: False, IsReference: False, IsUserDefined: False) (MethodSymbol: null)
-                                      Operand: 
+                                    IDelegateCreationExpression (OperationKind.DelegateCreationExpression, Type: System.Func<<anonymous type: System.Int32 x, System.Int32 y>, System.Collections.Generic.IEnumerable<System.Int32>>, IsImplicit) (Syntax: 'c3')
+                                      Target:
                                         IAnonymousFunctionExpression (Symbol: lambda expression) (OperationKind.AnonymousFunctionExpression, Type: null, IsImplicit) (Syntax: 'c3')
                                           IBlockStatement (1 statements) (OperationKind.BlockStatement, IsImplicit) (Syntax: 'c3')
                                             IReturnStatement (OperationKind.ReturnStatement, IsImplicit) (Syntax: 'c3')
-                                              ReturnedValue: 
+                                              ReturnedValue:
                                                 IInvocationExpression (System.Collections.Generic.IEnumerable<System.Int32> System.Linq.Enumerable.Cast<System.Int32>(this System.Collections.IEnumerable source)) (OperationKind.InvocationExpression, Type: System.Collections.Generic.IEnumerable<System.Int32>, IsImplicit) (Syntax: 'c3')
-                                                  Instance Receiver: 
+                                                  Instance Receiver:
                                                     null
->>>>>>> 4b021d7e
                                                   Arguments(1):
                                                       IArgument (ArgumentKind.Explicit, Matching Parameter: source) (OperationKind.Argument, IsImplicit) (Syntax: 'c3')
                                                         IConversionExpression (Implicit, TryCast: False, Unchecked) (OperationKind.ConversionExpression, Type: System.Collections.IEnumerable, IsImplicit) (Syntax: 'c3')
                                                           Conversion: CommonConversion (Exists: True, IsIdentity: False, IsNumeric: False, IsReference: True, IsUserDefined: False) (MethodSymbol: null)
-                                                          Operand: 
+                                                          Operand:
                                                             ILocalReferenceExpression: c3 (OperationKind.LocalReferenceExpression, Type: System.Collections.Generic.List<System.Int32>) (Syntax: 'c3')
                                                         InConversion: CommonConversion (Exists: True, IsIdentity: True, IsNumeric: False, IsReference: False, IsUserDefined: False) (MethodSymbol: null)
                                                         OutConversion: CommonConversion (Exists: True, IsIdentity: True, IsNumeric: False, IsReference: False, IsUserDefined: False) (MethodSymbol: null)
                                     InConversion: CommonConversion (Exists: True, IsIdentity: True, IsNumeric: False, IsReference: False, IsUserDefined: False) (MethodSymbol: null)
                                     OutConversion: CommonConversion (Exists: True, IsIdentity: True, IsNumeric: False, IsReference: False, IsUserDefined: False) (MethodSymbol: null)
-<<<<<<< HEAD
-                                  IArgument (ArgumentKind.Explicit, Matching Parameter: resultSelector) (OperationKind.Argument) (Syntax: 'from int z in c3')
-                                    IDelegateCreationExpression (OperationKind.DelegateCreationExpression, Type: System.Func<<anonymous type: System.Int32 x, System.Int32 y>, System.Int32, <anonymous type: <anonymous type: System.Int32 x, System.Int32 y> <>h__TransparentIdentifier0, System.Int32 z>>) (Syntax: 'from int z in c3')
-                                      Target: IAnonymousFunctionExpression (Symbol: lambda expression) (OperationKind.AnonymousFunctionExpression, Type: null) (Syntax: 'from int z in c3')
-                                          IBlockStatement (1 statements) (OperationKind.BlockStatement) (Syntax: 'from int z in c3')
-                                            IReturnStatement (OperationKind.ReturnStatement) (Syntax: 'from int z in c3')
-                                              ReturnedValue: IObjectCreationExpression (Constructor: <anonymous type: <anonymous type: System.Int32 x, System.Int32 y> <>h__TransparentIdentifier0, System.Int32 z>..ctor(<anonymous type: System.Int32 x, System.Int32 y> <>h__TransparentIdentifier0, System.Int32 z)) (OperationKind.ObjectCreationExpression, Type: <anonymous type: <anonymous type: System.Int32 x, System.Int32 y> <>h__TransparentIdentifier0, System.Int32 z>) (Syntax: 'from int z in c3')
-=======
                                   IArgument (ArgumentKind.Explicit, Matching Parameter: resultSelector) (OperationKind.Argument, IsImplicit) (Syntax: 'from int z in c3')
-                                    IConversionExpression (Implicit, TryCast: False, Unchecked) (OperationKind.ConversionExpression, Type: System.Func<<anonymous type: System.Int32 x, System.Int32 y>, System.Int32, <anonymous type: <anonymous type: System.Int32 x, System.Int32 y> <>h__TransparentIdentifier0, System.Int32 z>>, IsImplicit) (Syntax: 'from int z in c3')
-                                      Conversion: CommonConversion (Exists: True, IsIdentity: False, IsNumeric: False, IsReference: False, IsUserDefined: False) (MethodSymbol: null)
-                                      Operand: 
+                                    IDelegateCreationExpression (OperationKind.DelegateCreationExpression, Type: System.Func<<anonymous type: System.Int32 x, System.Int32 y>, System.Int32, <anonymous type: <anonymous type: System.Int32 x, System.Int32 y> <>h__TransparentIdentifier0, System.Int32 z>>, IsImplicit) (Syntax: 'from int z in c3')
+                                      Target:
                                         IAnonymousFunctionExpression (Symbol: lambda expression) (OperationKind.AnonymousFunctionExpression, Type: null, IsImplicit) (Syntax: 'from int z in c3')
                                           IBlockStatement (1 statements) (OperationKind.BlockStatement, IsImplicit) (Syntax: 'from int z in c3')
                                             IReturnStatement (OperationKind.ReturnStatement, IsImplicit) (Syntax: 'from int z in c3')
-                                              ReturnedValue: 
+                                              ReturnedValue:
                                                 IObjectCreationExpression (Constructor: <anonymous type: <anonymous type: System.Int32 x, System.Int32 y> <>h__TransparentIdentifier0, System.Int32 z>..ctor(<anonymous type: System.Int32 x, System.Int32 y> <>h__TransparentIdentifier0, System.Int32 z)) (OperationKind.ObjectCreationExpression, Type: <anonymous type: <anonymous type: System.Int32 x, System.Int32 y> <>h__TransparentIdentifier0, System.Int32 z>, IsImplicit) (Syntax: 'from int z in c3')
->>>>>>> 4b021d7e
                                                   Arguments(2):
                                                       IArgument (ArgumentKind.Explicit, Matching Parameter: <>h__TransparentIdentifier0) (OperationKind.Argument, IsImplicit) (Syntax: 'from int z in c3')
                                                         IParameterReferenceExpression: <>h__TransparentIdentifier0 (OperationKind.ParameterReferenceExpression, Type: <anonymous type: System.Int32 x, System.Int32 y>, IsImplicit) (Syntax: 'from int z in c3')
@@ -1464,30 +1204,20 @@
                                                         IParameterReferenceExpression: z (OperationKind.ParameterReferenceExpression, Type: System.Int32, IsImplicit) (Syntax: 'from int z in c3')
                                                         InConversion: CommonConversion (Exists: True, IsIdentity: True, IsNumeric: False, IsReference: False, IsUserDefined: False) (MethodSymbol: null)
                                                         OutConversion: CommonConversion (Exists: True, IsIdentity: True, IsNumeric: False, IsReference: False, IsUserDefined: False) (MethodSymbol: null)
-                                                  Initializer: 
+                                                  Initializer:
                                                     null
                                     InConversion: CommonConversion (Exists: True, IsIdentity: True, IsNumeric: False, IsReference: False, IsUserDefined: False) (MethodSymbol: null)
                                     OutConversion: CommonConversion (Exists: True, IsIdentity: True, IsNumeric: False, IsReference: False, IsUserDefined: False) (MethodSymbol: null)
                             InConversion: CommonConversion (Exists: True, IsIdentity: True, IsNumeric: False, IsReference: False, IsUserDefined: False) (MethodSymbol: null)
                             OutConversion: CommonConversion (Exists: True, IsIdentity: True, IsNumeric: False, IsReference: False, IsUserDefined: False) (MethodSymbol: null)
-<<<<<<< HEAD
-                          IArgument (ArgumentKind.Explicit, Matching Parameter: selector) (OperationKind.Argument) (Syntax: 'x + y + z')
-                            IDelegateCreationExpression (OperationKind.DelegateCreationExpression, Type: System.Func<<anonymous type: <anonymous type: System.Int32 x, System.Int32 y> <>h__TransparentIdentifier0, System.Int32 z>, <anonymous type: <anonymous type: <anonymous type: System.Int32 x, System.Int32 y> <>h__TransparentIdentifier0, System.Int32 z> <>h__TransparentIdentifier1, System.Int32 g>>) (Syntax: 'x + y + z')
-                              Target: IAnonymousFunctionExpression (Symbol: lambda expression) (OperationKind.AnonymousFunctionExpression, Type: null) (Syntax: 'x + y + z')
-                                  IBlockStatement (1 statements) (OperationKind.BlockStatement) (Syntax: 'x + y + z')
-                                    IReturnStatement (OperationKind.ReturnStatement) (Syntax: 'x + y + z')
-                                      ReturnedValue: IObjectCreationExpression (Constructor: <anonymous type: <anonymous type: <anonymous type: System.Int32 x, System.Int32 y> <>h__TransparentIdentifier0, System.Int32 z> <>h__TransparentIdentifier1, System.Int32 g>..ctor(<anonymous type: <anonymous type: System.Int32 x, System.Int32 y> <>h__TransparentIdentifier0, System.Int32 z> <>h__TransparentIdentifier1, System.Int32 g)) (OperationKind.ObjectCreationExpression, Type: <anonymous type: <anonymous type: <anonymous type: System.Int32 x, System.Int32 y> <>h__TransparentIdentifier0, System.Int32 z> <>h__TransparentIdentifier1, System.Int32 g>) (Syntax: 'let g = x + y + z')
-=======
                           IArgument (ArgumentKind.Explicit, Matching Parameter: selector) (OperationKind.Argument, IsImplicit) (Syntax: 'x + y + z')
-                            IConversionExpression (Implicit, TryCast: False, Unchecked) (OperationKind.ConversionExpression, Type: System.Func<<anonymous type: <anonymous type: System.Int32 x, System.Int32 y> <>h__TransparentIdentifier0, System.Int32 z>, <anonymous type: <anonymous type: <anonymous type: System.Int32 x, System.Int32 y> <>h__TransparentIdentifier0, System.Int32 z> <>h__TransparentIdentifier1, System.Int32 g>>, IsImplicit) (Syntax: 'x + y + z')
-                              Conversion: CommonConversion (Exists: True, IsIdentity: False, IsNumeric: False, IsReference: False, IsUserDefined: False) (MethodSymbol: null)
-                              Operand: 
+                            IDelegateCreationExpression (OperationKind.DelegateCreationExpression, Type: System.Func<<anonymous type: <anonymous type: System.Int32 x, System.Int32 y> <>h__TransparentIdentifier0, System.Int32 z>, <anonymous type: <anonymous type: <anonymous type: System.Int32 x, System.Int32 y> <>h__TransparentIdentifier0, System.Int32 z> <>h__TransparentIdentifier1, System.Int32 g>>, IsImplicit) (Syntax: 'x + y + z')
+                              Target:
                                 IAnonymousFunctionExpression (Symbol: lambda expression) (OperationKind.AnonymousFunctionExpression, Type: null, IsImplicit) (Syntax: 'x + y + z')
                                   IBlockStatement (1 statements) (OperationKind.BlockStatement, IsImplicit) (Syntax: 'x + y + z')
                                     IReturnStatement (OperationKind.ReturnStatement, IsImplicit) (Syntax: 'x + y + z')
-                                      ReturnedValue: 
+                                      ReturnedValue:
                                         IObjectCreationExpression (Constructor: <anonymous type: <anonymous type: <anonymous type: System.Int32 x, System.Int32 y> <>h__TransparentIdentifier0, System.Int32 z> <>h__TransparentIdentifier1, System.Int32 g>..ctor(<anonymous type: <anonymous type: System.Int32 x, System.Int32 y> <>h__TransparentIdentifier0, System.Int32 z> <>h__TransparentIdentifier1, System.Int32 g)) (OperationKind.ObjectCreationExpression, Type: <anonymous type: <anonymous type: <anonymous type: System.Int32 x, System.Int32 y> <>h__TransparentIdentifier0, System.Int32 z> <>h__TransparentIdentifier1, System.Int32 g>, IsImplicit) (Syntax: 'let g = x + y + z')
->>>>>>> 4b021d7e
                                           Arguments(2):
                                               IArgument (ArgumentKind.Explicit, Matching Parameter: <>h__TransparentIdentifier1) (OperationKind.Argument, IsImplicit) (Syntax: 'let g = x + y + z')
                                                 IParameterReferenceExpression: <>h__TransparentIdentifier1 (OperationKind.ParameterReferenceExpression, Type: <anonymous type: <anonymous type: System.Int32 x, System.Int32 y> <>h__TransparentIdentifier0, System.Int32 z>, IsImplicit) (Syntax: 'let g = x + y + z')
@@ -1495,92 +1225,62 @@
                                                 OutConversion: CommonConversion (Exists: True, IsIdentity: True, IsNumeric: False, IsReference: False, IsUserDefined: False) (MethodSymbol: null)
                                               IArgument (ArgumentKind.Explicit, Matching Parameter: g) (OperationKind.Argument, IsImplicit) (Syntax: 'x + y + z')
                                                 IBinaryOperatorExpression (BinaryOperatorKind.Add) (OperationKind.BinaryOperatorExpression, Type: System.Int32) (Syntax: 'x + y + z')
-                                                  Left: 
+                                                  Left:
                                                     IBinaryOperatorExpression (BinaryOperatorKind.Add) (OperationKind.BinaryOperatorExpression, Type: System.Int32) (Syntax: 'x + y')
-                                                      Left: 
+                                                      Left:
                                                         IOperation:  (OperationKind.None) (Syntax: 'x')
-                                                      Right: 
+                                                      Right:
                                                         IOperation:  (OperationKind.None) (Syntax: 'y')
-                                                  Right: 
+                                                  Right:
                                                     IOperation:  (OperationKind.None) (Syntax: 'z')
                                                 InConversion: CommonConversion (Exists: True, IsIdentity: True, IsNumeric: False, IsReference: False, IsUserDefined: False) (MethodSymbol: null)
                                                 OutConversion: CommonConversion (Exists: True, IsIdentity: True, IsNumeric: False, IsReference: False, IsUserDefined: False) (MethodSymbol: null)
-                                          Initializer: 
+                                          Initializer:
                                             null
                             InConversion: CommonConversion (Exists: True, IsIdentity: True, IsNumeric: False, IsReference: False, IsUserDefined: False) (MethodSymbol: null)
                             OutConversion: CommonConversion (Exists: True, IsIdentity: True, IsNumeric: False, IsReference: False, IsUserDefined: False) (MethodSymbol: null)
                     InConversion: CommonConversion (Exists: True, IsIdentity: True, IsNumeric: False, IsReference: False, IsUserDefined: False) (MethodSymbol: null)
                     OutConversion: CommonConversion (Exists: True, IsIdentity: True, IsNumeric: False, IsReference: False, IsUserDefined: False) (MethodSymbol: null)
-<<<<<<< HEAD
-                  IArgument (ArgumentKind.Explicit, Matching Parameter: predicate) (OperationKind.Argument) (Syntax: '(x + y / 10 ...  / 100) < 6')
-                    IDelegateCreationExpression (OperationKind.DelegateCreationExpression, Type: System.Func<<anonymous type: <anonymous type: <anonymous type: System.Int32 x, System.Int32 y> <>h__TransparentIdentifier0, System.Int32 z> <>h__TransparentIdentifier1, System.Int32 g>, System.Boolean>) (Syntax: '(x + y / 10 ...  / 100) < 6')
-                      Target: IAnonymousFunctionExpression (Symbol: lambda expression) (OperationKind.AnonymousFunctionExpression, Type: null) (Syntax: '(x + y / 10 ...  / 100) < 6')
-                          IBlockStatement (1 statements) (OperationKind.BlockStatement) (Syntax: '(x + y / 10 ...  / 100) < 6')
-                            IReturnStatement (OperationKind.ReturnStatement) (Syntax: '(x + y / 10 ...  / 100) < 6')
-                              ReturnedValue: IBinaryOperatorExpression (BinaryOperatorKind.LessThan) (OperationKind.BinaryOperatorExpression, Type: System.Boolean) (Syntax: '(x + y / 10 ...  / 100) < 6')
-                                  Left: IBinaryOperatorExpression (BinaryOperatorKind.Add) (OperationKind.BinaryOperatorExpression, Type: System.Int32) (Syntax: 'x + y / 10 + z / 100')
-                                      Left: IBinaryOperatorExpression (BinaryOperatorKind.Add) (OperationKind.BinaryOperatorExpression, Type: System.Int32) (Syntax: 'x + y / 10')
-                                          Left: IOperation:  (OperationKind.None) (Syntax: 'x')
-                                          Right: IBinaryOperatorExpression (BinaryOperatorKind.Divide) (OperationKind.BinaryOperatorExpression, Type: System.Int32) (Syntax: 'y / 10')
-                                              Left: IOperation:  (OperationKind.None) (Syntax: 'y')
-                                              Right: ILiteralExpression (OperationKind.LiteralExpression, Type: System.Int32, Constant: 10) (Syntax: '10')
-                                      Right: IBinaryOperatorExpression (BinaryOperatorKind.Divide) (OperationKind.BinaryOperatorExpression, Type: System.Int32) (Syntax: 'z / 100')
-                                          Left: IOperation:  (OperationKind.None) (Syntax: 'z')
-                                          Right: ILiteralExpression (OperationKind.LiteralExpression, Type: System.Int32, Constant: 100) (Syntax: '100')
-                                  Right: ILiteralExpression (OperationKind.LiteralExpression, Type: System.Int32, Constant: 6) (Syntax: '6')
-=======
                   IArgument (ArgumentKind.Explicit, Matching Parameter: predicate) (OperationKind.Argument, IsImplicit) (Syntax: '(x + y / 10 ...  / 100) < 6')
-                    IConversionExpression (Implicit, TryCast: False, Unchecked) (OperationKind.ConversionExpression, Type: System.Func<<anonymous type: <anonymous type: <anonymous type: System.Int32 x, System.Int32 y> <>h__TransparentIdentifier0, System.Int32 z> <>h__TransparentIdentifier1, System.Int32 g>, System.Boolean>, IsImplicit) (Syntax: '(x + y / 10 ...  / 100) < 6')
-                      Conversion: CommonConversion (Exists: True, IsIdentity: False, IsNumeric: False, IsReference: False, IsUserDefined: False) (MethodSymbol: null)
-                      Operand: 
+                    IDelegateCreationExpression (OperationKind.DelegateCreationExpression, Type: System.Func<<anonymous type: <anonymous type: <anonymous type: System.Int32 x, System.Int32 y> <>h__TransparentIdentifier0, System.Int32 z> <>h__TransparentIdentifier1, System.Int32 g>, System.Boolean>, IsImplicit) (Syntax: '(x + y / 10 ...  / 100) < 6')
+                      Target:
                         IAnonymousFunctionExpression (Symbol: lambda expression) (OperationKind.AnonymousFunctionExpression, Type: null, IsImplicit) (Syntax: '(x + y / 10 ...  / 100) < 6')
                           IBlockStatement (1 statements) (OperationKind.BlockStatement, IsImplicit) (Syntax: '(x + y / 10 ...  / 100) < 6')
                             IReturnStatement (OperationKind.ReturnStatement, IsImplicit) (Syntax: '(x + y / 10 ...  / 100) < 6')
-                              ReturnedValue: 
+                              ReturnedValue:
                                 IBinaryOperatorExpression (BinaryOperatorKind.LessThan) (OperationKind.BinaryOperatorExpression, Type: System.Boolean) (Syntax: '(x + y / 10 ...  / 100) < 6')
-                                  Left: 
+                                  Left:
                                     IBinaryOperatorExpression (BinaryOperatorKind.Add) (OperationKind.BinaryOperatorExpression, Type: System.Int32) (Syntax: 'x + y / 10 + z / 100')
-                                      Left: 
+                                      Left:
                                         IBinaryOperatorExpression (BinaryOperatorKind.Add) (OperationKind.BinaryOperatorExpression, Type: System.Int32) (Syntax: 'x + y / 10')
-                                          Left: 
+                                          Left:
                                             IOperation:  (OperationKind.None) (Syntax: 'x')
-                                          Right: 
+                                          Right:
                                             IBinaryOperatorExpression (BinaryOperatorKind.Divide) (OperationKind.BinaryOperatorExpression, Type: System.Int32) (Syntax: 'y / 10')
-                                              Left: 
+                                              Left:
                                                 IOperation:  (OperationKind.None) (Syntax: 'y')
-                                              Right: 
+                                              Right:
                                                 ILiteralExpression (OperationKind.LiteralExpression, Type: System.Int32, Constant: 10) (Syntax: '10')
-                                      Right: 
+                                      Right:
                                         IBinaryOperatorExpression (BinaryOperatorKind.Divide) (OperationKind.BinaryOperatorExpression, Type: System.Int32) (Syntax: 'z / 100')
-                                          Left: 
+                                          Left:
                                             IOperation:  (OperationKind.None) (Syntax: 'z')
-                                          Right: 
+                                          Right:
                                             ILiteralExpression (OperationKind.LiteralExpression, Type: System.Int32, Constant: 100) (Syntax: '100')
-                                  Right: 
+                                  Right:
                                     ILiteralExpression (OperationKind.LiteralExpression, Type: System.Int32, Constant: 6) (Syntax: '6')
->>>>>>> 4b021d7e
                     InConversion: CommonConversion (Exists: True, IsIdentity: True, IsNumeric: False, IsReference: False, IsUserDefined: False) (MethodSymbol: null)
                     OutConversion: CommonConversion (Exists: True, IsIdentity: True, IsNumeric: False, IsReference: False, IsUserDefined: False) (MethodSymbol: null)
             InConversion: CommonConversion (Exists: True, IsIdentity: True, IsNumeric: False, IsReference: False, IsUserDefined: False) (MethodSymbol: null)
             OutConversion: CommonConversion (Exists: True, IsIdentity: True, IsNumeric: False, IsReference: False, IsUserDefined: False) (MethodSymbol: null)
-<<<<<<< HEAD
-          IArgument (ArgumentKind.Explicit, Matching Parameter: selector) (OperationKind.Argument) (Syntax: 'g')
-            IDelegateCreationExpression (OperationKind.DelegateCreationExpression, Type: System.Func<<anonymous type: <anonymous type: <anonymous type: System.Int32 x, System.Int32 y> <>h__TransparentIdentifier0, System.Int32 z> <>h__TransparentIdentifier1, System.Int32 g>, System.Int32>) (Syntax: 'g')
-              Target: IAnonymousFunctionExpression (Symbol: lambda expression) (OperationKind.AnonymousFunctionExpression, Type: null) (Syntax: 'g')
-                  IBlockStatement (1 statements) (OperationKind.BlockStatement) (Syntax: 'g')
-                    IReturnStatement (OperationKind.ReturnStatement) (Syntax: 'g')
-                      ReturnedValue: IOperation:  (OperationKind.None) (Syntax: 'g')
-=======
           IArgument (ArgumentKind.Explicit, Matching Parameter: selector) (OperationKind.Argument, IsImplicit) (Syntax: 'g')
-            IConversionExpression (Implicit, TryCast: False, Unchecked) (OperationKind.ConversionExpression, Type: System.Func<<anonymous type: <anonymous type: <anonymous type: System.Int32 x, System.Int32 y> <>h__TransparentIdentifier0, System.Int32 z> <>h__TransparentIdentifier1, System.Int32 g>, System.Int32>, IsImplicit) (Syntax: 'g')
-              Conversion: CommonConversion (Exists: True, IsIdentity: False, IsNumeric: False, IsReference: False, IsUserDefined: False) (MethodSymbol: null)
-              Operand: 
+            IDelegateCreationExpression (OperationKind.DelegateCreationExpression, Type: System.Func<<anonymous type: <anonymous type: <anonymous type: System.Int32 x, System.Int32 y> <>h__TransparentIdentifier0, System.Int32 z> <>h__TransparentIdentifier1, System.Int32 g>, System.Int32>, IsImplicit) (Syntax: 'g')
+              Target:
                 IAnonymousFunctionExpression (Symbol: lambda expression) (OperationKind.AnonymousFunctionExpression, Type: null, IsImplicit) (Syntax: 'g')
                   IBlockStatement (1 statements) (OperationKind.BlockStatement, IsImplicit) (Syntax: 'g')
                     IReturnStatement (OperationKind.ReturnStatement, IsImplicit) (Syntax: 'g')
-                      ReturnedValue: 
+                      ReturnedValue:
                         IOperation:  (OperationKind.None) (Syntax: 'g')
->>>>>>> 4b021d7e
             InConversion: CommonConversion (Exists: True, IsIdentity: True, IsNumeric: False, IsReference: False, IsUserDefined: False) (MethodSymbol: null)
             OutConversion: CommonConversion (Exists: True, IsIdentity: True, IsNumeric: False, IsReference: False, IsUserDefined: False) (MethodSymbol: null)
 ";
@@ -1756,79 +1456,58 @@
 ";
             string expectedOperationTree = @"
 ITranslatedQueryExpression (OperationKind.TranslatedQueryExpression, Type: System.Collections.Generic.IEnumerable<System.Int32>) (Syntax: 'from int x  ... t x + y + z')
-  Expression: 
+  Expression:
     IInvocationExpression (System.Collections.Generic.IEnumerable<System.Int32> System.Linq.Enumerable.SelectMany<<anonymous type: System.Int32 x, System.Int32 y>, System.Int32, System.Int32>(this System.Collections.Generic.IEnumerable<<anonymous type: System.Int32 x, System.Int32 y>> source, System.Func<<anonymous type: System.Int32 x, System.Int32 y>, System.Collections.Generic.IEnumerable<System.Int32>> collectionSelector, System.Func<<anonymous type: System.Int32 x, System.Int32 y>, System.Int32, System.Int32> resultSelector)) (OperationKind.InvocationExpression, Type: System.Collections.Generic.IEnumerable<System.Int32>, IsImplicit) (Syntax: 'from int z in c3')
-      Instance Receiver: 
+      Instance Receiver:
         null
       Arguments(3):
           IArgument (ArgumentKind.Explicit, Matching Parameter: source) (OperationKind.Argument, IsImplicit) (Syntax: 'from int y in c2')
             IInvocationExpression (System.Collections.Generic.IEnumerable<<anonymous type: System.Int32 x, System.Int32 y>> System.Linq.Enumerable.SelectMany<System.Int32, System.Int32, <anonymous type: System.Int32 x, System.Int32 y>>(this System.Collections.Generic.IEnumerable<System.Int32> source, System.Func<System.Int32, System.Collections.Generic.IEnumerable<System.Int32>> collectionSelector, System.Func<System.Int32, System.Int32, <anonymous type: System.Int32 x, System.Int32 y>> resultSelector)) (OperationKind.InvocationExpression, Type: System.Collections.Generic.IEnumerable<<anonymous type: System.Int32 x, System.Int32 y>>, IsImplicit) (Syntax: 'from int y in c2')
-              Instance Receiver: 
+              Instance Receiver:
                 null
               Arguments(3):
                   IArgument (ArgumentKind.Explicit, Matching Parameter: source) (OperationKind.Argument, IsImplicit) (Syntax: 'from int x in c1')
                     IInvocationExpression (System.Collections.Generic.IEnumerable<System.Int32> System.Linq.Enumerable.Cast<System.Int32>(this System.Collections.IEnumerable source)) (OperationKind.InvocationExpression, Type: System.Collections.Generic.IEnumerable<System.Int32>, IsImplicit) (Syntax: 'from int x in c1')
-                      Instance Receiver: 
+                      Instance Receiver:
                         null
                       Arguments(1):
                           IArgument (ArgumentKind.Explicit, Matching Parameter: source) (OperationKind.Argument, IsImplicit) (Syntax: 'c1')
                             IConversionExpression (Implicit, TryCast: False, Unchecked) (OperationKind.ConversionExpression, Type: System.Collections.IEnumerable, IsImplicit) (Syntax: 'c1')
                               Conversion: CommonConversion (Exists: True, IsIdentity: False, IsNumeric: False, IsReference: True, IsUserDefined: False) (MethodSymbol: null)
-                              Operand: 
+                              Operand:
                                 ILocalReferenceExpression: c1 (OperationKind.LocalReferenceExpression, Type: System.Collections.Generic.List<System.Int32>) (Syntax: 'c1')
                             InConversion: CommonConversion (Exists: True, IsIdentity: True, IsNumeric: False, IsReference: False, IsUserDefined: False) (MethodSymbol: null)
                             OutConversion: CommonConversion (Exists: True, IsIdentity: True, IsNumeric: False, IsReference: False, IsUserDefined: False) (MethodSymbol: null)
                     InConversion: CommonConversion (Exists: True, IsIdentity: True, IsNumeric: False, IsReference: False, IsUserDefined: False) (MethodSymbol: null)
                     OutConversion: CommonConversion (Exists: True, IsIdentity: True, IsNumeric: False, IsReference: False, IsUserDefined: False) (MethodSymbol: null)
-<<<<<<< HEAD
-                  IArgument (ArgumentKind.Explicit, Matching Parameter: collectionSelector) (OperationKind.Argument) (Syntax: 'c2')
-                    IDelegateCreationExpression (OperationKind.DelegateCreationExpression, Type: System.Func<System.Int32, System.Collections.Generic.IEnumerable<System.Int32>>) (Syntax: 'c2')
-                      Target: IAnonymousFunctionExpression (Symbol: lambda expression) (OperationKind.AnonymousFunctionExpression, Type: null) (Syntax: 'c2')
-                          IBlockStatement (1 statements) (OperationKind.BlockStatement) (Syntax: 'c2')
-                            IReturnStatement (OperationKind.ReturnStatement) (Syntax: 'c2')
-                              ReturnedValue: IInvocationExpression (System.Collections.Generic.IEnumerable<System.Int32> System.Linq.Enumerable.Cast<System.Int32>(this System.Collections.IEnumerable source)) (OperationKind.InvocationExpression, Type: System.Collections.Generic.IEnumerable<System.Int32>) (Syntax: 'c2')
-                                  Instance Receiver: null
-=======
                   IArgument (ArgumentKind.Explicit, Matching Parameter: collectionSelector) (OperationKind.Argument, IsImplicit) (Syntax: 'c2')
-                    IConversionExpression (Implicit, TryCast: False, Unchecked) (OperationKind.ConversionExpression, Type: System.Func<System.Int32, System.Collections.Generic.IEnumerable<System.Int32>>, IsImplicit) (Syntax: 'c2')
-                      Conversion: CommonConversion (Exists: True, IsIdentity: False, IsNumeric: False, IsReference: False, IsUserDefined: False) (MethodSymbol: null)
-                      Operand: 
+                    IDelegateCreationExpression (OperationKind.DelegateCreationExpression, Type: System.Func<System.Int32, System.Collections.Generic.IEnumerable<System.Int32>>, IsImplicit) (Syntax: 'c2')
+                      Target:
                         IAnonymousFunctionExpression (Symbol: lambda expression) (OperationKind.AnonymousFunctionExpression, Type: null, IsImplicit) (Syntax: 'c2')
                           IBlockStatement (1 statements) (OperationKind.BlockStatement, IsImplicit) (Syntax: 'c2')
                             IReturnStatement (OperationKind.ReturnStatement, IsImplicit) (Syntax: 'c2')
-                              ReturnedValue: 
+                              ReturnedValue:
                                 IInvocationExpression (System.Collections.Generic.IEnumerable<System.Int32> System.Linq.Enumerable.Cast<System.Int32>(this System.Collections.IEnumerable source)) (OperationKind.InvocationExpression, Type: System.Collections.Generic.IEnumerable<System.Int32>, IsImplicit) (Syntax: 'c2')
-                                  Instance Receiver: 
+                                  Instance Receiver:
                                     null
->>>>>>> 4b021d7e
                                   Arguments(1):
                                       IArgument (ArgumentKind.Explicit, Matching Parameter: source) (OperationKind.Argument, IsImplicit) (Syntax: 'c2')
                                         IConversionExpression (Implicit, TryCast: False, Unchecked) (OperationKind.ConversionExpression, Type: System.Collections.IEnumerable, IsImplicit) (Syntax: 'c2')
                                           Conversion: CommonConversion (Exists: True, IsIdentity: False, IsNumeric: False, IsReference: True, IsUserDefined: False) (MethodSymbol: null)
-                                          Operand: 
+                                          Operand:
                                             ILocalReferenceExpression: c2 (OperationKind.LocalReferenceExpression, Type: System.Collections.Generic.List<System.Int32>) (Syntax: 'c2')
                                         InConversion: CommonConversion (Exists: True, IsIdentity: True, IsNumeric: False, IsReference: False, IsUserDefined: False) (MethodSymbol: null)
                                         OutConversion: CommonConversion (Exists: True, IsIdentity: True, IsNumeric: False, IsReference: False, IsUserDefined: False) (MethodSymbol: null)
                     InConversion: CommonConversion (Exists: True, IsIdentity: True, IsNumeric: False, IsReference: False, IsUserDefined: False) (MethodSymbol: null)
                     OutConversion: CommonConversion (Exists: True, IsIdentity: True, IsNumeric: False, IsReference: False, IsUserDefined: False) (MethodSymbol: null)
-<<<<<<< HEAD
-                  IArgument (ArgumentKind.Explicit, Matching Parameter: resultSelector) (OperationKind.Argument) (Syntax: 'from int y in c2')
-                    IDelegateCreationExpression (OperationKind.DelegateCreationExpression, Type: System.Func<System.Int32, System.Int32, <anonymous type: System.Int32 x, System.Int32 y>>) (Syntax: 'from int y in c2')
-                      Target: IAnonymousFunctionExpression (Symbol: lambda expression) (OperationKind.AnonymousFunctionExpression, Type: null) (Syntax: 'from int y in c2')
-                          IBlockStatement (1 statements) (OperationKind.BlockStatement) (Syntax: 'from int y in c2')
-                            IReturnStatement (OperationKind.ReturnStatement) (Syntax: 'from int y in c2')
-                              ReturnedValue: IObjectCreationExpression (Constructor: <anonymous type: System.Int32 x, System.Int32 y>..ctor(System.Int32 x, System.Int32 y)) (OperationKind.ObjectCreationExpression, Type: <anonymous type: System.Int32 x, System.Int32 y>) (Syntax: 'from int y in c2')
-=======
                   IArgument (ArgumentKind.Explicit, Matching Parameter: resultSelector) (OperationKind.Argument, IsImplicit) (Syntax: 'from int y in c2')
-                    IConversionExpression (Implicit, TryCast: False, Unchecked) (OperationKind.ConversionExpression, Type: System.Func<System.Int32, System.Int32, <anonymous type: System.Int32 x, System.Int32 y>>, IsImplicit) (Syntax: 'from int y in c2')
-                      Conversion: CommonConversion (Exists: True, IsIdentity: False, IsNumeric: False, IsReference: False, IsUserDefined: False) (MethodSymbol: null)
-                      Operand: 
+                    IDelegateCreationExpression (OperationKind.DelegateCreationExpression, Type: System.Func<System.Int32, System.Int32, <anonymous type: System.Int32 x, System.Int32 y>>, IsImplicit) (Syntax: 'from int y in c2')
+                      Target:
                         IAnonymousFunctionExpression (Symbol: lambda expression) (OperationKind.AnonymousFunctionExpression, Type: null, IsImplicit) (Syntax: 'from int y in c2')
                           IBlockStatement (1 statements) (OperationKind.BlockStatement, IsImplicit) (Syntax: 'from int y in c2')
                             IReturnStatement (OperationKind.ReturnStatement, IsImplicit) (Syntax: 'from int y in c2')
-                              ReturnedValue: 
+                              ReturnedValue:
                                 IObjectCreationExpression (Constructor: <anonymous type: System.Int32 x, System.Int32 y>..ctor(System.Int32 x, System.Int32 y)) (OperationKind.ObjectCreationExpression, Type: <anonymous type: System.Int32 x, System.Int32 y>, IsImplicit) (Syntax: 'from int y in c2')
->>>>>>> 4b021d7e
                                   Arguments(2):
                                       IArgument (ArgumentKind.Explicit, Matching Parameter: x) (OperationKind.Argument, IsImplicit) (Syntax: 'from int y in c2')
                                         IParameterReferenceExpression: x (OperationKind.ParameterReferenceExpression, Type: System.Int32, IsImplicit) (Syntax: 'from int y in c2')
@@ -1838,73 +1517,48 @@
                                         IParameterReferenceExpression: y (OperationKind.ParameterReferenceExpression, Type: System.Int32, IsImplicit) (Syntax: 'from int y in c2')
                                         InConversion: CommonConversion (Exists: True, IsIdentity: True, IsNumeric: False, IsReference: False, IsUserDefined: False) (MethodSymbol: null)
                                         OutConversion: CommonConversion (Exists: True, IsIdentity: True, IsNumeric: False, IsReference: False, IsUserDefined: False) (MethodSymbol: null)
-                                  Initializer: 
+                                  Initializer:
                                     null
                     InConversion: CommonConversion (Exists: True, IsIdentity: True, IsNumeric: False, IsReference: False, IsUserDefined: False) (MethodSymbol: null)
                     OutConversion: CommonConversion (Exists: True, IsIdentity: True, IsNumeric: False, IsReference: False, IsUserDefined: False) (MethodSymbol: null)
             InConversion: CommonConversion (Exists: True, IsIdentity: True, IsNumeric: False, IsReference: False, IsUserDefined: False) (MethodSymbol: null)
             OutConversion: CommonConversion (Exists: True, IsIdentity: True, IsNumeric: False, IsReference: False, IsUserDefined: False) (MethodSymbol: null)
-<<<<<<< HEAD
-          IArgument (ArgumentKind.Explicit, Matching Parameter: collectionSelector) (OperationKind.Argument) (Syntax: 'c3')
-            IDelegateCreationExpression (OperationKind.DelegateCreationExpression, Type: System.Func<<anonymous type: System.Int32 x, System.Int32 y>, System.Collections.Generic.IEnumerable<System.Int32>>) (Syntax: 'c3')
-              Target: IAnonymousFunctionExpression (Symbol: lambda expression) (OperationKind.AnonymousFunctionExpression, Type: null) (Syntax: 'c3')
-                  IBlockStatement (1 statements) (OperationKind.BlockStatement) (Syntax: 'c3')
-                    IReturnStatement (OperationKind.ReturnStatement) (Syntax: 'c3')
-                      ReturnedValue: IInvocationExpression (System.Collections.Generic.IEnumerable<System.Int32> System.Linq.Enumerable.Cast<System.Int32>(this System.Collections.IEnumerable source)) (OperationKind.InvocationExpression, Type: System.Collections.Generic.IEnumerable<System.Int32>) (Syntax: 'c3')
-                          Instance Receiver: null
-=======
           IArgument (ArgumentKind.Explicit, Matching Parameter: collectionSelector) (OperationKind.Argument, IsImplicit) (Syntax: 'c3')
-            IConversionExpression (Implicit, TryCast: False, Unchecked) (OperationKind.ConversionExpression, Type: System.Func<<anonymous type: System.Int32 x, System.Int32 y>, System.Collections.Generic.IEnumerable<System.Int32>>, IsImplicit) (Syntax: 'c3')
-              Conversion: CommonConversion (Exists: True, IsIdentity: False, IsNumeric: False, IsReference: False, IsUserDefined: False) (MethodSymbol: null)
-              Operand: 
+            IDelegateCreationExpression (OperationKind.DelegateCreationExpression, Type: System.Func<<anonymous type: System.Int32 x, System.Int32 y>, System.Collections.Generic.IEnumerable<System.Int32>>, IsImplicit) (Syntax: 'c3')
+              Target:
                 IAnonymousFunctionExpression (Symbol: lambda expression) (OperationKind.AnonymousFunctionExpression, Type: null, IsImplicit) (Syntax: 'c3')
                   IBlockStatement (1 statements) (OperationKind.BlockStatement, IsImplicit) (Syntax: 'c3')
                     IReturnStatement (OperationKind.ReturnStatement, IsImplicit) (Syntax: 'c3')
-                      ReturnedValue: 
+                      ReturnedValue:
                         IInvocationExpression (System.Collections.Generic.IEnumerable<System.Int32> System.Linq.Enumerable.Cast<System.Int32>(this System.Collections.IEnumerable source)) (OperationKind.InvocationExpression, Type: System.Collections.Generic.IEnumerable<System.Int32>, IsImplicit) (Syntax: 'c3')
-                          Instance Receiver: 
+                          Instance Receiver:
                             null
->>>>>>> 4b021d7e
                           Arguments(1):
                               IArgument (ArgumentKind.Explicit, Matching Parameter: source) (OperationKind.Argument, IsImplicit) (Syntax: 'c3')
                                 IConversionExpression (Implicit, TryCast: False, Unchecked) (OperationKind.ConversionExpression, Type: System.Collections.IEnumerable, IsImplicit) (Syntax: 'c3')
                                   Conversion: CommonConversion (Exists: True, IsIdentity: False, IsNumeric: False, IsReference: True, IsUserDefined: False) (MethodSymbol: null)
-                                  Operand: 
+                                  Operand:
                                     ILocalReferenceExpression: c3 (OperationKind.LocalReferenceExpression, Type: System.Collections.Generic.List<System.Int32>) (Syntax: 'c3')
                                 InConversion: CommonConversion (Exists: True, IsIdentity: True, IsNumeric: False, IsReference: False, IsUserDefined: False) (MethodSymbol: null)
                                 OutConversion: CommonConversion (Exists: True, IsIdentity: True, IsNumeric: False, IsReference: False, IsUserDefined: False) (MethodSymbol: null)
             InConversion: CommonConversion (Exists: True, IsIdentity: True, IsNumeric: False, IsReference: False, IsUserDefined: False) (MethodSymbol: null)
             OutConversion: CommonConversion (Exists: True, IsIdentity: True, IsNumeric: False, IsReference: False, IsUserDefined: False) (MethodSymbol: null)
-<<<<<<< HEAD
-          IArgument (ArgumentKind.Explicit, Matching Parameter: resultSelector) (OperationKind.Argument) (Syntax: 'x + y + z')
-            IDelegateCreationExpression (OperationKind.DelegateCreationExpression, Type: System.Func<<anonymous type: System.Int32 x, System.Int32 y>, System.Int32, System.Int32>) (Syntax: 'x + y + z')
-              Target: IAnonymousFunctionExpression (Symbol: lambda expression) (OperationKind.AnonymousFunctionExpression, Type: null) (Syntax: 'x + y + z')
-                  IBlockStatement (1 statements) (OperationKind.BlockStatement) (Syntax: 'x + y + z')
-                    IReturnStatement (OperationKind.ReturnStatement) (Syntax: 'x + y + z')
-                      ReturnedValue: IBinaryOperatorExpression (BinaryOperatorKind.Add) (OperationKind.BinaryOperatorExpression, Type: System.Int32) (Syntax: 'x + y + z')
-                          Left: IBinaryOperatorExpression (BinaryOperatorKind.Add) (OperationKind.BinaryOperatorExpression, Type: System.Int32) (Syntax: 'x + y')
-                              Left: IOperation:  (OperationKind.None) (Syntax: 'x')
-                              Right: IOperation:  (OperationKind.None) (Syntax: 'y')
-                          Right: IOperation:  (OperationKind.None) (Syntax: 'z')
-=======
           IArgument (ArgumentKind.Explicit, Matching Parameter: resultSelector) (OperationKind.Argument, IsImplicit) (Syntax: 'x + y + z')
-            IConversionExpression (Implicit, TryCast: False, Unchecked) (OperationKind.ConversionExpression, Type: System.Func<<anonymous type: System.Int32 x, System.Int32 y>, System.Int32, System.Int32>, IsImplicit) (Syntax: 'x + y + z')
-              Conversion: CommonConversion (Exists: True, IsIdentity: False, IsNumeric: False, IsReference: False, IsUserDefined: False) (MethodSymbol: null)
-              Operand: 
+            IDelegateCreationExpression (OperationKind.DelegateCreationExpression, Type: System.Func<<anonymous type: System.Int32 x, System.Int32 y>, System.Int32, System.Int32>, IsImplicit) (Syntax: 'x + y + z')
+              Target:
                 IAnonymousFunctionExpression (Symbol: lambda expression) (OperationKind.AnonymousFunctionExpression, Type: null, IsImplicit) (Syntax: 'x + y + z')
                   IBlockStatement (1 statements) (OperationKind.BlockStatement, IsImplicit) (Syntax: 'x + y + z')
                     IReturnStatement (OperationKind.ReturnStatement, IsImplicit) (Syntax: 'x + y + z')
-                      ReturnedValue: 
+                      ReturnedValue:
                         IBinaryOperatorExpression (BinaryOperatorKind.Add) (OperationKind.BinaryOperatorExpression, Type: System.Int32) (Syntax: 'x + y + z')
-                          Left: 
+                          Left:
                             IBinaryOperatorExpression (BinaryOperatorKind.Add) (OperationKind.BinaryOperatorExpression, Type: System.Int32) (Syntax: 'x + y')
-                              Left: 
+                              Left:
                                 IOperation:  (OperationKind.None) (Syntax: 'x')
-                              Right: 
+                              Right:
                                 IOperation:  (OperationKind.None) (Syntax: 'y')
-                          Right: 
+                          Right:
                             IOperation:  (OperationKind.None) (Syntax: 'z')
->>>>>>> 4b021d7e
             InConversion: CommonConversion (Exists: True, IsIdentity: True, IsNumeric: False, IsReference: False, IsUserDefined: False) (MethodSymbol: null)
             OutConversion: CommonConversion (Exists: True, IsIdentity: True, IsNumeric: False, IsReference: False, IsUserDefined: False) (MethodSymbol: null)
 ";
@@ -2331,14 +1985,14 @@
 ";
             string expectedOperationTree = @"
 ITranslatedQueryExpression (OperationKind.TranslatedQueryExpression, Type: System.Collections.Generic.IEnumerable<System.Int32>) (Syntax: 'from a in E ... select a')
-  Expression: 
+  Expression:
     IInvocationExpression (System.Collections.Generic.IEnumerable<System.Int32> System.Linq.Enumerable.Join<System.Int32, System.Int32, System.Int32, System.Int32>(this System.Collections.Generic.IEnumerable<System.Int32> outer, System.Collections.Generic.IEnumerable<System.Int32> inner, System.Func<System.Int32, System.Int32> outerKeySelector, System.Func<System.Int32, System.Int32> innerKeySelector, System.Func<System.Int32, System.Int32, System.Int32> resultSelector)) (OperationKind.InvocationExpression, Type: System.Collections.Generic.IEnumerable<System.Int32>, IsImplicit) (Syntax: 'join b in E ...  a equals b')
-      Instance Receiver: 
+      Instance Receiver:
         null
       Arguments(5):
           IArgument (ArgumentKind.Explicit, Matching Parameter: outer) (OperationKind.Argument, IsImplicit) (Syntax: 'Enumerable.Range(1, 13)')
             IInvocationExpression (System.Collections.Generic.IEnumerable<System.Int32> System.Linq.Enumerable.Range(System.Int32 start, System.Int32 count)) (OperationKind.InvocationExpression, Type: System.Collections.Generic.IEnumerable<System.Int32>) (Syntax: 'Enumerable.Range(1, 13)')
-              Instance Receiver: 
+              Instance Receiver:
                 null
               Arguments(2):
                   IArgument (ArgumentKind.Explicit, Matching Parameter: start) (OperationKind.Argument) (Syntax: '1')
@@ -2353,7 +2007,7 @@
             OutConversion: CommonConversion (Exists: True, IsIdentity: True, IsNumeric: False, IsReference: False, IsUserDefined: False) (MethodSymbol: null)
           IArgument (ArgumentKind.Explicit, Matching Parameter: inner) (OperationKind.Argument, IsImplicit) (Syntax: 'Enumerable.Range(1, 13)')
             IInvocationExpression (System.Collections.Generic.IEnumerable<System.Int32> System.Linq.Enumerable.Range(System.Int32 start, System.Int32 count)) (OperationKind.InvocationExpression, Type: System.Collections.Generic.IEnumerable<System.Int32>) (Syntax: 'Enumerable.Range(1, 13)')
-              Instance Receiver: 
+              Instance Receiver:
                 null
               Arguments(2):
                   IArgument (ArgumentKind.Explicit, Matching Parameter: start) (OperationKind.Argument) (Syntax: '1')
@@ -2366,68 +2020,38 @@
                     OutConversion: CommonConversion (Exists: True, IsIdentity: True, IsNumeric: False, IsReference: False, IsUserDefined: False) (MethodSymbol: null)
             InConversion: CommonConversion (Exists: True, IsIdentity: True, IsNumeric: False, IsReference: False, IsUserDefined: False) (MethodSymbol: null)
             OutConversion: CommonConversion (Exists: True, IsIdentity: True, IsNumeric: False, IsReference: False, IsUserDefined: False) (MethodSymbol: null)
-<<<<<<< HEAD
-          IArgument (ArgumentKind.Explicit, Matching Parameter: outerKeySelector) (OperationKind.Argument) (Syntax: '4 * a')
-            IDelegateCreationExpression (OperationKind.DelegateCreationExpression, Type: System.Func<System.Int32, System.Int32>) (Syntax: '4 * a')
-              Target: IAnonymousFunctionExpression (Symbol: lambda expression) (OperationKind.AnonymousFunctionExpression, Type: null) (Syntax: '4 * a')
-                  IBlockStatement (1 statements) (OperationKind.BlockStatement) (Syntax: '4 * a')
-                    IReturnStatement (OperationKind.ReturnStatement) (Syntax: '4 * a')
-                      ReturnedValue: IBinaryOperatorExpression (BinaryOperatorKind.Multiply) (OperationKind.BinaryOperatorExpression, Type: System.Int32) (Syntax: '4 * a')
-                          Left: ILiteralExpression (OperationKind.LiteralExpression, Type: System.Int32, Constant: 4) (Syntax: '4')
-                          Right: IOperation:  (OperationKind.None) (Syntax: 'a')
-            InConversion: CommonConversion (Exists: True, IsIdentity: True, IsNumeric: False, IsReference: False, IsUserDefined: False) (MethodSymbol: null)
-            OutConversion: CommonConversion (Exists: True, IsIdentity: True, IsNumeric: False, IsReference: False, IsUserDefined: False) (MethodSymbol: null)
-          IArgument (ArgumentKind.Explicit, Matching Parameter: innerKeySelector) (OperationKind.Argument) (Syntax: 'b')
-            IDelegateCreationExpression (OperationKind.DelegateCreationExpression, Type: System.Func<System.Int32, System.Int32>) (Syntax: 'b')
-              Target: IAnonymousFunctionExpression (Symbol: lambda expression) (OperationKind.AnonymousFunctionExpression, Type: null) (Syntax: 'b')
-                  IBlockStatement (1 statements) (OperationKind.BlockStatement) (Syntax: 'b')
-                    IReturnStatement (OperationKind.ReturnStatement) (Syntax: 'b')
-                      ReturnedValue: IOperation:  (OperationKind.None) (Syntax: 'b')
-            InConversion: CommonConversion (Exists: True, IsIdentity: True, IsNumeric: False, IsReference: False, IsUserDefined: False) (MethodSymbol: null)
-            OutConversion: CommonConversion (Exists: True, IsIdentity: True, IsNumeric: False, IsReference: False, IsUserDefined: False) (MethodSymbol: null)
-          IArgument (ArgumentKind.Explicit, Matching Parameter: resultSelector) (OperationKind.Argument) (Syntax: 'a')
-            IDelegateCreationExpression (OperationKind.DelegateCreationExpression, Type: System.Func<System.Int32, System.Int32, System.Int32>) (Syntax: 'a')
-              Target: IAnonymousFunctionExpression (Symbol: lambda expression) (OperationKind.AnonymousFunctionExpression, Type: null) (Syntax: 'a')
-                  IBlockStatement (1 statements) (OperationKind.BlockStatement) (Syntax: 'a')
-                    IReturnStatement (OperationKind.ReturnStatement) (Syntax: 'a')
-                      ReturnedValue: IOperation:  (OperationKind.None) (Syntax: 'a')
-=======
           IArgument (ArgumentKind.Explicit, Matching Parameter: outerKeySelector) (OperationKind.Argument, IsImplicit) (Syntax: '4 * a')
-            IConversionExpression (Implicit, TryCast: False, Unchecked) (OperationKind.ConversionExpression, Type: System.Func<System.Int32, System.Int32>, IsImplicit) (Syntax: '4 * a')
-              Conversion: CommonConversion (Exists: True, IsIdentity: False, IsNumeric: False, IsReference: False, IsUserDefined: False) (MethodSymbol: null)
-              Operand: 
+            IDelegateCreationExpression (OperationKind.DelegateCreationExpression, Type: System.Func<System.Int32, System.Int32>, IsImplicit) (Syntax: '4 * a')
+              Target:
                 IAnonymousFunctionExpression (Symbol: lambda expression) (OperationKind.AnonymousFunctionExpression, Type: null, IsImplicit) (Syntax: '4 * a')
                   IBlockStatement (1 statements) (OperationKind.BlockStatement, IsImplicit) (Syntax: '4 * a')
                     IReturnStatement (OperationKind.ReturnStatement, IsImplicit) (Syntax: '4 * a')
-                      ReturnedValue: 
+                      ReturnedValue:
                         IBinaryOperatorExpression (BinaryOperatorKind.Multiply) (OperationKind.BinaryOperatorExpression, Type: System.Int32) (Syntax: '4 * a')
-                          Left: 
+                          Left:
                             ILiteralExpression (OperationKind.LiteralExpression, Type: System.Int32, Constant: 4) (Syntax: '4')
-                          Right: 
+                          Right:
                             IOperation:  (OperationKind.None) (Syntax: 'a')
             InConversion: CommonConversion (Exists: True, IsIdentity: True, IsNumeric: False, IsReference: False, IsUserDefined: False) (MethodSymbol: null)
             OutConversion: CommonConversion (Exists: True, IsIdentity: True, IsNumeric: False, IsReference: False, IsUserDefined: False) (MethodSymbol: null)
           IArgument (ArgumentKind.Explicit, Matching Parameter: innerKeySelector) (OperationKind.Argument, IsImplicit) (Syntax: 'b')
-            IConversionExpression (Implicit, TryCast: False, Unchecked) (OperationKind.ConversionExpression, Type: System.Func<System.Int32, System.Int32>, IsImplicit) (Syntax: 'b')
-              Conversion: CommonConversion (Exists: True, IsIdentity: False, IsNumeric: False, IsReference: False, IsUserDefined: False) (MethodSymbol: null)
-              Operand: 
+            IDelegateCreationExpression (OperationKind.DelegateCreationExpression, Type: System.Func<System.Int32, System.Int32>, IsImplicit) (Syntax: 'b')
+              Target:
                 IAnonymousFunctionExpression (Symbol: lambda expression) (OperationKind.AnonymousFunctionExpression, Type: null, IsImplicit) (Syntax: 'b')
                   IBlockStatement (1 statements) (OperationKind.BlockStatement, IsImplicit) (Syntax: 'b')
                     IReturnStatement (OperationKind.ReturnStatement, IsImplicit) (Syntax: 'b')
-                      ReturnedValue: 
+                      ReturnedValue:
                         IOperation:  (OperationKind.None) (Syntax: 'b')
             InConversion: CommonConversion (Exists: True, IsIdentity: True, IsNumeric: False, IsReference: False, IsUserDefined: False) (MethodSymbol: null)
             OutConversion: CommonConversion (Exists: True, IsIdentity: True, IsNumeric: False, IsReference: False, IsUserDefined: False) (MethodSymbol: null)
           IArgument (ArgumentKind.Explicit, Matching Parameter: resultSelector) (OperationKind.Argument, IsImplicit) (Syntax: 'a')
-            IConversionExpression (Implicit, TryCast: False, Unchecked) (OperationKind.ConversionExpression, Type: System.Func<System.Int32, System.Int32, System.Int32>, IsImplicit) (Syntax: 'a')
-              Conversion: CommonConversion (Exists: True, IsIdentity: False, IsNumeric: False, IsReference: False, IsUserDefined: False) (MethodSymbol: null)
-              Operand: 
+            IDelegateCreationExpression (OperationKind.DelegateCreationExpression, Type: System.Func<System.Int32, System.Int32, System.Int32>, IsImplicit) (Syntax: 'a')
+              Target:
                 IAnonymousFunctionExpression (Symbol: lambda expression) (OperationKind.AnonymousFunctionExpression, Type: null, IsImplicit) (Syntax: 'a')
                   IBlockStatement (1 statements) (OperationKind.BlockStatement, IsImplicit) (Syntax: 'a')
                     IReturnStatement (OperationKind.ReturnStatement, IsImplicit) (Syntax: 'a')
-                      ReturnedValue: 
+                      ReturnedValue:
                         IOperation:  (OperationKind.None) (Syntax: 'a')
->>>>>>> 4b021d7e
             InConversion: CommonConversion (Exists: True, IsIdentity: True, IsNumeric: False, IsReference: False, IsUserDefined: False) (MethodSymbol: null)
             OutConversion: CommonConversion (Exists: True, IsIdentity: True, IsNumeric: False, IsReference: False, IsUserDefined: False) (MethodSymbol: null)
 ";
@@ -3977,52 +3601,33 @@
 ";
             string expectedOperationTree = @"
 ITranslatedQueryExpression (OperationKind.TranslatedQueryExpression, Type: X, IsInvalid) (Syntax: 'from x in q ... .ToString()')
-  Expression: 
+  Expression:
     IInvocationExpression ( X X.Select<?>(System.Func<System.Int32, ?> f1)) (OperationKind.InvocationExpression, Type: X, IsInvalid, IsImplicit) (Syntax: 'select x.ToString()')
-      Instance Receiver: 
+      Instance Receiver:
         IInvocationExpression ( X Q<<anonymous type: System.Int32 x, Q<System.Int32> y>>.Where(System.Func<<anonymous type: System.Int32 x, Q<System.Int32> y>, System.Boolean> f1)) (OperationKind.InvocationExpression, Type: X, IsImplicit) (Syntax: 'where x.ToS ... .ToString()')
-          Instance Receiver: 
+          Instance Receiver:
             IInvocationExpression ( Q<<anonymous type: System.Int32 x, Q<System.Int32> y>> Q<System.Int32>.SelectMany<Q<System.Int32>, <anonymous type: System.Int32 x, Q<System.Int32> y>>(System.Func<System.Int32, Q<System.Int32>> f1, System.Func<System.Int32, Q<System.Int32>, <anonymous type: System.Int32 x, Q<System.Int32> y>> f2)) (OperationKind.InvocationExpression, Type: Q<<anonymous type: System.Int32 x, Q<System.Int32> y>>, IsImplicit) (Syntax: 'from y in q')
-              Instance Receiver: 
+              Instance Receiver:
                 ILocalReferenceExpression: q (OperationKind.LocalReferenceExpression, Type: Q<System.Int32>) (Syntax: 'q')
               Arguments(2):
-<<<<<<< HEAD
-                  IArgument (ArgumentKind.Explicit, Matching Parameter: f1) (OperationKind.Argument) (Syntax: 'q')
-                    IDelegateCreationExpression (OperationKind.DelegateCreationExpression, Type: System.Func<System.Int32, Q<System.Int32>>) (Syntax: 'q')
-                      Target: IAnonymousFunctionExpression (Symbol: lambda expression) (OperationKind.AnonymousFunctionExpression, Type: null) (Syntax: 'q')
-                          IBlockStatement (1 statements) (OperationKind.BlockStatement) (Syntax: 'q')
-                            IReturnStatement (OperationKind.ReturnStatement) (Syntax: 'q')
-                              ReturnedValue: ILocalReferenceExpression: q (OperationKind.LocalReferenceExpression, Type: Q<System.Int32>) (Syntax: 'q')
-                    InConversion: CommonConversion (Exists: True, IsIdentity: True, IsNumeric: False, IsReference: False, IsUserDefined: False) (MethodSymbol: null)
-                    OutConversion: CommonConversion (Exists: True, IsIdentity: True, IsNumeric: False, IsReference: False, IsUserDefined: False) (MethodSymbol: null)
-                  IArgument (ArgumentKind.Explicit, Matching Parameter: f2) (OperationKind.Argument) (Syntax: 'from y in q')
-                    IDelegateCreationExpression (OperationKind.DelegateCreationExpression, Type: System.Func<System.Int32, Q<System.Int32>, <anonymous type: System.Int32 x, Q<System.Int32> y>>) (Syntax: 'from y in q')
-                      Target: IAnonymousFunctionExpression (Symbol: lambda expression) (OperationKind.AnonymousFunctionExpression, Type: null) (Syntax: 'from y in q')
-                          IBlockStatement (1 statements) (OperationKind.BlockStatement) (Syntax: 'from y in q')
-                            IReturnStatement (OperationKind.ReturnStatement) (Syntax: 'from y in q')
-                              ReturnedValue: IObjectCreationExpression (Constructor: <anonymous type: System.Int32 x, Q<System.Int32> y>..ctor(System.Int32 x, Q<System.Int32> y)) (OperationKind.ObjectCreationExpression, Type: <anonymous type: System.Int32 x, Q<System.Int32> y>) (Syntax: 'from y in q')
-=======
                   IArgument (ArgumentKind.Explicit, Matching Parameter: f1) (OperationKind.Argument, IsImplicit) (Syntax: 'q')
-                    IConversionExpression (Implicit, TryCast: False, Unchecked) (OperationKind.ConversionExpression, Type: System.Func<System.Int32, Q<System.Int32>>, IsImplicit) (Syntax: 'q')
-                      Conversion: CommonConversion (Exists: True, IsIdentity: False, IsNumeric: False, IsReference: False, IsUserDefined: False) (MethodSymbol: null)
-                      Operand: 
+                    IDelegateCreationExpression (OperationKind.DelegateCreationExpression, Type: System.Func<System.Int32, Q<System.Int32>>, IsImplicit) (Syntax: 'q')
+                      Target:
                         IAnonymousFunctionExpression (Symbol: lambda expression) (OperationKind.AnonymousFunctionExpression, Type: null, IsImplicit) (Syntax: 'q')
                           IBlockStatement (1 statements) (OperationKind.BlockStatement, IsImplicit) (Syntax: 'q')
                             IReturnStatement (OperationKind.ReturnStatement, IsImplicit) (Syntax: 'q')
-                              ReturnedValue: 
+                              ReturnedValue:
                                 ILocalReferenceExpression: q (OperationKind.LocalReferenceExpression, Type: Q<System.Int32>) (Syntax: 'q')
                     InConversion: CommonConversion (Exists: True, IsIdentity: True, IsNumeric: False, IsReference: False, IsUserDefined: False) (MethodSymbol: null)
                     OutConversion: CommonConversion (Exists: True, IsIdentity: True, IsNumeric: False, IsReference: False, IsUserDefined: False) (MethodSymbol: null)
                   IArgument (ArgumentKind.Explicit, Matching Parameter: f2) (OperationKind.Argument, IsImplicit) (Syntax: 'from y in q')
-                    IConversionExpression (Implicit, TryCast: False, Unchecked) (OperationKind.ConversionExpression, Type: System.Func<System.Int32, Q<System.Int32>, <anonymous type: System.Int32 x, Q<System.Int32> y>>, IsImplicit) (Syntax: 'from y in q')
-                      Conversion: CommonConversion (Exists: True, IsIdentity: False, IsNumeric: False, IsReference: False, IsUserDefined: False) (MethodSymbol: null)
-                      Operand: 
+                    IDelegateCreationExpression (OperationKind.DelegateCreationExpression, Type: System.Func<System.Int32, Q<System.Int32>, <anonymous type: System.Int32 x, Q<System.Int32> y>>, IsImplicit) (Syntax: 'from y in q')
+                      Target:
                         IAnonymousFunctionExpression (Symbol: lambda expression) (OperationKind.AnonymousFunctionExpression, Type: null, IsImplicit) (Syntax: 'from y in q')
                           IBlockStatement (1 statements) (OperationKind.BlockStatement, IsImplicit) (Syntax: 'from y in q')
                             IReturnStatement (OperationKind.ReturnStatement, IsImplicit) (Syntax: 'from y in q')
-                              ReturnedValue: 
+                              ReturnedValue:
                                 IObjectCreationExpression (Constructor: <anonymous type: System.Int32 x, Q<System.Int32> y>..ctor(System.Int32 x, Q<System.Int32> y)) (OperationKind.ObjectCreationExpression, Type: <anonymous type: System.Int32 x, Q<System.Int32> y>, IsImplicit) (Syntax: 'from y in q')
->>>>>>> 4b021d7e
                                   Arguments(2):
                                       IArgument (ArgumentKind.Explicit, Matching Parameter: x) (OperationKind.Argument, IsImplicit) (Syntax: 'from y in q')
                                         IParameterReferenceExpression: x (OperationKind.ParameterReferenceExpression, Type: System.Int32, IsImplicit) (Syntax: 'from y in q')
@@ -4032,39 +3637,27 @@
                                         IParameterReferenceExpression: y (OperationKind.ParameterReferenceExpression, Type: Q<System.Int32>, IsImplicit) (Syntax: 'from y in q')
                                         InConversion: CommonConversion (Exists: True, IsIdentity: True, IsNumeric: False, IsReference: False, IsUserDefined: False) (MethodSymbol: null)
                                         OutConversion: CommonConversion (Exists: True, IsIdentity: True, IsNumeric: False, IsReference: False, IsUserDefined: False) (MethodSymbol: null)
-                                  Initializer: 
+                                  Initializer:
                                     null
                     InConversion: CommonConversion (Exists: True, IsIdentity: True, IsNumeric: False, IsReference: False, IsUserDefined: False) (MethodSymbol: null)
                     OutConversion: CommonConversion (Exists: True, IsIdentity: True, IsNumeric: False, IsReference: False, IsUserDefined: False) (MethodSymbol: null)
           Arguments(1):
-<<<<<<< HEAD
-              IArgument (ArgumentKind.Explicit, Matching Parameter: f1) (OperationKind.Argument) (Syntax: 'x.ToString( ... .ToString()')
-                IDelegateCreationExpression (OperationKind.DelegateCreationExpression, Type: System.Func<<anonymous type: System.Int32 x, Q<System.Int32> y>, System.Boolean>) (Syntax: 'x.ToString( ... .ToString()')
-                  Target: IAnonymousFunctionExpression (Symbol: lambda expression) (OperationKind.AnonymousFunctionExpression, Type: null) (Syntax: 'x.ToString( ... .ToString()')
-                      IBlockStatement (1 statements) (OperationKind.BlockStatement) (Syntax: 'x.ToString( ... .ToString()')
-                        IReturnStatement (OperationKind.ReturnStatement) (Syntax: 'x.ToString( ... .ToString()')
-                          ReturnedValue: IBinaryOperatorExpression (BinaryOperatorKind.Equals) (OperationKind.BinaryOperatorExpression, Type: System.Boolean) (Syntax: 'x.ToString( ... .ToString()')
-                              Left: IInvocationExpression (virtual System.String System.Int32.ToString()) (OperationKind.InvocationExpression, Type: System.String) (Syntax: 'x.ToString()')
-                                  Instance Receiver: IOperation:  (OperationKind.None) (Syntax: 'x')
-=======
               IArgument (ArgumentKind.Explicit, Matching Parameter: f1) (OperationKind.Argument, IsImplicit) (Syntax: 'x.ToString( ... .ToString()')
-                IConversionExpression (Implicit, TryCast: False, Unchecked) (OperationKind.ConversionExpression, Type: System.Func<<anonymous type: System.Int32 x, Q<System.Int32> y>, System.Boolean>, IsImplicit) (Syntax: 'x.ToString( ... .ToString()')
-                  Conversion: CommonConversion (Exists: True, IsIdentity: False, IsNumeric: False, IsReference: False, IsUserDefined: False) (MethodSymbol: null)
-                  Operand: 
+                IDelegateCreationExpression (OperationKind.DelegateCreationExpression, Type: System.Func<<anonymous type: System.Int32 x, Q<System.Int32> y>, System.Boolean>, IsImplicit) (Syntax: 'x.ToString( ... .ToString()')
+                  Target:
                     IAnonymousFunctionExpression (Symbol: lambda expression) (OperationKind.AnonymousFunctionExpression, Type: null, IsImplicit) (Syntax: 'x.ToString( ... .ToString()')
                       IBlockStatement (1 statements) (OperationKind.BlockStatement, IsImplicit) (Syntax: 'x.ToString( ... .ToString()')
                         IReturnStatement (OperationKind.ReturnStatement, IsImplicit) (Syntax: 'x.ToString( ... .ToString()')
-                          ReturnedValue: 
+                          ReturnedValue:
                             IBinaryOperatorExpression (BinaryOperatorKind.Equals) (OperationKind.BinaryOperatorExpression, Type: System.Boolean) (Syntax: 'x.ToString( ... .ToString()')
-                              Left: 
+                              Left:
                                 IInvocationExpression (virtual System.String System.Int32.ToString()) (OperationKind.InvocationExpression, Type: System.String) (Syntax: 'x.ToString()')
-                                  Instance Receiver: 
+                                  Instance Receiver:
                                     IOperation:  (OperationKind.None) (Syntax: 'x')
->>>>>>> 4b021d7e
                                   Arguments(0)
-                              Right: 
+                              Right:
                                 IInvocationExpression (virtual System.String System.Object.ToString()) (OperationKind.InvocationExpression, Type: System.String) (Syntax: 'y.ToString()')
-                                  Instance Receiver: 
+                                  Instance Receiver:
                                     IOperation:  (OperationKind.None) (Syntax: 'y')
                                   Arguments(0)
                 InConversion: CommonConversion (Exists: True, IsIdentity: True, IsNumeric: False, IsReference: False, IsUserDefined: False) (MethodSymbol: null)
@@ -4074,9 +3667,9 @@
             IAnonymousFunctionExpression (Symbol: lambda expression) (OperationKind.AnonymousFunctionExpression, Type: null, IsInvalid, IsImplicit) (Syntax: 'x.ToString()')
               IBlockStatement (1 statements) (OperationKind.BlockStatement, IsInvalid, IsImplicit) (Syntax: 'x.ToString()')
                 IReturnStatement (OperationKind.ReturnStatement, IsInvalid, IsImplicit) (Syntax: 'x.ToString()')
-                  ReturnedValue: 
+                  ReturnedValue:
                     IInvocationExpression ( ? Program.()) (OperationKind.InvocationExpression, Type: ?, IsInvalid) (Syntax: 'x.ToString()')
-                      Instance Receiver: 
+                      Instance Receiver:
                         IOperation:  (OperationKind.None, IsInvalid) (Syntax: 'x.ToString')
                           Children(1):
                               IOperation:  (OperationKind.None, IsInvalid) (Syntax: 'x')
@@ -4544,53 +4137,38 @@
 ";
             string expectedOperationTree = @"
 ITranslatedQueryExpression (OperationKind.TranslatedQueryExpression, Type: System.Collections.Generic.IEnumerable<System.Func<System.Int32, System.Int32>>, IsInvalid) (Syntax: 'from a in n ... t>)(a => 1)')
-  Expression: 
+  Expression:
     IInvocationExpression (System.Collections.Generic.IEnumerable<System.Func<System.Int32, System.Int32>> System.Linq.Enumerable.Select<System.Int32, System.Func<System.Int32, System.Int32>>(this System.Collections.Generic.IEnumerable<System.Int32> source, System.Func<System.Int32, System.Func<System.Int32, System.Int32>> selector)) (OperationKind.InvocationExpression, Type: System.Collections.Generic.IEnumerable<System.Func<System.Int32, System.Int32>>, IsInvalid, IsImplicit) (Syntax: 'select (Fun ... t>)(a => 1)')
-      Instance Receiver: 
+      Instance Receiver:
         null
       Arguments(2):
           IArgument (ArgumentKind.Explicit, Matching Parameter: source) (OperationKind.Argument, IsImplicit) (Syntax: 'from a in new[] { 1 }')
             IConversionExpression (Implicit, TryCast: False, Unchecked) (OperationKind.ConversionExpression, Type: System.Collections.Generic.IEnumerable<System.Int32>, IsImplicit) (Syntax: 'from a in new[] { 1 }')
               Conversion: CommonConversion (Exists: True, IsIdentity: False, IsNumeric: False, IsReference: True, IsUserDefined: False) (MethodSymbol: null)
-              Operand: 
+              Operand:
                 IArrayCreationExpression (OperationKind.ArrayCreationExpression, Type: System.Int32[]) (Syntax: 'new[] { 1 }')
                   Dimension Sizes(1):
                       ILiteralExpression (OperationKind.LiteralExpression, Type: System.Int32, Constant: 1, IsImplicit) (Syntax: 'new[] { 1 }')
-                  Initializer: 
+                  Initializer:
                     IArrayInitializer (1 elements) (OperationKind.ArrayInitializer) (Syntax: '{ 1 }')
                       Element Values(1):
                           ILiteralExpression (OperationKind.LiteralExpression, Type: System.Int32, Constant: 1) (Syntax: '1')
             InConversion: CommonConversion (Exists: True, IsIdentity: True, IsNumeric: False, IsReference: False, IsUserDefined: False) (MethodSymbol: null)
             OutConversion: CommonConversion (Exists: True, IsIdentity: True, IsNumeric: False, IsReference: False, IsUserDefined: False) (MethodSymbol: null)
-<<<<<<< HEAD
-          IArgument (ArgumentKind.Explicit, Matching Parameter: selector) (OperationKind.Argument, IsInvalid) (Syntax: '(Func<int, int>)(a => 1)')
-            IDelegateCreationExpression (OperationKind.DelegateCreationExpression, Type: System.Func<System.Int32, System.Func<System.Int32, System.Int32>>, IsInvalid) (Syntax: '(Func<int, int>)(a => 1)')
-              Target: IAnonymousFunctionExpression (Symbol: lambda expression) (OperationKind.AnonymousFunctionExpression, Type: null, IsInvalid) (Syntax: '(Func<int, int>)(a => 1)')
-                  IBlockStatement (1 statements) (OperationKind.BlockStatement, IsInvalid) (Syntax: '(Func<int, int>)(a => 1)')
-                    IReturnStatement (OperationKind.ReturnStatement, IsInvalid) (Syntax: '(Func<int, int>)(a => 1)')
-                      ReturnedValue: IDelegateCreationExpression (OperationKind.DelegateCreationExpression, Type: System.Func<System.Int32, System.Int32>, IsInvalid) (Syntax: '(Func<int, int>)(a => 1)')
-                          Target: IAnonymousFunctionExpression (Symbol: lambda expression) (OperationKind.AnonymousFunctionExpression, Type: null, IsInvalid) (Syntax: 'a => 1')
-                              IBlockStatement (1 statements) (OperationKind.BlockStatement) (Syntax: '1')
-                                IReturnStatement (OperationKind.ReturnStatement) (Syntax: '1')
-                                  ReturnedValue: ILiteralExpression (OperationKind.LiteralExpression, Type: System.Int32, Constant: 1) (Syntax: '1')
-=======
           IArgument (ArgumentKind.Explicit, Matching Parameter: selector) (OperationKind.Argument, IsInvalid, IsImplicit) (Syntax: '(Func<int, int>)(a => 1)')
-            IConversionExpression (Implicit, TryCast: False, Unchecked) (OperationKind.ConversionExpression, Type: System.Func<System.Int32, System.Func<System.Int32, System.Int32>>, IsInvalid, IsImplicit) (Syntax: '(Func<int, int>)(a => 1)')
-              Conversion: CommonConversion (Exists: True, IsIdentity: False, IsNumeric: False, IsReference: False, IsUserDefined: False) (MethodSymbol: null)
-              Operand: 
+            IDelegateCreationExpression (OperationKind.DelegateCreationExpression, Type: System.Func<System.Int32, System.Func<System.Int32, System.Int32>>, IsInvalid, IsImplicit) (Syntax: '(Func<int, int>)(a => 1)')
+              Target:
                 IAnonymousFunctionExpression (Symbol: lambda expression) (OperationKind.AnonymousFunctionExpression, Type: null, IsInvalid, IsImplicit) (Syntax: '(Func<int, int>)(a => 1)')
                   IBlockStatement (1 statements) (OperationKind.BlockStatement, IsInvalid, IsImplicit) (Syntax: '(Func<int, int>)(a => 1)')
                     IReturnStatement (OperationKind.ReturnStatement, IsInvalid, IsImplicit) (Syntax: '(Func<int, int>)(a => 1)')
-                      ReturnedValue: 
-                        IConversionExpression (Explicit, TryCast: False, Unchecked) (OperationKind.ConversionExpression, Type: System.Func<System.Int32, System.Int32>, IsInvalid) (Syntax: '(Func<int, int>)(a => 1)')
-                          Conversion: CommonConversion (Exists: True, IsIdentity: False, IsNumeric: False, IsReference: False, IsUserDefined: False) (MethodSymbol: null)
-                          Operand: 
+                      ReturnedValue:
+                        IDelegateCreationExpression (OperationKind.DelegateCreationExpression, Type: System.Func<System.Int32, System.Int32>, IsInvalid) (Syntax: '(Func<int, int>)(a => 1)')
+                          Target:
                             IAnonymousFunctionExpression (Symbol: lambda expression) (OperationKind.AnonymousFunctionExpression, Type: null, IsInvalid) (Syntax: 'a => 1')
                               IBlockStatement (1 statements) (OperationKind.BlockStatement, IsImplicit) (Syntax: '1')
                                 IReturnStatement (OperationKind.ReturnStatement, IsImplicit) (Syntax: '1')
-                                  ReturnedValue: 
+                                  ReturnedValue:
                                     ILiteralExpression (OperationKind.LiteralExpression, Type: System.Int32, Constant: 1) (Syntax: '1')
->>>>>>> 4b021d7e
             InConversion: CommonConversion (Exists: True, IsIdentity: True, IsNumeric: False, IsReference: False, IsUserDefined: False) (MethodSymbol: null)
             OutConversion: CommonConversion (Exists: True, IsIdentity: True, IsNumeric: False, IsReference: False, IsUserDefined: False) (MethodSymbol: null)
 ";
@@ -4622,42 +4200,30 @@
 ";
             string expectedOperationTree = @"
 ITranslatedQueryExpression (OperationKind.TranslatedQueryExpression, Type: System.Collections.Generic.IEnumerable<System.Int32>) (Syntax: 'from i in c select i + 1')
-  Expression: 
+  Expression:
     IInvocationExpression (System.Collections.Generic.IEnumerable<System.Int32> System.Linq.Enumerable.Select<System.Int32, System.Int32>(this System.Collections.Generic.IEnumerable<System.Int32> source, System.Func<System.Int32, System.Int32> selector)) (OperationKind.InvocationExpression, Type: System.Collections.Generic.IEnumerable<System.Int32>, IsImplicit) (Syntax: 'select i + 1')
-      Instance Receiver: 
+      Instance Receiver:
         null
       Arguments(2):
           IArgument (ArgumentKind.Explicit, Matching Parameter: source) (OperationKind.Argument, IsImplicit) (Syntax: 'from i in c')
             IConversionExpression (Implicit, TryCast: False, Unchecked) (OperationKind.ConversionExpression, Type: System.Collections.Generic.IEnumerable<System.Int32>, IsImplicit) (Syntax: 'from i in c')
               Conversion: CommonConversion (Exists: True, IsIdentity: False, IsNumeric: False, IsReference: True, IsUserDefined: False) (MethodSymbol: null)
-              Operand: 
+              Operand:
                 ILocalReferenceExpression: c (OperationKind.LocalReferenceExpression, Type: System.Collections.Generic.List<System.Int32>) (Syntax: 'c')
             InConversion: CommonConversion (Exists: True, IsIdentity: True, IsNumeric: False, IsReference: False, IsUserDefined: False) (MethodSymbol: null)
             OutConversion: CommonConversion (Exists: True, IsIdentity: True, IsNumeric: False, IsReference: False, IsUserDefined: False) (MethodSymbol: null)
-<<<<<<< HEAD
-          IArgument (ArgumentKind.Explicit, Matching Parameter: selector) (OperationKind.Argument) (Syntax: 'i + 1')
-            IDelegateCreationExpression (OperationKind.DelegateCreationExpression, Type: System.Func<System.Int32, System.Int32>) (Syntax: 'i + 1')
-              Target: IAnonymousFunctionExpression (Symbol: lambda expression) (OperationKind.AnonymousFunctionExpression, Type: null) (Syntax: 'i + 1')
-                  IBlockStatement (1 statements) (OperationKind.BlockStatement) (Syntax: 'i + 1')
-                    IReturnStatement (OperationKind.ReturnStatement) (Syntax: 'i + 1')
-                      ReturnedValue: IBinaryOperatorExpression (BinaryOperatorKind.Add) (OperationKind.BinaryOperatorExpression, Type: System.Int32) (Syntax: 'i + 1')
-                          Left: IOperation:  (OperationKind.None) (Syntax: 'i')
-                          Right: ILiteralExpression (OperationKind.LiteralExpression, Type: System.Int32, Constant: 1) (Syntax: '1')
-=======
           IArgument (ArgumentKind.Explicit, Matching Parameter: selector) (OperationKind.Argument, IsImplicit) (Syntax: 'i + 1')
-            IConversionExpression (Implicit, TryCast: False, Unchecked) (OperationKind.ConversionExpression, Type: System.Func<System.Int32, System.Int32>, IsImplicit) (Syntax: 'i + 1')
-              Conversion: CommonConversion (Exists: True, IsIdentity: False, IsNumeric: False, IsReference: False, IsUserDefined: False) (MethodSymbol: null)
-              Operand: 
+            IDelegateCreationExpression (OperationKind.DelegateCreationExpression, Type: System.Func<System.Int32, System.Int32>, IsImplicit) (Syntax: 'i + 1')
+              Target:
                 IAnonymousFunctionExpression (Symbol: lambda expression) (OperationKind.AnonymousFunctionExpression, Type: null, IsImplicit) (Syntax: 'i + 1')
                   IBlockStatement (1 statements) (OperationKind.BlockStatement, IsImplicit) (Syntax: 'i + 1')
                     IReturnStatement (OperationKind.ReturnStatement, IsImplicit) (Syntax: 'i + 1')
-                      ReturnedValue: 
+                      ReturnedValue:
                         IBinaryOperatorExpression (BinaryOperatorKind.Add) (OperationKind.BinaryOperatorExpression, Type: System.Int32) (Syntax: 'i + 1')
-                          Left: 
+                          Left:
                             IOperation:  (OperationKind.None) (Syntax: 'i')
-                          Right: 
+                          Right:
                             ILiteralExpression (OperationKind.LiteralExpression, Type: System.Int32, Constant: 1) (Syntax: '1')
->>>>>>> 4b021d7e
             InConversion: CommonConversion (Exists: True, IsIdentity: True, IsNumeric: False, IsReference: False, IsUserDefined: False) (MethodSymbol: null)
             OutConversion: CommonConversion (Exists: True, IsIdentity: True, IsNumeric: False, IsReference: False, IsUserDefined: False) (MethodSymbol: null)
 ";
@@ -4686,42 +4252,30 @@
 ";
             string expectedOperationTree = @"
 ITranslatedQueryExpression (OperationKind.TranslatedQueryExpression, Type: System.Collections.Generic.IEnumerable<System.Int32>) (Syntax: 'from i in c select i + 1')
-  Expression: 
+  Expression:
     IInvocationExpression (System.Collections.Generic.IEnumerable<System.Int32> System.Linq.Enumerable.Select<System.Int32, System.Int32>(this System.Collections.Generic.IEnumerable<System.Int32> source, System.Func<System.Int32, System.Int32> selector)) (OperationKind.InvocationExpression, Type: System.Collections.Generic.IEnumerable<System.Int32>, IsImplicit) (Syntax: 'select i + 1')
-      Instance Receiver: 
+      Instance Receiver:
         null
       Arguments(2):
           IArgument (ArgumentKind.Explicit, Matching Parameter: source) (OperationKind.Argument, IsImplicit) (Syntax: 'from i in c')
             IConversionExpression (Implicit, TryCast: False, Unchecked) (OperationKind.ConversionExpression, Type: System.Collections.Generic.IEnumerable<System.Int32>, IsImplicit) (Syntax: 'from i in c')
               Conversion: CommonConversion (Exists: True, IsIdentity: False, IsNumeric: False, IsReference: True, IsUserDefined: False) (MethodSymbol: null)
-              Operand: 
+              Operand:
                 ILocalReferenceExpression: c (OperationKind.LocalReferenceExpression, Type: System.Collections.Generic.List<System.Int32>) (Syntax: 'c')
             InConversion: CommonConversion (Exists: True, IsIdentity: True, IsNumeric: False, IsReference: False, IsUserDefined: False) (MethodSymbol: null)
             OutConversion: CommonConversion (Exists: True, IsIdentity: True, IsNumeric: False, IsReference: False, IsUserDefined: False) (MethodSymbol: null)
-<<<<<<< HEAD
-          IArgument (ArgumentKind.Explicit, Matching Parameter: selector) (OperationKind.Argument) (Syntax: 'i + 1')
-            IDelegateCreationExpression (OperationKind.DelegateCreationExpression, Type: System.Func<System.Int32, System.Int32>) (Syntax: 'i + 1')
-              Target: IAnonymousFunctionExpression (Symbol: lambda expression) (OperationKind.AnonymousFunctionExpression, Type: null) (Syntax: 'i + 1')
-                  IBlockStatement (1 statements) (OperationKind.BlockStatement) (Syntax: 'i + 1')
-                    IReturnStatement (OperationKind.ReturnStatement) (Syntax: 'i + 1')
-                      ReturnedValue: IBinaryOperatorExpression (BinaryOperatorKind.Add) (OperationKind.BinaryOperatorExpression, Type: System.Int32) (Syntax: 'i + 1')
-                          Left: IOperation:  (OperationKind.None) (Syntax: 'i')
-                          Right: ILiteralExpression (OperationKind.LiteralExpression, Type: System.Int32, Constant: 1) (Syntax: '1')
-=======
           IArgument (ArgumentKind.Explicit, Matching Parameter: selector) (OperationKind.Argument, IsImplicit) (Syntax: 'i + 1')
-            IConversionExpression (Implicit, TryCast: False, Unchecked) (OperationKind.ConversionExpression, Type: System.Func<System.Int32, System.Int32>, IsImplicit) (Syntax: 'i + 1')
-              Conversion: CommonConversion (Exists: True, IsIdentity: False, IsNumeric: False, IsReference: False, IsUserDefined: False) (MethodSymbol: null)
-              Operand: 
+            IDelegateCreationExpression (OperationKind.DelegateCreationExpression, Type: System.Func<System.Int32, System.Int32>, IsImplicit) (Syntax: 'i + 1')
+              Target:
                 IAnonymousFunctionExpression (Symbol: lambda expression) (OperationKind.AnonymousFunctionExpression, Type: null, IsImplicit) (Syntax: 'i + 1')
                   IBlockStatement (1 statements) (OperationKind.BlockStatement, IsImplicit) (Syntax: 'i + 1')
                     IReturnStatement (OperationKind.ReturnStatement, IsImplicit) (Syntax: 'i + 1')
-                      ReturnedValue: 
+                      ReturnedValue:
                         IBinaryOperatorExpression (BinaryOperatorKind.Add) (OperationKind.BinaryOperatorExpression, Type: System.Int32) (Syntax: 'i + 1')
-                          Left: 
+                          Left:
                             IOperation:  (OperationKind.None) (Syntax: 'i')
-                          Right: 
+                          Right:
                             ILiteralExpression (OperationKind.LiteralExpression, Type: System.Int32, Constant: 1) (Syntax: '1')
->>>>>>> 4b021d7e
             InConversion: CommonConversion (Exists: True, IsIdentity: True, IsNumeric: False, IsReference: False, IsUserDefined: False) (MethodSymbol: null)
             OutConversion: CommonConversion (Exists: True, IsIdentity: True, IsNumeric: False, IsReference: False, IsUserDefined: False) (MethodSymbol: null)
 ";
