// Copyright (c) Microsoft.  All Rights Reserved.  Licensed under the Apache License, Version 2.0.  See License.txt in the project root for license information.

using Microsoft.CodeAnalysis.CSharp.Syntax;
using Microsoft.CodeAnalysis.CSharp.Test.Utilities;
using Microsoft.CodeAnalysis.Test.Utilities;
using Xunit;

namespace Microsoft.CodeAnalysis.CSharp.UnitTests
{
    public partial class IOperationTests : SemanticModelTestBase
    {
        [Fact]
        [CompilerTrait(CompilerFeature.IOperation)]
        public void FixedStatement_FixedClassVariableAndPrint()
        {
            string source = @"
using System;

class C
{
    private int i;

    void M1()
    {
        unsafe
        {
            /*<bind>*/fixed(int *p = &i)
            {
                Console.WriteLine($""P is {*p}"");
            }/*</bind>*/
        }
    }
}
";
            string expectedOperationTree = @"
IOperation:  (OperationKind.None, Type: null) (Syntax: 'fixed(int * ... }')
  Children(2):
      IVariableDeclarationsOperation (1 declarations) (OperationKind.VariableDeclarations, Type: null) (Syntax: 'int *p = &i')
        IVariableDeclarationOperation (1 variables) (OperationKind.VariableDeclaration, Type: null) (Syntax: 'p = &i')
          Variables: Local_1: System.Int32* p
          Initializer: 
            IVariableInitializerOperation (OperationKind.VariableInitializer, Type: null) (Syntax: '= &i')
              IOperation:  (OperationKind.None, Type: null) (Syntax: '&i')
                Children(1):
                    IAddressOfOperation (OperationKind.AddressOf, Type: System.Int32*) (Syntax: '&i')
                      Reference: 
                        IFieldReferenceOperation: System.Int32 C.i (OperationKind.FieldReference, Type: System.Int32) (Syntax: 'i')
                          Instance Receiver: 
                            IInstanceReferenceOperation (OperationKind.InstanceReference, Type: C, IsImplicit) (Syntax: 'i')
      IBlockOperation (1 statements) (OperationKind.Block, Type: null) (Syntax: '{ ... }')
        IExpressionStatementOperation (OperationKind.ExpressionStatement, Type: null) (Syntax: 'Console.Wri ...  is {*p}"");')
          Expression: 
            IInvocationOperation (void System.Console.WriteLine(System.String value)) (OperationKind.Invocation, Type: System.Void) (Syntax: 'Console.Wri ... P is {*p}"")')
              Instance Receiver: 
                null
              Arguments(1):
                  IArgumentOperation (ArgumentKind.Explicit, Matching Parameter: value) (OperationKind.Argument, Type: System.String) (Syntax: '$""P is {*p}""')
                    IInterpolatedStringOperation (OperationKind.InterpolatedString, Type: System.String) (Syntax: '$""P is {*p}""')
                      Parts(2):
                          IInterpolatedStringTextOperation (OperationKind.InterpolatedStringText, Type: null) (Syntax: 'P is ')
                            Text: 
                              ILiteralOperation (OperationKind.Literal, Type: System.String, Constant: ""P is "") (Syntax: 'P is ')
                          IInterpolationOperation (OperationKind.Interpolation, Type: null) (Syntax: '{*p}')
                            Expression: 
                              IOperation:  (OperationKind.None, Type: null) (Syntax: '*p')
                                Children(1):
                                    ILocalReferenceOperation: p (OperationKind.LocalReference, Type: System.Int32*) (Syntax: 'p')
                            Alignment: 
                              null
                            FormatString: 
                              null
                    InConversion: CommonConversion (Exists: True, IsIdentity: True, IsNumeric: False, IsReference: False, IsUserDefined: False) (MethodSymbol: null)
                    OutConversion: CommonConversion (Exists: True, IsIdentity: True, IsNumeric: False, IsReference: False, IsUserDefined: False) (MethodSymbol: null)
";
            var expectedDiagnostics = DiagnosticDescription.None;

            VerifyOperationTreeAndDiagnosticsForTest<FixedStatementSyntax>(source, expectedOperationTree, expectedDiagnostics,
                compilationOptions: TestOptions.UnsafeDebugDll);
        }

        [Fact]
        [CompilerTrait(CompilerFeature.IOperation)]
        public void FixedStatement_MultipleDeclarators()
        {
            string source = @"
using System;

class C
{
    private int i1;
    private int i2;

    void M1()
    {
        int i3;
        unsafe
        {
            /*<bind>*/fixed (int* p1 = &i1, p2 = &i2)
            {
                i3 = *p1 + *p2;
            }/*</bind>*/
        }
    }
}
";
            string expectedOperationTree = @"
IOperation:  (OperationKind.None, Type: null) (Syntax: 'fixed (int* ... }')
  Children(2):
      IVariableDeclarationsOperation (2 declarations) (OperationKind.VariableDeclarations, Type: null) (Syntax: 'int* p1 = &i1, p2 = &i2')
        IVariableDeclarationOperation (1 variables) (OperationKind.VariableDeclaration, Type: null) (Syntax: 'p1 = &i1')
          Variables: Local_1: System.Int32* p1
          Initializer: 
            IVariableInitializerOperation (OperationKind.VariableInitializer, Type: null) (Syntax: '= &i1')
              IOperation:  (OperationKind.None, Type: null) (Syntax: '&i1')
                Children(1):
                    IAddressOfOperation (OperationKind.AddressOf, Type: System.Int32*) (Syntax: '&i1')
                      Reference: 
                        IFieldReferenceOperation: System.Int32 C.i1 (OperationKind.FieldReference, Type: System.Int32) (Syntax: 'i1')
                          Instance Receiver: 
                            IInstanceReferenceOperation (OperationKind.InstanceReference, Type: C, IsImplicit) (Syntax: 'i1')
        IVariableDeclarationOperation (1 variables) (OperationKind.VariableDeclaration, Type: null) (Syntax: 'p2 = &i2')
          Variables: Local_1: System.Int32* p2
          Initializer: 
            IVariableInitializerOperation (OperationKind.VariableInitializer, Type: null) (Syntax: '= &i2')
              IOperation:  (OperationKind.None, Type: null) (Syntax: '&i2')
                Children(1):
                    IAddressOfOperation (OperationKind.AddressOf, Type: System.Int32*) (Syntax: '&i2')
                      Reference: 
                        IFieldReferenceOperation: System.Int32 C.i2 (OperationKind.FieldReference, Type: System.Int32) (Syntax: 'i2')
                          Instance Receiver: 
                            IInstanceReferenceOperation (OperationKind.InstanceReference, Type: C, IsImplicit) (Syntax: 'i2')
      IBlockOperation (1 statements) (OperationKind.Block, Type: null) (Syntax: '{ ... }')
        IExpressionStatementOperation (OperationKind.ExpressionStatement, Type: null) (Syntax: 'i3 = *p1 + *p2;')
          Expression: 
            ISimpleAssignmentOperation (OperationKind.SimpleAssignment, Type: System.Int32) (Syntax: 'i3 = *p1 + *p2')
              Left: 
                ILocalReferenceOperation: i3 (OperationKind.LocalReference, Type: System.Int32) (Syntax: 'i3')
              Right: 
                IBinaryOperation (BinaryOperatorKind.Add) (OperationKind.BinaryOperator, Type: System.Int32) (Syntax: '*p1 + *p2')
                  Left: 
                    IOperation:  (OperationKind.None, Type: null) (Syntax: '*p1')
                      Children(1):
                          ILocalReferenceOperation: p1 (OperationKind.LocalReference, Type: System.Int32*) (Syntax: 'p1')
                  Right: 
                    IOperation:  (OperationKind.None, Type: null) (Syntax: '*p2')
                      Children(1):
                          ILocalReferenceOperation: p2 (OperationKind.LocalReference, Type: System.Int32*) (Syntax: 'p2')
";

            var expectedDiagnostics = DiagnosticDescription.None;

            VerifyOperationTreeAndDiagnosticsForTest<FixedStatementSyntax>(source, expectedOperationTree, expectedDiagnostics,
                compilationOptions: TestOptions.UnsafeDebugDll);
        }


        [Fact]
        [CompilerTrait(CompilerFeature.IOperation)]
        public void FixedStatement_MultipleFixedStatements()
        {
            string source = @"
using System;

class C
{
    private int i1;
    private int i2;

    void M1()
    {
        int i3;
        unsafe
        {
            /*<bind>*/fixed (int* p1 = &i1)
            fixed (int* p2 = &i2)
            {
                i3 = *p1 + *p2;
            }/*</bind>*/
        }
    }
}
";
            string expectedOperationTree = @"
IOperation:  (OperationKind.None, Type: null) (Syntax: 'fixed (int* ... }')
  Children(2):
      IVariableDeclarationsOperation (1 declarations) (OperationKind.VariableDeclarations, Type: null) (Syntax: 'int* p1 = &i1')
        IVariableDeclarationOperation (1 variables) (OperationKind.VariableDeclaration, Type: null) (Syntax: 'p1 = &i1')
          Variables: Local_1: System.Int32* p1
          Initializer: 
            IVariableInitializerOperation (OperationKind.VariableInitializer, Type: null) (Syntax: '= &i1')
              IOperation:  (OperationKind.None, Type: null) (Syntax: '&i1')
                Children(1):
                    IAddressOfOperation (OperationKind.AddressOf, Type: System.Int32*) (Syntax: '&i1')
                      Reference: 
                        IFieldReferenceOperation: System.Int32 C.i1 (OperationKind.FieldReference, Type: System.Int32) (Syntax: 'i1')
                          Instance Receiver: 
                            IInstanceReferenceOperation (OperationKind.InstanceReference, Type: C, IsImplicit) (Syntax: 'i1')
      IOperation:  (OperationKind.None, Type: null) (Syntax: 'fixed (int* ... }')
        Children(2):
            IVariableDeclarationsOperation (1 declarations) (OperationKind.VariableDeclarations, Type: null) (Syntax: 'int* p2 = &i2')
              IVariableDeclarationOperation (1 variables) (OperationKind.VariableDeclaration, Type: null) (Syntax: 'p2 = &i2')
                Variables: Local_1: System.Int32* p2
                Initializer: 
                  IVariableInitializerOperation (OperationKind.VariableInitializer, Type: null) (Syntax: '= &i2')
                    IOperation:  (OperationKind.None, Type: null) (Syntax: '&i2')
                      Children(1):
                          IAddressOfOperation (OperationKind.AddressOf, Type: System.Int32*) (Syntax: '&i2')
                            Reference: 
                              IFieldReferenceOperation: System.Int32 C.i2 (OperationKind.FieldReference, Type: System.Int32) (Syntax: 'i2')
                                Instance Receiver: 
                                  IInstanceReferenceOperation (OperationKind.InstanceReference, Type: C, IsImplicit) (Syntax: 'i2')
            IBlockOperation (1 statements) (OperationKind.Block, Type: null) (Syntax: '{ ... }')
              IExpressionStatementOperation (OperationKind.ExpressionStatement, Type: null) (Syntax: 'i3 = *p1 + *p2;')
                Expression: 
                  ISimpleAssignmentOperation (OperationKind.SimpleAssignment, Type: System.Int32) (Syntax: 'i3 = *p1 + *p2')
                    Left: 
                      ILocalReferenceOperation: i3 (OperationKind.LocalReference, Type: System.Int32) (Syntax: 'i3')
                    Right: 
                      IBinaryOperation (BinaryOperatorKind.Add) (OperationKind.BinaryOperator, Type: System.Int32) (Syntax: '*p1 + *p2')
                        Left: 
                          IOperation:  (OperationKind.None, Type: null) (Syntax: '*p1')
                            Children(1):
                                ILocalReferenceOperation: p1 (OperationKind.LocalReference, Type: System.Int32*) (Syntax: 'p1')
                        Right: 
                          IOperation:  (OperationKind.None, Type: null) (Syntax: '*p2')
                            Children(1):
                                ILocalReferenceOperation: p2 (OperationKind.LocalReference, Type: System.Int32*) (Syntax: 'p2')
";

            var expectedDiagnostics = DiagnosticDescription.None;

            VerifyOperationTreeAndDiagnosticsForTest<FixedStatementSyntax>(source, expectedOperationTree, expectedDiagnostics,
                compilationOptions: TestOptions.UnsafeDebugDll);
        }

        [Fact]
        [CompilerTrait(CompilerFeature.IOperation)]
        public void FixedStatement_InvalidVariable()
        {
            string source = @"
using System;

class C
{
    void M1()
    {
        int i3;
        unsafe
        {
            /*<bind>*/fixed (int* p1 =)
            {
                i3 = *p1;
            }/*</bind>*/
        }
    }
}
";
            string expectedOperationTree = @"
IOperation:  (OperationKind.None, Type: null, IsInvalid) (Syntax: 'fixed (int* ... }')
  Children(2):
      IVariableDeclarationsOperation (1 declarations) (OperationKind.VariableDeclarations, Type: null, IsInvalid) (Syntax: 'int* p1 =')
        IVariableDeclarationOperation (1 variables) (OperationKind.VariableDeclaration, Type: null, IsInvalid) (Syntax: 'p1 =')
          Variables: Local_1: System.Int32* p1
          Initializer: 
            IVariableInitializerOperation (OperationKind.VariableInitializer, Type: null, IsInvalid) (Syntax: '=')
              IInvalidOperation (OperationKind.Invalid, Type: null, IsInvalid) (Syntax: '')
                Children(0)
      IBlockOperation (1 statements) (OperationKind.Block, Type: null) (Syntax: '{ ... }')
        IExpressionStatementOperation (OperationKind.ExpressionStatement, Type: null) (Syntax: 'i3 = *p1;')
          Expression: 
            ISimpleAssignmentOperation (OperationKind.SimpleAssignment, Type: System.Int32) (Syntax: 'i3 = *p1')
              Left: 
                ILocalReferenceOperation: i3 (OperationKind.LocalReference, Type: System.Int32) (Syntax: 'i3')
              Right: 
                IOperation:  (OperationKind.None, Type: null) (Syntax: '*p1')
                  Children(1):
                      ILocalReferenceOperation: p1 (OperationKind.LocalReference, Type: System.Int32*) (Syntax: 'p1')
";
            var expectedDiagnostics = new DiagnosticDescription[] {
                // CS1525: Invalid expression term ')'
                //             /*<bind>*/fixed (int* p1 =)
                Diagnostic(ErrorCode.ERR_InvalidExprTerm, ")").WithArguments(")").WithLocation(11, 39),
            };

            VerifyOperationTreeAndDiagnosticsForTest<FixedStatementSyntax>(source, expectedOperationTree, expectedDiagnostics,
                compilationOptions: TestOptions.UnsafeDebugDll);
        }

        [Fact]
        [CompilerTrait(CompilerFeature.IOperation)]
        public void FixedStatement_InvalidBody()
        {
            string source = @"
using System;

class C
{
    private int i1;

    void M1()
    {
        int i3;
        unsafe
        {
            /*<bind>*/fixed (int* p1 = &i1)
            {
                i3 = &p1;
            }/*</bind>*/
        }
    }
}
";
            string expectedOperationTree = @"
IOperation:  (OperationKind.None, Type: null, IsInvalid) (Syntax: 'fixed (int* ... }')
  Children(2):
      IVariableDeclarationsOperation (1 declarations) (OperationKind.VariableDeclarations, Type: null) (Syntax: 'int* p1 = &i1')
        IVariableDeclarationOperation (1 variables) (OperationKind.VariableDeclaration, Type: null) (Syntax: 'p1 = &i1')
          Variables: Local_1: System.Int32* p1
          Initializer: 
            IVariableInitializerOperation (OperationKind.VariableInitializer, Type: null) (Syntax: '= &i1')
              IOperation:  (OperationKind.None, Type: null) (Syntax: '&i1')
                Children(1):
                    IAddressOfOperation (OperationKind.AddressOf, Type: System.Int32*) (Syntax: '&i1')
                      Reference: 
                        IFieldReferenceOperation: System.Int32 C.i1 (OperationKind.FieldReference, Type: System.Int32) (Syntax: 'i1')
                          Instance Receiver: 
                            IInstanceReferenceOperation (OperationKind.InstanceReference, Type: C, IsImplicit) (Syntax: 'i1')
      IBlockOperation (1 statements) (OperationKind.Block, Type: null, IsInvalid) (Syntax: '{ ... }')
        IExpressionStatementOperation (OperationKind.ExpressionStatement, Type: null, IsInvalid) (Syntax: 'i3 = &p1;')
          Expression: 
            ISimpleAssignmentOperation (OperationKind.SimpleAssignment, Type: System.Int32, IsInvalid) (Syntax: 'i3 = &p1')
              Left: 
                ILocalReferenceOperation: i3 (OperationKind.LocalReference, Type: System.Int32) (Syntax: 'i3')
              Right: 
<<<<<<< HEAD
                IConversionExpression (TryCast: False, Unchecked) (OperationKind.ConversionExpression, Type: System.Int32, IsInvalid, IsImplicit) (Syntax: '&p1')
=======
                IConversionOperation (Implicit, TryCast: False, Unchecked) (OperationKind.Conversion, Type: System.Int32, IsInvalid, IsImplicit) (Syntax: '&p1')
>>>>>>> 9c82aed5
                  Conversion: CommonConversion (Exists: True, IsIdentity: False, IsNumeric: False, IsReference: False, IsUserDefined: False) (MethodSymbol: null)
                  Operand: 
                    IAddressOfOperation (OperationKind.AddressOf, Type: System.Int32**, IsInvalid) (Syntax: '&p1')
                      Reference: 
                        ILocalReferenceOperation: p1 (OperationKind.LocalReference, Type: System.Int32*, IsInvalid) (Syntax: 'p1')
";
            var expectedDiagnostics = new DiagnosticDescription[] {
                // file.cs(15,22): error CS0266: Cannot implicitly convert type 'int**' to 'int'. An explicit conversion exists (are you missing a cast?)
                //                 i3 = &p1;
                Diagnostic(ErrorCode.ERR_NoImplicitConvCast, "&p1").WithArguments("int**", "int").WithLocation(15, 22)
            };

            VerifyOperationTreeAndDiagnosticsForTest<FixedStatementSyntax>(source, expectedOperationTree, expectedDiagnostics,
                compilationOptions: TestOptions.UnsafeDebugDll);
        }
    }
}<|MERGE_RESOLUTION|>--- conflicted
+++ resolved
@@ -332,11 +332,7 @@
               Left: 
                 ILocalReferenceOperation: i3 (OperationKind.LocalReference, Type: System.Int32) (Syntax: 'i3')
               Right: 
-<<<<<<< HEAD
-                IConversionExpression (TryCast: False, Unchecked) (OperationKind.ConversionExpression, Type: System.Int32, IsInvalid, IsImplicit) (Syntax: '&p1')
-=======
-                IConversionOperation (Implicit, TryCast: False, Unchecked) (OperationKind.Conversion, Type: System.Int32, IsInvalid, IsImplicit) (Syntax: '&p1')
->>>>>>> 9c82aed5
+                IConversionOperation (TryCast: False, Unchecked) (OperationKind.Conversion, Type: System.Int32, IsInvalid, IsImplicit) (Syntax: '&p1')
                   Conversion: CommonConversion (Exists: True, IsIdentity: False, IsNumeric: False, IsReference: False, IsUserDefined: False) (MethodSymbol: null)
                   Operand: 
                     IAddressOfOperation (OperationKind.AddressOf, Type: System.Int32**, IsInvalid) (Syntax: '&p1')
