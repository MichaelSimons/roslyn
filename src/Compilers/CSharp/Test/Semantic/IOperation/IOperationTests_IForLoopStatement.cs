--- conflicted
+++ resolved
@@ -1264,13 +1264,8 @@
                 IDynamicMemberReferenceExpression (Member Name: ""Next"", Containing Type: null) (OperationKind.DynamicMemberReferenceExpression, Type: dynamic) (Syntax: 'd.Next')
                   Type Arguments(0)
                   Instance Receiver: ILocalReferenceExpression: d (OperationKind.LocalReferenceExpression, Type: dynamic) (Syntax: 'd')
-<<<<<<< HEAD
-  Body: IBlockStatement (0 statements) (OperationKind.BlockStatement) (Syntax: '{ ... }')
-";
-=======
   Body: IBlockStatement (0 statements) (OperationKind.BlockStatement) (Syntax: '{ ... }')";
 
->>>>>>> e63e0d44
             VerifyOperationTreeForTest<ForStatementSyntax>(source, expectedOperationTree);
         }
 
