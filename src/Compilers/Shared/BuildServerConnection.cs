--- conflicted
+++ resolved
@@ -151,7 +151,7 @@
                                                       keepAlive,
                                                       libEnvVariable);
 
-                    return await TryCompile(pipe, request, cancellationToken).ConfigureAwait(false);
+                    return await TryCompileAsync(pipe, request, cancellationToken).ConfigureAwait(false);
                 }
             }
 
@@ -230,27 +230,6 @@
                         var message = $"ReleaseMutex failed. WaitOne Id: {originalThreadId} Release Id: {releaseThreadId}";
                         throw new Exception(message, e);
                     }
-<<<<<<< HEAD
-                    clientMutex.Dispose();
-                }
-            }
-
-            if (pipeTask != null)
-            {
-                var pipe = await pipeTask.ConfigureAwait(false);
-                if (pipe != null)
-                {
-                    var request = BuildRequest.Create(language,
-                                                      buildPaths.WorkingDirectory,
-                                                      buildPaths.TempDirectory,
-                                                      BuildProtocolConstants.GetCommitHash(),
-                                                      arguments,
-                                                      keepAlive,
-                                                      libEnvVariable);
-
-                    return await TryCompileAsync(pipe, request, cancellationToken).ConfigureAwait(false);
-=======
->>>>>>> e0567782
                 }
             }
         }
