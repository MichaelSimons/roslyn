{
  "locked": false,
  "version": 1,
  "targets": {
    ".NETFramework,Version=v4.5.2": {
      "Microsoft.Composition/1.0.27": {
        "compile": {
          "lib/portable-net45+win8+wp8+wpa81/System.Composition.AttributedModel.dll": {},
          "lib/portable-net45+win8+wp8+wpa81/System.Composition.Convention.dll": {},
          "lib/portable-net45+win8+wp8+wpa81/System.Composition.Hosting.dll": {},
          "lib/portable-net45+win8+wp8+wpa81/System.Composition.Runtime.dll": {},
          "lib/portable-net45+win8+wp8+wpa81/System.Composition.TypedParts.dll": {}
        },
        "runtime": {
          "lib/portable-net45+win8+wp8+wpa81/System.Composition.AttributedModel.dll": {},
          "lib/portable-net45+win8+wp8+wpa81/System.Composition.Convention.dll": {},
          "lib/portable-net45+win8+wp8+wpa81/System.Composition.Hosting.dll": {},
          "lib/portable-net45+win8+wp8+wpa81/System.Composition.Runtime.dll": {},
          "lib/portable-net45+win8+wp8+wpa81/System.Composition.TypedParts.dll": {}
        }
      },
      "System.Collections/4.0.0": {
        "compile": {
          "ref/net45/_._": {}
        },
        "runtime": {
          "lib/net45/_._": {}
        }
      },
      "System.Collections.Immutable/1.1.37": {
        "dependencies": {
          "System.Collections": "4.0.0",
          "System.Diagnostics.Debug": "4.0.0",
          "System.Globalization": "4.0.0",
          "System.Linq": "4.0.0",
          "System.Resources.ResourceManager": "4.0.0",
          "System.Runtime": "4.0.0",
          "System.Runtime.Extensions": "4.0.0",
          "System.Threading": "4.0.0"
        },
        "compile": {
          "lib/dotnet/System.Collections.Immutable.dll": {}
        },
        "runtime": {
          "lib/dotnet/System.Collections.Immutable.dll": {}
        }
      },
      "System.Diagnostics.Debug/4.0.0": {
        "compile": {
          "ref/net45/_._": {}
        },
        "runtime": {
          "lib/net45/_._": {}
        }
      },
      "System.Globalization/4.0.0": {
        "compile": {
          "ref/net45/_._": {}
        },
        "runtime": {
          "lib/net45/_._": {}
        }
      },
      "System.Linq/4.0.0": {
        "compile": {
          "ref/net45/_._": {}
        },
        "runtime": {
          "lib/net45/_._": {}
        }
      },
      "System.Reflection.Metadata/1.2.0-rc2-23826": {
        "dependencies": {
          "System.Collections.Immutable": "1.1.37"
        },
        "compile": {
          "lib/dotnet5.2/System.Reflection.Metadata.dll": {}
        },
        "runtime": {
          "lib/dotnet5.2/System.Reflection.Metadata.dll": {}
        }
      },
      "System.Resources.ResourceManager/4.0.0": {
        "compile": {
          "ref/net45/_._": {}
        },
        "runtime": {
          "lib/net45/_._": {}
        }
      },
      "System.Runtime/4.0.0": {
        "compile": {
          "ref/net45/_._": {}
        },
        "runtime": {
          "lib/net45/_._": {}
        }
      },
      "System.Runtime.Extensions/4.0.0": {
        "compile": {
          "ref/net45/_._": {}
        },
        "runtime": {
          "lib/net45/_._": {}
        }
      },
      "System.Threading/4.0.0": {
        "compile": {
          "ref/net45/_._": {}
        },
        "runtime": {
          "lib/net45/_._": {}
        }
      }
    }
  },
  "libraries": {
    "Microsoft.Composition/1.0.27": {
      "sha512": "pwu80Ohe7SBzZ6i69LVdzowp6V+LaVRzd5F7A6QlD42vQkX0oT7KXKWWPlM/S00w1gnMQMRnEdbtOV12z6rXdQ==",
      "type": "package",
      "files": [
        "License-Stable.rtf",
        "Microsoft.Composition.1.0.27.nupkg.sha512",
        "Microsoft.Composition.nuspec",
        "lib/portable-net45+win8+wp8+wpa81/System.Composition.AttributedModel.XML",
        "lib/portable-net45+win8+wp8+wpa81/System.Composition.AttributedModel.dll",
        "lib/portable-net45+win8+wp8+wpa81/System.Composition.Convention.dll",
        "lib/portable-net45+win8+wp8+wpa81/System.Composition.Convention.xml",
        "lib/portable-net45+win8+wp8+wpa81/System.Composition.Hosting.XML",
        "lib/portable-net45+win8+wp8+wpa81/System.Composition.Hosting.dll",
        "lib/portable-net45+win8+wp8+wpa81/System.Composition.Runtime.XML",
        "lib/portable-net45+win8+wp8+wpa81/System.Composition.Runtime.dll",
        "lib/portable-net45+win8+wp8+wpa81/System.Composition.TypedParts.XML",
        "lib/portable-net45+win8+wp8+wpa81/System.Composition.TypedParts.dll"
      ]
    },
    "System.Collections/4.0.0": {
      "sha512": "i2vsGDIEbWdHcUSNDPKZP/ZWod6o740el7mGTCy0dqbCxQh74W4QoC+klUwPEtGEFuvzJ7bJgvwJqscosVNyZQ==",
      "type": "package",
      "files": [
        "License.rtf",
        "System.Collections.4.0.0.nupkg.sha512",
        "System.Collections.nuspec",
        "lib/MonoAndroid10/_._",
        "lib/MonoTouch10/_._",
        "lib/net45/_._",
        "lib/win8/_._",
        "lib/wp80/_._",
        "lib/wpa81/_._",
        "lib/xamarinios10/_._",
        "lib/xamarinmac20/_._",
        "ref/MonoAndroid10/_._",
        "ref/MonoTouch10/_._",
        "ref/dotnet/System.Collections.dll",
        "ref/dotnet/System.Collections.xml",
        "ref/dotnet/de/System.Collections.xml",
        "ref/dotnet/es/System.Collections.xml",
        "ref/dotnet/fr/System.Collections.xml",
        "ref/dotnet/it/System.Collections.xml",
        "ref/dotnet/ja/System.Collections.xml",
        "ref/dotnet/ko/System.Collections.xml",
        "ref/dotnet/ru/System.Collections.xml",
        "ref/dotnet/zh-hans/System.Collections.xml",
        "ref/dotnet/zh-hant/System.Collections.xml",
        "ref/net45/_._",
        "ref/netcore50/System.Collections.dll",
        "ref/netcore50/System.Collections.xml",
        "ref/netcore50/de/System.Collections.xml",
        "ref/netcore50/es/System.Collections.xml",
        "ref/netcore50/fr/System.Collections.xml",
        "ref/netcore50/it/System.Collections.xml",
        "ref/netcore50/ja/System.Collections.xml",
        "ref/netcore50/ko/System.Collections.xml",
        "ref/netcore50/ru/System.Collections.xml",
        "ref/netcore50/zh-hans/System.Collections.xml",
        "ref/netcore50/zh-hant/System.Collections.xml",
        "ref/win8/_._",
        "ref/wp80/_._",
        "ref/wpa81/_._",
        "ref/xamarinios10/_._",
        "ref/xamarinmac20/_._"
      ]
    },
    "System.Collections.Immutable/1.1.37": {
      "sha512": "fTpqwZYBzoklTT+XjTRK8KxvmrGkYHzBiylCcKyQcxiOM8k+QvhNBxRvFHDWzy4OEP5f8/9n+xQ9mEgEXY+muA==",
      "type": "package",
      "files": [
        "System.Collections.Immutable.1.1.37.nupkg.sha512",
        "System.Collections.Immutable.nuspec",
        "lib/dotnet/System.Collections.Immutable.dll",
        "lib/dotnet/System.Collections.Immutable.xml",
        "lib/portable-net45+win8+wp8+wpa81/System.Collections.Immutable.dll",
        "lib/portable-net45+win8+wp8+wpa81/System.Collections.Immutable.xml"
      ]
    },
    "System.Diagnostics.Debug/4.0.0": {
      "sha512": "AYJsLLGDVTC/nyURjgAo7Lpye0+HuSkcQujUf+NgQVdC/C/ky5NyamQHCforHJzgqspitMMtBe8B4UBdGXy1zQ==",
      "type": "package",
      "files": [
        "License.rtf",
        "System.Diagnostics.Debug.4.0.0.nupkg.sha512",
        "System.Diagnostics.Debug.nuspec",
        "lib/MonoAndroid10/_._",
        "lib/MonoTouch10/_._",
        "lib/net45/_._",
        "lib/win8/_._",
        "lib/wp80/_._",
        "lib/wpa81/_._",
        "lib/xamarinios10/_._",
        "lib/xamarinmac20/_._",
        "ref/MonoAndroid10/_._",
        "ref/MonoTouch10/_._",
        "ref/dotnet/System.Diagnostics.Debug.dll",
        "ref/dotnet/System.Diagnostics.Debug.xml",
        "ref/dotnet/de/System.Diagnostics.Debug.xml",
        "ref/dotnet/es/System.Diagnostics.Debug.xml",
        "ref/dotnet/fr/System.Diagnostics.Debug.xml",
        "ref/dotnet/it/System.Diagnostics.Debug.xml",
        "ref/dotnet/ja/System.Diagnostics.Debug.xml",
        "ref/dotnet/ko/System.Diagnostics.Debug.xml",
        "ref/dotnet/ru/System.Diagnostics.Debug.xml",
        "ref/dotnet/zh-hans/System.Diagnostics.Debug.xml",
        "ref/dotnet/zh-hant/System.Diagnostics.Debug.xml",
        "ref/net45/_._",
        "ref/netcore50/System.Diagnostics.Debug.dll",
        "ref/netcore50/System.Diagnostics.Debug.xml",
        "ref/netcore50/de/System.Diagnostics.Debug.xml",
        "ref/netcore50/es/System.Diagnostics.Debug.xml",
        "ref/netcore50/fr/System.Diagnostics.Debug.xml",
        "ref/netcore50/it/System.Diagnostics.Debug.xml",
        "ref/netcore50/ja/System.Diagnostics.Debug.xml",
        "ref/netcore50/ko/System.Diagnostics.Debug.xml",
        "ref/netcore50/ru/System.Diagnostics.Debug.xml",
        "ref/netcore50/zh-hans/System.Diagnostics.Debug.xml",
        "ref/netcore50/zh-hant/System.Diagnostics.Debug.xml",
        "ref/win8/_._",
        "ref/wp80/_._",
        "ref/wpa81/_._",
        "ref/xamarinios10/_._",
        "ref/xamarinmac20/_._"
      ]
    },
    "System.Globalization/4.0.0": {
      "sha512": "IBJyTo1y7ZtzzoJUA60T1XPvNTyw/wfFmjFoBFtlYfkekIOtD/AzDDIg0YdUa7eNtFEfliED2R7HdppTdU4t5A==",
      "type": "package",
      "files": [
        "License.rtf",
        "System.Globalization.4.0.0.nupkg.sha512",
        "System.Globalization.nuspec",
        "lib/MonoAndroid10/_._",
        "lib/MonoTouch10/_._",
        "lib/net45/_._",
        "lib/win8/_._",
        "lib/wp80/_._",
        "lib/wpa81/_._",
        "lib/xamarinios10/_._",
        "lib/xamarinmac20/_._",
        "ref/MonoAndroid10/_._",
        "ref/MonoTouch10/_._",
        "ref/dotnet/System.Globalization.dll",
        "ref/dotnet/System.Globalization.xml",
        "ref/dotnet/de/System.Globalization.xml",
        "ref/dotnet/es/System.Globalization.xml",
        "ref/dotnet/fr/System.Globalization.xml",
        "ref/dotnet/it/System.Globalization.xml",
        "ref/dotnet/ja/System.Globalization.xml",
        "ref/dotnet/ko/System.Globalization.xml",
        "ref/dotnet/ru/System.Globalization.xml",
        "ref/dotnet/zh-hans/System.Globalization.xml",
        "ref/dotnet/zh-hant/System.Globalization.xml",
        "ref/net45/_._",
        "ref/netcore50/System.Globalization.dll",
        "ref/netcore50/System.Globalization.xml",
        "ref/netcore50/de/System.Globalization.xml",
        "ref/netcore50/es/System.Globalization.xml",
        "ref/netcore50/fr/System.Globalization.xml",
        "ref/netcore50/it/System.Globalization.xml",
        "ref/netcore50/ja/System.Globalization.xml",
        "ref/netcore50/ko/System.Globalization.xml",
        "ref/netcore50/ru/System.Globalization.xml",
        "ref/netcore50/zh-hans/System.Globalization.xml",
        "ref/netcore50/zh-hant/System.Globalization.xml",
        "ref/win8/_._",
        "ref/wp80/_._",
        "ref/wpa81/_._",
        "ref/xamarinios10/_._",
        "ref/xamarinmac20/_._"
      ]
    },
    "System.Linq/4.0.0": {
      "sha512": "r6Hlc+ytE6m/9UBr+nNRRdoJEWjoeQiT3L3lXYFDHoXk3VYsRBCDNXrawcexw7KPLaH0zamQLiAb6avhZ50cGg==",
      "type": "package",
      "files": [
        "System.Linq.4.0.0.nupkg.sha512",
        "System.Linq.nuspec",
        "lib/dotnet/System.Linq.dll",
        "lib/net45/_._",
        "lib/netcore50/System.Linq.dll",
        "lib/win8/_._",
        "lib/wp80/_._",
        "lib/wpa81/_._",
        "ref/dotnet/System.Linq.dll",
        "ref/dotnet/System.Linq.xml",
        "ref/dotnet/de/System.Linq.xml",
        "ref/dotnet/es/System.Linq.xml",
        "ref/dotnet/fr/System.Linq.xml",
        "ref/dotnet/it/System.Linq.xml",
        "ref/dotnet/ja/System.Linq.xml",
        "ref/dotnet/ko/System.Linq.xml",
        "ref/dotnet/ru/System.Linq.xml",
        "ref/dotnet/zh-hans/System.Linq.xml",
        "ref/dotnet/zh-hant/System.Linq.xml",
        "ref/net45/_._",
        "ref/netcore50/System.Linq.dll",
        "ref/netcore50/System.Linq.xml",
        "ref/win8/_._",
        "ref/wp80/_._",
        "ref/wpa81/_._"
      ]
    },
<<<<<<< HEAD
    "System.Reflection.Metadata/1.2.0-rc3-23811": {
      "sha512": "gAOQV1dsGyQfQUuzsCYFLMlI6BhfK1/2aA7JGf6gJphaLgjU4dV4hzjbE0iZXgo61VUuda2LtCBrWWZBw5897Q==",
      "type": "package",
=======
    "System.Reflection.Metadata/1.2.0-rc2-23826": {
      "sha512": "iaq5zpluF7mUMd5hFyhmZGyCSzF6glZjvNI2VAhLFQEp8sGA/tROj6NoZL42q6HhoHxi1XyGeoIXPi5hyw0+5w==",
      "type": "Package",
>>>>>>> 8c1f2441
      "files": [
        "System.Reflection.Metadata.1.2.0-rc3-23811.nupkg.sha512",
        "System.Reflection.Metadata.nuspec",
        "ThirdPartyNotices.txt",
        "dotnet_library_license.txt",
        "lib/dotnet5.2/System.Reflection.Metadata.dll",
        "lib/dotnet5.2/System.Reflection.Metadata.xml",
        "lib/portable-net45+win8/System.Reflection.Metadata.dll",
<<<<<<< HEAD
        "lib/portable-net45+win8/System.Reflection.Metadata.xml"
=======
        "lib/portable-net45+win8/System.Reflection.Metadata.xml",
        "package/services/metadata/core-properties/26ea3eeed81e48b5a161d7b4bfaa534d.psmdcp",
        "System.Reflection.Metadata.nuspec",
        "ThirdPartyNotices.txt"
>>>>>>> 8c1f2441
      ]
    },
    "System.Resources.ResourceManager/4.0.0": {
      "sha512": "qmqeZ4BJgjfU+G2JbrZt4Dk1LsMxO4t+f/9HarNY6w8pBgweO6jT+cknUH7c3qIrGvyUqraBhU45Eo6UtA0fAw==",
      "type": "package",
      "files": [
        "System.Resources.ResourceManager.4.0.0.nupkg.sha512",
        "System.Resources.ResourceManager.nuspec",
        "lib/DNXCore50/System.Resources.ResourceManager.dll",
        "lib/net45/_._",
        "lib/netcore50/System.Resources.ResourceManager.dll",
        "lib/win8/_._",
        "lib/wp80/_._",
        "lib/wpa81/_._",
        "ref/dotnet/System.Resources.ResourceManager.dll",
        "ref/dotnet/System.Resources.ResourceManager.xml",
        "ref/dotnet/de/System.Resources.ResourceManager.xml",
        "ref/dotnet/es/System.Resources.ResourceManager.xml",
        "ref/dotnet/fr/System.Resources.ResourceManager.xml",
        "ref/dotnet/it/System.Resources.ResourceManager.xml",
        "ref/dotnet/ja/System.Resources.ResourceManager.xml",
        "ref/dotnet/ko/System.Resources.ResourceManager.xml",
        "ref/dotnet/ru/System.Resources.ResourceManager.xml",
        "ref/dotnet/zh-hans/System.Resources.ResourceManager.xml",
        "ref/dotnet/zh-hant/System.Resources.ResourceManager.xml",
        "ref/net45/_._",
        "ref/netcore50/System.Resources.ResourceManager.dll",
        "ref/netcore50/System.Resources.ResourceManager.xml",
        "ref/win8/_._",
        "ref/wp80/_._",
        "ref/wpa81/_._",
        "runtimes/win8-aot/lib/netcore50/System.Resources.ResourceManager.dll"
      ]
    },
    "System.Runtime/4.0.0": {
      "sha512": "Uq9epame8hEqJlj4KaWb67dDJvj4IM37jRFGVeFbugRdPz48bR0voyBhrbf3iSa2tAmlkg4lsa6BUOL9iwlMew==",
      "type": "package",
      "files": [
        "License.rtf",
        "System.Runtime.4.0.0.nupkg.sha512",
        "System.Runtime.nuspec",
        "lib/MonoAndroid10/_._",
        "lib/MonoTouch10/_._",
        "lib/net45/_._",
        "lib/win8/_._",
        "lib/wp80/_._",
        "lib/wpa81/_._",
        "lib/xamarinios10/_._",
        "lib/xamarinmac20/_._",
        "ref/MonoAndroid10/_._",
        "ref/MonoTouch10/_._",
        "ref/dotnet/System.Runtime.dll",
        "ref/dotnet/System.Runtime.xml",
        "ref/dotnet/de/System.Runtime.xml",
        "ref/dotnet/es/System.Runtime.xml",
        "ref/dotnet/fr/System.Runtime.xml",
        "ref/dotnet/it/System.Runtime.xml",
        "ref/dotnet/ja/System.Runtime.xml",
        "ref/dotnet/ko/System.Runtime.xml",
        "ref/dotnet/ru/System.Runtime.xml",
        "ref/dotnet/zh-hans/System.Runtime.xml",
        "ref/dotnet/zh-hant/System.Runtime.xml",
        "ref/net45/_._",
        "ref/netcore50/System.Runtime.dll",
        "ref/netcore50/System.Runtime.xml",
        "ref/netcore50/de/System.Runtime.xml",
        "ref/netcore50/es/System.Runtime.xml",
        "ref/netcore50/fr/System.Runtime.xml",
        "ref/netcore50/it/System.Runtime.xml",
        "ref/netcore50/ja/System.Runtime.xml",
        "ref/netcore50/ko/System.Runtime.xml",
        "ref/netcore50/ru/System.Runtime.xml",
        "ref/netcore50/zh-hans/System.Runtime.xml",
        "ref/netcore50/zh-hant/System.Runtime.xml",
        "ref/win8/_._",
        "ref/wp80/_._",
        "ref/wpa81/_._",
        "ref/xamarinios10/_._",
        "ref/xamarinmac20/_._"
      ]
    },
    "System.Runtime.Extensions/4.0.0": {
      "sha512": "zPzwoJcA7qar/b5Ihhzfcdr3vBOR8FIg7u//Qc5mqyAriasXuMFVraBZ5vOQq5asfun9ryNEL8Z2BOlUK5QRqA==",
      "type": "package",
      "files": [
        "License.rtf",
        "System.Runtime.Extensions.4.0.0.nupkg.sha512",
        "System.Runtime.Extensions.nuspec",
        "lib/MonoAndroid10/_._",
        "lib/MonoTouch10/_._",
        "lib/net45/_._",
        "lib/win8/_._",
        "lib/wp80/_._",
        "lib/wpa81/_._",
        "lib/xamarinios10/_._",
        "lib/xamarinmac20/_._",
        "ref/MonoAndroid10/_._",
        "ref/MonoTouch10/_._",
        "ref/dotnet/System.Runtime.Extensions.dll",
        "ref/dotnet/System.Runtime.Extensions.xml",
        "ref/dotnet/de/System.Runtime.Extensions.xml",
        "ref/dotnet/es/System.Runtime.Extensions.xml",
        "ref/dotnet/fr/System.Runtime.Extensions.xml",
        "ref/dotnet/it/System.Runtime.Extensions.xml",
        "ref/dotnet/ja/System.Runtime.Extensions.xml",
        "ref/dotnet/ko/System.Runtime.Extensions.xml",
        "ref/dotnet/ru/System.Runtime.Extensions.xml",
        "ref/dotnet/zh-hans/System.Runtime.Extensions.xml",
        "ref/dotnet/zh-hant/System.Runtime.Extensions.xml",
        "ref/net45/_._",
        "ref/netcore50/System.Runtime.Extensions.dll",
        "ref/netcore50/System.Runtime.Extensions.xml",
        "ref/netcore50/de/System.Runtime.Extensions.xml",
        "ref/netcore50/es/System.Runtime.Extensions.xml",
        "ref/netcore50/fr/System.Runtime.Extensions.xml",
        "ref/netcore50/it/System.Runtime.Extensions.xml",
        "ref/netcore50/ja/System.Runtime.Extensions.xml",
        "ref/netcore50/ko/System.Runtime.Extensions.xml",
        "ref/netcore50/ru/System.Runtime.Extensions.xml",
        "ref/netcore50/zh-hans/System.Runtime.Extensions.xml",
        "ref/netcore50/zh-hant/System.Runtime.Extensions.xml",
        "ref/win8/_._",
        "ref/wp80/_._",
        "ref/wpa81/_._",
        "ref/xamarinios10/_._",
        "ref/xamarinmac20/_._"
      ]
    },
    "System.Threading/4.0.0": {
      "sha512": "H6O/9gUrjPDNYanh/7OFGAZHjVXvEuITD0RcnjfvIV04HOGrOPqUBU0kmz9RIX/7YGgCQn1o1S2DX6Cuv8kVGQ==",
      "type": "package",
      "files": [
        "License.rtf",
        "System.Threading.4.0.0.nupkg.sha512",
        "System.Threading.nuspec",
        "lib/MonoAndroid10/_._",
        "lib/MonoTouch10/_._",
        "lib/net45/_._",
        "lib/win8/_._",
        "lib/wp80/_._",
        "lib/wpa81/_._",
        "lib/xamarinios10/_._",
        "lib/xamarinmac20/_._",
        "ref/MonoAndroid10/_._",
        "ref/MonoTouch10/_._",
        "ref/dotnet/System.Threading.dll",
        "ref/dotnet/System.Threading.xml",
        "ref/dotnet/de/System.Threading.xml",
        "ref/dotnet/es/System.Threading.xml",
        "ref/dotnet/fr/System.Threading.xml",
        "ref/dotnet/it/System.Threading.xml",
        "ref/dotnet/ja/System.Threading.xml",
        "ref/dotnet/ko/System.Threading.xml",
        "ref/dotnet/ru/System.Threading.xml",
        "ref/dotnet/zh-hans/System.Threading.xml",
        "ref/dotnet/zh-hant/System.Threading.xml",
        "ref/net45/_._",
        "ref/netcore50/System.Threading.dll",
        "ref/netcore50/System.Threading.xml",
        "ref/netcore50/de/System.Threading.xml",
        "ref/netcore50/es/System.Threading.xml",
        "ref/netcore50/fr/System.Threading.xml",
        "ref/netcore50/it/System.Threading.xml",
        "ref/netcore50/ja/System.Threading.xml",
        "ref/netcore50/ko/System.Threading.xml",
        "ref/netcore50/ru/System.Threading.xml",
        "ref/netcore50/zh-hans/System.Threading.xml",
        "ref/netcore50/zh-hant/System.Threading.xml",
        "ref/win8/_._",
        "ref/wp80/_._",
        "ref/wpa81/_._",
        "ref/xamarinios10/_._",
        "ref/xamarinmac20/_._"
      ]
    }
  },
  "projectFileDependencyGroups": {
    "": [
      "Microsoft.Composition >= 1.0.27"
    ],
    ".NETFramework,Version=v4.5.2": []
  }
}<|MERGE_RESOLUTION|>--- conflicted
+++ resolved
@@ -318,31 +318,18 @@
         "ref/wpa81/_._"
       ]
     },
-<<<<<<< HEAD
-    "System.Reflection.Metadata/1.2.0-rc3-23811": {
-      "sha512": "gAOQV1dsGyQfQUuzsCYFLMlI6BhfK1/2aA7JGf6gJphaLgjU4dV4hzjbE0iZXgo61VUuda2LtCBrWWZBw5897Q==",
-      "type": "package",
-=======
     "System.Reflection.Metadata/1.2.0-rc2-23826": {
       "sha512": "iaq5zpluF7mUMd5hFyhmZGyCSzF6glZjvNI2VAhLFQEp8sGA/tROj6NoZL42q6HhoHxi1XyGeoIXPi5hyw0+5w==",
-      "type": "Package",
->>>>>>> 8c1f2441
-      "files": [
-        "System.Reflection.Metadata.1.2.0-rc3-23811.nupkg.sha512",
+      "type": "package",
+      "files": [
+        "System.Reflection.Metadata.1.2.0-rc2-23826.nupkg.sha512",
         "System.Reflection.Metadata.nuspec",
         "ThirdPartyNotices.txt",
         "dotnet_library_license.txt",
         "lib/dotnet5.2/System.Reflection.Metadata.dll",
         "lib/dotnet5.2/System.Reflection.Metadata.xml",
         "lib/portable-net45+win8/System.Reflection.Metadata.dll",
-<<<<<<< HEAD
         "lib/portable-net45+win8/System.Reflection.Metadata.xml"
-=======
-        "lib/portable-net45+win8/System.Reflection.Metadata.xml",
-        "package/services/metadata/core-properties/26ea3eeed81e48b5a161d7b4bfaa534d.psmdcp",
-        "System.Reflection.Metadata.nuspec",
-        "ThirdPartyNotices.txt"
->>>>>>> 8c1f2441
       ]
     },
     "System.Resources.ResourceManager/4.0.0": {
