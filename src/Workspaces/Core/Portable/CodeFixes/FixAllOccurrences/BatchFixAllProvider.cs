﻿// Licensed to the .NET Foundation under one or more agreements.
// The .NET Foundation licenses this file to you under the MIT license.
// See the LICENSE file in the project root for more information.

using System;
using System.Collections.Generic;
using System.Collections.Immutable;
using System.Diagnostics;
using System.Linq;
using System.Threading;
using System.Threading.Tasks;
using Microsoft.CodeAnalysis.CodeActions;
using Microsoft.CodeAnalysis.PooledObjects;
using Microsoft.CodeAnalysis.Shared.Collections;
using Microsoft.CodeAnalysis.Shared.Extensions;
using Microsoft.CodeAnalysis.Shared.Utilities;
using Microsoft.CodeAnalysis.Text;
using Roslyn.Utilities;

namespace Microsoft.CodeAnalysis.CodeFixes
{
    /// <summary>
    /// Helper class for "Fix all occurrences" code fix providers.
    /// </summary>
    internal sealed class BatchFixAllProvider : FixAllProvider
    {
        public static readonly FixAllProvider Instance = new BatchFixAllProvider();

        private BatchFixAllProvider() { }

#pragma warning disable RS0005 // Do not use generic 'CodeAction.Create' to create 'CodeAction'

        public sealed override Task<CodeAction?> GetFixAsync(FixAllContext fixAllContext)
        {
            Contract.ThrowIfNull(fixAllContext.Document);
            var title = FixAllContextHelper.GetDefaultFixAllTitle(fixAllContext);

            switch (fixAllContext.Scope)
            {
                case FixAllScope.Document:
                    Contract.ThrowIfNull(fixAllContext.Document);
                    return Task.FromResult<CodeAction?>(CodeAction.Create(
                        title,
                        c => GetDocumentFixesAsync(fixAllContext.WithCancellationToken(c)),
                        nameof(BatchFixAllProvider)));

                case FixAllScope.Project:
                    return Task.FromResult<CodeAction?>(CodeAction.Create(
                        title,
                        c => GetProjectFixesAsync(fixAllContext.WithCancellationToken(c)),
                        nameof(BatchFixAllProvider)));

                case FixAllScope.Solution:
                    return Task.FromResult<CodeAction?>(CodeAction.Create(
                        title,
                        c => GetSolutionFixesAsync(fixAllContext.WithCancellationToken(c)),
                        nameof(BatchFixAllProvider)));

                case FixAllScope.Custom:
                default:
                    return Task.FromResult<CodeAction?>(null);
            }
        }

#pragma warning restore RS0005 // Do not use generic 'CodeAction.Create' to create 'CodeAction'

        private static Task<Solution> GetDocumentFixesAsync(FixAllContext fixAllContext)
            => FixAllContextsAsync(
                fixAllContext,
                ImmutableArray.Create(fixAllContext));

        private static Task<Solution> GetProjectFixesAsync(FixAllContext fixAllContext)
            => FixAllContextsAsync(
                fixAllContext,
                ImmutableArray.Create(fixAllContext.WithDocument(null)));

        private static Task<Solution> GetSolutionFixesAsync(FixAllContext fixAllContext)
        {
            var solution = fixAllContext.Solution;
            var dependencyGraph = solution.GetProjectDependencyGraph();

            // Walk through each project in topological order, determining and applying the diagnostics for each
            // project.  We do this in topological order so that the compilations for successive projects are readily
            // available as we just computed them for dependent projects.  If we were to do it out of order, we might
            // start with a project that has a ton of dependencies, and we'd spend an inordinate amount of time just
            // building the compilations for it before we could proceed.
            //
            // By processing one project at a time, we can also let go of a project once done with it, allowing us to
            // reclaim lots of the memory so we don't overload the system while processing a large solution.
            var sortedProjectIds = dependencyGraph.GetTopologicallySortedProjects().ToImmutableArray();
            return FixAllContextsAsync(
                fixAllContext,
                sortedProjectIds.SelectAsArray(
                    id => fixAllContext.WithScope(FixAllScope.Project).WithProject(solution.GetRequiredProject(id)).WithDocument(null)));
        }

        /// <summary>
        /// All fix-alls funnel into this method.  For doc-fix-all or project-fix-all call into this with just their
        /// single <see cref="FixAllContext"/> in <paramref name="fixAllContexts"/>.  For solution-fix-all, <paramref
        /// name="fixAllContexts"/> will contain a context for each project in the solution.
        /// </summary>
        private static async Task<Solution> FixAllContextsAsync(
            FixAllContext originalFixAllContext,
            ImmutableArray<FixAllContext> fixAllContexts)
        {
            var cancellationToken = originalFixAllContext.CancellationToken;
            var progressTracker = originalFixAllContext.GetProgressTracker();
            progressTracker.Description = FixAllContextHelper.GetDefaultFixAllTitle(originalFixAllContext);

            // We have 2*P + 1 pieces of work.  Computing diagnostics and fixes/changes per context, and then one pass
            // applying fixes.
            progressTracker.AddItems(fixAllContexts.Length * 2 + 1);

            // Mapping from document to the cumulative text changes created for that document.
            var docIdToTextMerger = new Dictionary<DocumentId, TextChangeMerger>();

            // Process each context one at a time, allowing us to dump most of the information we computed for each once
            // done with it.  The only information we need to preserve is the data we store in docIdToTextMerger
            foreach (var fixAllContext in fixAllContexts)
            {
                Contract.ThrowIfFalse(fixAllContext.Scope is FixAllScope.Document or FixAllScope.Project);
                await FixSingleContextAsync(docIdToTextMerger, fixAllContext).ConfigureAwait(false);
            }

            // Finally, merge in all text changes into the solution.  We can't do this per-project as we have to have
            // process *all* diagnostics in the solution to find the changes made to all documents.
            progressTracker.Description = WorkspaceExtensionsResources.Applying_fix_all;
            using (progressTracker.ItemCompletedScope())
            {
                var currentSolution = originalFixAllContext.Solution;
                foreach (var group in docIdToTextMerger.GroupBy(kvp => kvp.Key.ProjectId))
                    currentSolution = await ApplyChangesAsync(currentSolution, group.SelectAsArray(kvp => (kvp.Key, kvp.Value)), cancellationToken).ConfigureAwait(false);

                return currentSolution;
            }
        }

        private static async Task FixSingleContextAsync(Dictionary<DocumentId, TextChangeMerger> docIdToTextMerger, FixAllContext fixAllContext)
        {
            // First, determine the diagnostics to fix for that context.
            var documentToDiagnostics = await DetermineDiagnosticsAsync(fixAllContext).ConfigureAwait(false);

            // Second, process all those diagnostics, merging the cumulative set of text changes per document into docIdToTextMerger.
            await AddDocumentChangesAsync(fixAllContext, docIdToTextMerger, documentToDiagnostics).ConfigureAwait(false);
        }

        private static async Task<ImmutableDictionary<Document, ImmutableArray<Diagnostic>>> DetermineDiagnosticsAsync(FixAllContext fixAllContext)
        {
            var progressTracker = fixAllContext.GetProgressTracker();
            using var _ = progressTracker.ItemCompletedScope();

            var project = fixAllContext.Project;
            progressTracker.Description = string.Format(WorkspaceExtensionsResources._0_Computing_diagnostics, project.Name);

            var documentToDiagnostics = await fixAllContext.GetDocumentDiagnosticsToFixAsync().ConfigureAwait(false);

            var filtered = documentToDiagnostics.Where(kvp =>
            {
                if (kvp.Key.Project != project)
                    return false;

                if (fixAllContext.Document != null && fixAllContext.Document != kvp.Key)
                    return false;

                return true;
            });

            return filtered.ToImmutableDictionary();
        }

        private static async Task AddDocumentChangesAsync(
            FixAllContext fixAllContext,
            Dictionary<DocumentId, TextChangeMerger> docIdToTextMerger,
            ImmutableDictionary<Document, ImmutableArray<Diagnostic>> documentToDiagnostics)
        {
            // First, order the diagnostics so we process them in a consistent manner and get the same results given the
            // same input solution.
            var orderedDiagnostics = documentToDiagnostics.SelectMany(kvp => kvp.Value)
                                                          .Where(d => d.Location.IsInSource)
                                                          .OrderBy(d => d.Location.SourceTree!.FilePath)
                                                          .ThenBy(d => d.Location.SourceSpan.Start)
                                                          .ToImmutableArray();

            // Now determine all the document changes caused from these diagnostics.
            var allChangedDocumentsInDiagnosticsOrder =
                await GetAllChangedDocumentsInDiagnosticsOrderAsync(fixAllContext, orderedDiagnostics).ConfigureAwait(false);

            // Finally, take all the changes made to each document and merge them together into docIdToTextMerger to
            // keep track of the total set of changes to any particular document.
            await MergeTextChangesAsync(fixAllContext, allChangedDocumentsInDiagnosticsOrder, docIdToTextMerger).ConfigureAwait(false);
        }

        /// <summary>
        /// Returns all the changed documents produced by fixing the list of provided <paramref
        /// name="orderedDiagnostics"/>.  The documents will be returned such that fixed documents for a later
        /// diagnostic will appear later than those for an earlier diagnostic.
        /// </summary>
        private static async Task<ImmutableArray<Document>> GetAllChangedDocumentsInDiagnosticsOrderAsync(
            FixAllContext fixAllContext, ImmutableArray<Diagnostic> orderedDiagnostics)
        {
<<<<<<< HEAD
            var solution = fixAllContext.Solution;
            var cancellationToken = fixAllContext.CancellationToken;
=======
            // Merges all the text changes made to a single document by many code actions
            // into the final text for that document.

            var orderedDocuments = changedDocuments.OrderBy(t => codeActionToDiagnosticLocation[t.action])
                                                   .ThenBy(t => t.action.Title)
                                                   .SelectAsArray(t => t.document);
>>>>>>> de2ad77c

            // Next, process each diagnostic, determine the code actions to fix it, then figure out the document 
            // changes produced by that code action.
            using var _1 = ArrayBuilder<Task<ImmutableArray<Document>>>.GetInstance(out var fixedDocumentsArray);
            foreach (var diagnostic in orderedDiagnostics)
            {
<<<<<<< HEAD
                var document = solution.GetRequiredDocument(diagnostic.Location.SourceTree!);

                cancellationToken.ThrowIfCancellationRequested();
                fixedDocumentsArray.Add(Task.Run(async () =>
                {
                    // Create a context that will add the reported code actions into this
                    using var _2 = ArrayBuilder<CodeAction>.GetInstance(out var codeActions);
                    var context = new CodeFixContext(document, diagnostic, GetRegisterCodeFixAction(fixAllContext.CodeActionEquivalenceKey, codeActions), cancellationToken);

                    // Wait for the all the code actions to be reported for this diagnostic.
                    await (fixAllContext.CodeFixProvider.RegisterCodeFixesAsync(context) ?? Task.CompletedTask).ConfigureAwait(false);

                    // Now, process each code action and find out all the document changes caused by it.
                    using var _3 = ArrayBuilder<Document>.GetInstance(out var changedDocuments);
=======
                // Super simple case.  Only one code action changed this document.  Just use
                // its final result.
                var document = orderedDocuments[0];
                var finalText = await document.GetTextAsync(cancellationToken).ConfigureAwait(false);
                documentIdToFinalText.TryAdd(document.Id, finalText);
                return;
            }

            Debug.Assert(orderedDocuments.Length > 1);

            // More complex case.  We have multiple changes to the document.  Apply them in order
            // to get the final document.

            var oldDocument = oldSolution.GetRequiredDocument(orderedDocuments[0].Id);
            var textChangeMerger = new TextChangeMerger(oldDocument);

            await textChangeMerger.TryMergeChangesAsync(orderedDocuments, cancellationToken).ConfigureAwait(false);
            var newText = await textChangeMerger.GetFinalMergedTextAsync(cancellationToken).ConfigureAwait(false);
>>>>>>> de2ad77c

                    foreach (var codeAction in codeActions)
                    {
                        var changedSolution = await codeAction.GetChangedSolutionInternalAsync(cancellationToken: cancellationToken).ConfigureAwait(false);
                        if (changedSolution is null)
                        {
                            // No changed documents
                            continue;
                        }

<<<<<<< HEAD
                        var solutionChanges = new SolutionChanges(changedSolution, solution);

                        // TODO: Handle added/removed documents
                        // TODO: Handle changed/added/removed additional documents
=======
        private static readonly Func<DocumentId, ConcurrentBag<(CodeAction, Document)>> s_getValue =
            _ => new ConcurrentBag<(CodeAction, Document)>();
>>>>>>> de2ad77c

                        var documentIdsWithChanges = solutionChanges.GetProjectChanges().SelectMany(p => p.GetChangedDocuments());
                        changedDocuments.AddRange(documentIdsWithChanges.Select(id => changedSolution.GetRequiredDocument(id)));
                    }

                    return changedDocuments.ToImmutable();
                }, cancellationToken));
            }

            // Wait for all that work to finish.
            await Task.WhenAll(fixedDocumentsArray).ConfigureAwait(false);

            // Flatten the set of changed documents.  These will naturally still be ordered by the diagnostic that
            // caused the change.
            using var _4 = ArrayBuilder<Document>.GetInstance(out var allFixedDocuments);
            foreach (var task in fixedDocumentsArray)
            {
                var fixedDocuments = await task.ConfigureAwait(false);
                allFixedDocuments.AddRange(fixedDocuments);
            }

            return allFixedDocuments.ToImmutable();
        }
<<<<<<< HEAD

        /// <summary>
        /// Take all the changes made to a particular document and determine the text changes caused by each one.  Take
        /// those individual text changes and attempt to merge them together in order into <paramref
        /// name="docIdToTextMerger"/>.
        /// </summary>
        private static async Task MergeTextChangesAsync(
            FixAllContext fixAllContext,
            ImmutableArray<Document> allChangedDocumentsInDiagnosticsOrder,
            Dictionary<DocumentId, TextChangeMerger> docIdToTextMerger)
        {
            var solution = fixAllContext.Solution;
            var cancellationToken = fixAllContext.CancellationToken;

            var differenceService = solution.Workspace.Services.GetRequiredService<IDocumentTextDifferencingService>();

            // Now for each document that is changed, grab all the documents it was changed to (remember, many code
            // actions might have touched that document).  Figure out the actual change, and then add that to the
            // interval tree of changes we're keeping track of for that document.
            using var _ = ArrayBuilder<Task>.GetInstance(out var mergeDocumentChangesTasks);
            foreach (var group in allChangedDocumentsInDiagnosticsOrder.GroupBy(d => d.Id))
            {
                var currentDocId = group.Key;
                var allDocChanges = group.ToImmutableArray();
                var originalDocument = solution.GetRequiredDocument(currentDocId);

                // If we don't have an text merger for this doc yet, create one to keep track of all the changes.
                if (!docIdToTextMerger.TryGetValue(currentDocId, out var textMerger))
                {
                    textMerger = new TextChangeMerger(originalDocument);
                    docIdToTextMerger.Add(currentDocId, textMerger);
                }

                // Process all document groups in parallel.
                mergeDocumentChangesTasks.Add(Task.Run(async () =>
                {
                    // For each change produced for this document (ordered by the diagnostic that created it), merge in
                    // the changes to get the latest cumulative changes.
                    foreach (var changedDocument in allDocChanges)
                    {
                        cancellationToken.ThrowIfCancellationRequested();
                        Debug.Assert(changedDocument.Id == originalDocument.Id);

                        await textMerger.TryMergeChangesAsync(changedDocument, cancellationToken).ConfigureAwait(false);
                    }
                }, cancellationToken));
            }

            await Task.WhenAll(mergeDocumentChangesTasks).ConfigureAwait(false);
        }

        private static Action<CodeAction, ImmutableArray<Diagnostic>> GetRegisterCodeFixAction(
            string? codeActionEquivalenceKey, ArrayBuilder<CodeAction> codeActions)
        {
            return (action, diagnostics) =>
            {
                using var _ = ArrayBuilder<CodeAction>.GetInstance(out var builder);
                builder.Push(action);
                while (builder.Count > 0)
                {
                    var currentAction = builder.Pop();
                    if (currentAction is { EquivalenceKey: var equivalenceKey }
                        && codeActionEquivalenceKey == equivalenceKey)
                    {
                        lock (codeActions)
                            codeActions.Add(currentAction);
                    }

                    foreach (var nestedAction in currentAction.NestedCodeActions)
                        builder.Push(nestedAction);
                }
            };
        }

        private static async Task<Solution> ApplyChangesAsync(
            Solution currentSolution,
            ImmutableArray<(DocumentId, TextChangeMerger)> docIdsAndMerger,
            CancellationToken cancellationToken)
        {
            foreach (var (documentId, textMerger) in docIdsAndMerger)
            {
                var newText = await textMerger.GetFinalMergedTextAsync(cancellationToken).ConfigureAwait(false);
                currentSolution = currentSolution.WithDocumentText(documentId, newText);
            }

            return currentSolution;
        }
=======
>>>>>>> de2ad77c
    }
}<|MERGE_RESOLUTION|>--- conflicted
+++ resolved
@@ -198,24 +198,14 @@
         private static async Task<ImmutableArray<Document>> GetAllChangedDocumentsInDiagnosticsOrderAsync(
             FixAllContext fixAllContext, ImmutableArray<Diagnostic> orderedDiagnostics)
         {
-<<<<<<< HEAD
             var solution = fixAllContext.Solution;
             var cancellationToken = fixAllContext.CancellationToken;
-=======
-            // Merges all the text changes made to a single document by many code actions
-            // into the final text for that document.
-
-            var orderedDocuments = changedDocuments.OrderBy(t => codeActionToDiagnosticLocation[t.action])
-                                                   .ThenBy(t => t.action.Title)
-                                                   .SelectAsArray(t => t.document);
->>>>>>> de2ad77c
 
             // Next, process each diagnostic, determine the code actions to fix it, then figure out the document 
             // changes produced by that code action.
             using var _1 = ArrayBuilder<Task<ImmutableArray<Document>>>.GetInstance(out var fixedDocumentsArray);
             foreach (var diagnostic in orderedDiagnostics)
             {
-<<<<<<< HEAD
                 var document = solution.GetRequiredDocument(diagnostic.Location.SourceTree!);
 
                 cancellationToken.ThrowIfCancellationRequested();
@@ -230,26 +220,6 @@
 
                     // Now, process each code action and find out all the document changes caused by it.
                     using var _3 = ArrayBuilder<Document>.GetInstance(out var changedDocuments);
-=======
-                // Super simple case.  Only one code action changed this document.  Just use
-                // its final result.
-                var document = orderedDocuments[0];
-                var finalText = await document.GetTextAsync(cancellationToken).ConfigureAwait(false);
-                documentIdToFinalText.TryAdd(document.Id, finalText);
-                return;
-            }
-
-            Debug.Assert(orderedDocuments.Length > 1);
-
-            // More complex case.  We have multiple changes to the document.  Apply them in order
-            // to get the final document.
-
-            var oldDocument = oldSolution.GetRequiredDocument(orderedDocuments[0].Id);
-            var textChangeMerger = new TextChangeMerger(oldDocument);
-
-            await textChangeMerger.TryMergeChangesAsync(orderedDocuments, cancellationToken).ConfigureAwait(false);
-            var newText = await textChangeMerger.GetFinalMergedTextAsync(cancellationToken).ConfigureAwait(false);
->>>>>>> de2ad77c
 
                     foreach (var codeAction in codeActions)
                     {
@@ -260,15 +230,10 @@
                             continue;
                         }
 
-<<<<<<< HEAD
                         var solutionChanges = new SolutionChanges(changedSolution, solution);
 
                         // TODO: Handle added/removed documents
                         // TODO: Handle changed/added/removed additional documents
-=======
-        private static readonly Func<DocumentId, ConcurrentBag<(CodeAction, Document)>> s_getValue =
-            _ => new ConcurrentBag<(CodeAction, Document)>();
->>>>>>> de2ad77c
 
                         var documentIdsWithChanges = solutionChanges.GetProjectChanges().SelectMany(p => p.GetChangedDocuments());
                         changedDocuments.AddRange(documentIdsWithChanges.Select(id => changedSolution.GetRequiredDocument(id)));
@@ -292,7 +257,6 @@
 
             return allFixedDocuments.ToImmutable();
         }
-<<<<<<< HEAD
 
         /// <summary>
         /// Take all the changes made to a particular document and determine the text changes caused by each one.  Take
@@ -315,30 +279,21 @@
             using var _ = ArrayBuilder<Task>.GetInstance(out var mergeDocumentChangesTasks);
             foreach (var group in allChangedDocumentsInDiagnosticsOrder.GroupBy(d => d.Id))
             {
-                var currentDocId = group.Key;
+                var docId = group.Key;
                 var allDocChanges = group.ToImmutableArray();
-                var originalDocument = solution.GetRequiredDocument(currentDocId);
 
                 // If we don't have an text merger for this doc yet, create one to keep track of all the changes.
-                if (!docIdToTextMerger.TryGetValue(currentDocId, out var textMerger))
+                if (!docIdToTextMerger.TryGetValue(docId, out var textMerger))
                 {
+                    var originalDocument = solution.GetRequiredDocument(docId);
                     textMerger = new TextChangeMerger(originalDocument);
-                    docIdToTextMerger.Add(currentDocId, textMerger);
+                    docIdToTextMerger.Add(docId, textMerger);
                 }
 
-                // Process all document groups in parallel.
-                mergeDocumentChangesTasks.Add(Task.Run(async () =>
-                {
-                    // For each change produced for this document (ordered by the diagnostic that created it), merge in
-                    // the changes to get the latest cumulative changes.
-                    foreach (var changedDocument in allDocChanges)
-                    {
-                        cancellationToken.ThrowIfCancellationRequested();
-                        Debug.Assert(changedDocument.Id == originalDocument.Id);
-
-                        await textMerger.TryMergeChangesAsync(changedDocument, cancellationToken).ConfigureAwait(false);
-                    }
-                }, cancellationToken));
+                // Process all document groups in parallel.  For each group, merge all the doc changes into an
+                // aggregated set of changes in the TextChangeMerger type.
+                mergeDocumentChangesTasks.Add(Task.Run(
+                    async () => await textMerger.TryMergeChangesAsync(allDocChanges, cancellationToken).ConfigureAwait(false), cancellationToken));
             }
 
             await Task.WhenAll(mergeDocumentChangesTasks).ConfigureAwait(false);
@@ -380,7 +335,5 @@
 
             return currentSolution;
         }
-=======
->>>>>>> de2ad77c
     }
 }