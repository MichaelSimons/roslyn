﻿// Copyright (c) Microsoft.  All Rights Reserved.  Licensed under the Apache License, Version 2.0.  See License.txt in the project root for license information.

using System;
using System.Collections.Generic;
using System.Collections.Immutable;
using System.Diagnostics;
using System.Globalization;
using Microsoft.CodeAnalysis.PooledObjects;
using Microsoft.CodeAnalysis.Shared;
using Microsoft.CodeAnalysis.Shared.Utilities;
using Microsoft.CodeAnalysis.Text;
using Roslyn.Utilities;

namespace Microsoft.CodeAnalysis.PatternMatching
{
    /// <summary>
    /// The pattern matcher is thread-safe.  However, it maintains an internal cache of
    /// information as it is used.  Therefore, you should not keep it around forever and should get
    /// and release the matcher appropriately once you no longer need it.
    /// Also, while the pattern matcher is culture aware, it uses the culture specified in the
    /// constructor.
    /// </summary>
    internal abstract partial class PatternMatcher : IDisposable
    {
        private static readonly char[] s_dotCharacterArray = { '.' };

        public const int NoBonus = 0;
        public const int CamelCaseContiguousBonus = 1;
        public const int CamelCaseMatchesFromStartBonus = 2;
        public const int CamelCaseMaxWeight = CamelCaseContiguousBonus + CamelCaseMatchesFromStartBonus;

        private readonly object _gate = new object();

        private readonly bool _includeMatchedSpans;
        private readonly bool _allowFuzzyMatching;

        private readonly Dictionary<string, StringBreaks> _stringToWordSpans = new Dictionary<string, StringBreaks>();
        private static readonly Func<string, StringBreaks> _breakIntoWordSpans = StringBreaker.BreakIntoWordParts;

        // PERF: Cache the culture's compareInfo to avoid the overhead of asking for them repeatedly in inner loops
        private readonly CompareInfo _compareInfo;
        private readonly TextInfo _textInfo;
<<<<<<< HEAD
=======

        private readonly CompareOptions _ignoreCaseCompareOptions;
        private readonly CompareOptions _compareOptions;
>>>>>>> 73095f03

        private bool _invalidPattern;

        /// <summary>
        /// Construct a new PatternMatcher using the specified culture.
        /// </summary>
        /// <param name="culture">The culture to use for string searching and comparison.</param>
        /// <param name="includeMatchedSpans">Whether or not the matching parts of the candidate should be supplied in results.</param>
        /// <param name="allowFuzzyMatching">Whether or not close matches should count as matches.</param>
        protected PatternMatcher(
            bool includeMatchedSpans,
            CultureInfo culture,
            bool allowFuzzyMatching = false)
        {
            culture = culture ?? CultureInfo.CurrentCulture;
            if (culture.Name == "en-US")
            {
<<<<<<< HEAD
                culture = CultureInfo.InvariantCulture;
=======
                _compareOptions = CompareOptions.Ordinal;
                _ignoreCaseCompareOptions = CompareOptions.OrdinalIgnoreCase;
            }
            else
            {
                _compareOptions = CompareOptions.None;
                _ignoreCaseCompareOptions = CompareOptions.IgnoreCase;
>>>>>>> 73095f03
            }

            _compareInfo = culture.CompareInfo;
            _textInfo = culture.TextInfo;

            _includeMatchedSpans = includeMatchedSpans;
            _allowFuzzyMatching = allowFuzzyMatching;
        }

        public virtual void Dispose()
        {
            foreach (var kvp in _stringToWordSpans)
            {
                kvp.Value.Dispose();
            }

            _stringToWordSpans.Clear();
        }

        //public bool IsDottedPattern => _dotSeparatedPatternSegments.Length > 1;

        //private bool SkipMatch(string candidate)
            
        public static PatternMatcher CreatePatternMatcher(
            string pattern,
            CultureInfo culture = null,
            bool includeMatchedSpans = false,
            bool allowFuzzyMatching = false)
        {
            return new SimplePatternMatcher(pattern, culture, includeMatchedSpans, allowFuzzyMatching);
        }

        public static PatternMatcher CreateContainerPatternMatcher(
            string[] patternParts,
            char[] containerSplitCharacters,
            CultureInfo culture = null,
            bool allowFuzzyMatching = false)
        {
            return new ContainerPatternMatcher(
                patternParts, containerSplitCharacters, culture, allowFuzzyMatching);
        }

        public static PatternMatcher CreateDotSeparatedContainerMatcher(
            string pattern,
            CultureInfo culture = null,
            bool allowFuzzyMatching = false)
        {
            return CreateContainerPatternMatcher(
                pattern.Split(s_dotCharacterArray, StringSplitOptions.RemoveEmptyEntries),
                s_dotCharacterArray, culture, allowFuzzyMatching);
        }

        internal static (string name, string containerOpt) GetNameAndContainer(string pattern)
        {
            var dotIndex = pattern.LastIndexOf('.');
            var containsDots = dotIndex >= 0;
            return containsDots
                ? (name: pattern.Substring(dotIndex + 1), containerOpt: pattern.Substring(0, dotIndex))
                : (name: pattern, containerOpt: null);
        }

        public abstract bool AddMatches(string candidate, ArrayBuilder<PatternMatch> matches);

        private bool SkipMatch(string candidate)
            => _invalidPattern || string.IsNullOrWhiteSpace(candidate);

        private StringBreaks GetCandidateHumps(string word)
        {
            lock (_gate)
            {
                return _stringToWordSpans.GetOrAdd(word, _breakIntoWordSpans);
            }
        }

        private static bool ContainsUpperCaseLetter(string pattern)
        {
            // Expansion of "foreach(char ch in pattern)" to avoid a CharEnumerator allocation
            for (int i = 0; i < pattern.Length; i++)
            {
                if (char.IsUpper(pattern[i]))
                {
                    return true;
                }
            }

            return false;
        }

        private PatternMatch? MatchPatternChunk(
            string candidate,
            TextChunk patternChunk,
            bool punctuationStripped,
            bool fuzzyMatch)
        {
            return fuzzyMatch
                ? FuzzyMatchPatternChunk(candidate, patternChunk, punctuationStripped)
                : NonFuzzyMatchPatternChunk(candidate, patternChunk, punctuationStripped);
        }

        private PatternMatch? FuzzyMatchPatternChunk(
            string candidate,
            TextChunk patternChunk,
            bool punctuationStripped)
        {
            if (patternChunk.SimilarityChecker.AreSimilar(candidate))
            {
                return new PatternMatch(
                    PatternMatchKind.Fuzzy, punctuationStripped, isCaseSensitive: false, matchedSpan: null);
            }

            return null;
        }

        private PatternMatch? NonFuzzyMatchPatternChunk(
            string candidate,
            TextChunk patternChunk,
            bool punctuationStripped)
        {
            int caseInsensitiveIndex = _compareInfo.IndexOf(candidate, patternChunk.Text, _ignoreCaseCompareOptions);
            if (caseInsensitiveIndex == 0)
            {
                if (patternChunk.Text.Length == candidate.Length)
                {
                    // a) Check if the part matches the candidate entirely, in an case insensitive or
                    //    sensitive manner.  If it does, return that there was an exact match.
                    return new PatternMatch(
                        PatternMatchKind.Exact, punctuationStripped, isCaseSensitive: candidate == patternChunk.Text,
                        matchedSpan: GetMatchedSpan(0, candidate.Length));
                }
                else
                {
                    // b) Check if the part is a prefix of the candidate, in a case insensitive or sensitive
                    //    manner.  If it does, return that there was a prefix match.
                    return new PatternMatch(
                        PatternMatchKind.Prefix, punctuationStripped, 
                        isCaseSensitive: _compareInfo.IsPrefix(candidate, patternChunk.Text, _compareOptions),
                        matchedSpan: GetMatchedSpan(0, patternChunk.Text.Length));
                }
            }

            var isLowercase = patternChunk.IsLowercase;
            if (isLowercase)
            {
                if (caseInsensitiveIndex > 0)
                {
                    // c) If the part is entirely lowercase, then check if it is contained anywhere in the
                    //    candidate in a case insensitive manner.  If so, return that there was a substring
                    //    match. 
                    //
                    //    Note: We only have a substring match if the lowercase part is prefix match of some
                    //    word part. That way we don't match something like 'Class' when the user types 'a'.
                    //    But we would match 'FooAttribute' (since 'Attribute' starts with 'a').
                    //
                    //    Also, if we matched at location right after punctuation, then this is a good
                    //    substring match.  i.e. if the user is testing mybutton against _myButton
                    //    then this should hit. As we really are finding the match at the beginning of 
                    //    a word.
                    if (char.IsPunctuation(candidate[caseInsensitiveIndex - 1]) ||
                        char.IsPunctuation(patternChunk.Text[0]))
                    {
                        return new PatternMatch(
                            PatternMatchKind.Substring, punctuationStripped,
                            isCaseSensitive: PartStartsWith(
                                candidate, new TextSpan(caseInsensitiveIndex, patternChunk.Text.Length),
                                patternChunk.Text, _compareOptions),
                            matchedSpan: GetMatchedSpan(caseInsensitiveIndex, patternChunk.Text.Length));
                    }

                    var candidateHumps = GetCandidateHumps(candidate);
                    for (int i = 0, n = candidateHumps.GetCount(); i < n; i++)
                    {
                        var hump = candidateHumps[i];
<<<<<<< HEAD
                        if (PartStartsWith(candidate, hump, patternChunk.Text, CompareOptions.IgnoreCase))
                        {
                            return new PatternMatch(PatternMatchKind.Substring, punctuationStripped,
                                isCaseSensitive: PartStartsWith(candidate, hump, patternChunk.Text, CompareOptions.None),
=======
                        if (PartStartsWith(candidate, hump, patternChunk.Text, _ignoreCaseCompareOptions))
                        {
                            return new PatternMatch(PatternMatchKind.Substring, punctuationStripped,
                                isCaseSensitive: PartStartsWith(candidate, hump, patternChunk.Text, _compareOptions),
>>>>>>> 73095f03
                                matchedSpan: GetMatchedSpan(hump.Start, patternChunk.Text.Length));
                        }
                    }
                }
            }
            else
            {
                // d) If the part was not entirely lowercase, then check if it is contained in the
                //    candidate in a case *sensitive* manner. If so, return that there was a substring
                //    match.

                // We could only get a case sensitive match if there was a case insensitive match.
                // don't bother searching if the first case insensitive match failed.
                if (caseInsensitiveIndex > 0)
                {
<<<<<<< HEAD
                    var caseSensitiveIndex = _compareInfo.IndexOf(candidate, patternChunk.Text);
=======
                    var caseSensitiveIndex = _compareInfo.IndexOf(candidate, patternChunk.Text, _compareOptions);
>>>>>>> 73095f03
                    if (caseSensitiveIndex > 0)
                    {
                        return new PatternMatch(
                            PatternMatchKind.Substring, punctuationStripped, isCaseSensitive: true,
                            matchedSpan: GetMatchedSpan(caseSensitiveIndex, patternChunk.Text.Length));
                    }
                }
            }

            var match = TryCamelCaseMatch(
                candidate, patternChunk, punctuationStripped, isLowercase);
            if (match.HasValue)
            {
                return match.Value;
            }

            if (isLowercase)
            {
                //   g) The word is all lower case. Is it a case insensitive substring of the candidate
                //      starting on a part boundary of the candidate?

                // We could check every character boundary start of the candidate for the pattern. 
                // However, that's an m * n operation in the worst case. Instead, find the first 
                // instance of the pattern  substring, and see if it starts on a capital letter. 
                // It seems unlikely that the user will try to filter the list based on a substring
                // that starts on a capital letter and also with a lowercase one. (Pattern: fogbar, 
                // Candidate: quuxfogbarFogBar).
                if (patternChunk.Text.Length < candidate.Length)
                {
                    if (caseInsensitiveIndex != -1 && char.IsUpper(candidate[caseInsensitiveIndex]))
                    {
                        return new PatternMatch(
                            PatternMatchKind.Substring, punctuationStripped, isCaseSensitive: false,
                            matchedSpan: GetMatchedSpan(caseInsensitiveIndex, patternChunk.Text.Length));
                    }
                }
            }

            return null;
        }

        private TextSpan? GetMatchedSpan(int start, int length)
            => _includeMatchedSpans ? new TextSpan(start, length) : (TextSpan?)null;

        private static bool ContainsSpaceOrAsterisk(string text)
        {
            for (int i = 0; i < text.Length; i++)
            {
                char ch = text[i];
                if (ch == ' ' || ch == '*')
                {
                    return true;
                }
            }

            return false;
        }

        /// <summary>
        /// Internal helper for MatchPatternInternal
        /// </summary>
        /// <remarks>
        /// PERF: Designed to minimize allocations in common cases.
        /// If there's no match, then null is returned.
        /// If there's a single match, or the caller only wants the first match, then it is returned (as a Nullable)
        /// If there are multiple matches, and the caller wants them all, then a List is allocated.
        /// </remarks>
        /// <param name="candidate">The word being tested.</param>
        /// <param name="segment">The segment of the pattern to check against the candidate.</param>
        /// <param name="matches">The result array to place the matches in.</param>
        /// <param name="fuzzyMatch">If a fuzzy match should be performed</param>
        /// <returns>If there's only one match, then the return value is that match. Otherwise it is null.</returns>
        private bool MatchPatternSegment(
            string candidate,
            PatternSegment segment,
            ArrayBuilder<PatternMatch> matches,
            bool fuzzyMatch)
        {
            if (fuzzyMatch && !_allowFuzzyMatching)
            {
                return false;
            }

            // First check if the segment matches as is.  This is also useful if the segment contains
            // characters we would normally strip when splitting into parts that we also may want to
            // match in the candidate.  For example if the segment is "@int" and the candidate is
            // "@int", then that will show up as an exact match here.
            //
            // Note: if the segment contains a space or an asterisk then we must assume that it's a
            // multi-word segment.
            if (!ContainsSpaceOrAsterisk(segment.TotalTextChunk.Text))
            {
                var match = MatchPatternChunk(
                    candidate, segment.TotalTextChunk, punctuationStripped: false, fuzzyMatch: fuzzyMatch);
                if (match != null)
                {
                    matches.Add(match.Value);
                    return true;
                }
            }

            // The logic for pattern matching is now as follows:
            //
            // 1) Break the segment passed in into words.  Breaking is rather simple and a
            //    good way to think about it that if gives you all the individual alphanumeric words
            //    of the pattern.
            //
            // 2) For each word try to match the word against the candidate value.
            //
            // 3) Matching is as follows:
            //
            //   a) Check if the word matches the candidate entirely, in an case insensitive or
            //    sensitive manner.  If it does, return that there was an exact match.
            //
            //   b) Check if the word is a prefix of the candidate, in a case insensitive or
            //      sensitive manner.  If it does, return that there was a prefix match.
            //
            //   c) If the word is entirely lowercase, then check if it is contained anywhere in the
            //      candidate in a case insensitive manner.  If so, return that there was a substring
            //      match. 
            //
            //      Note: We only have a substring match if the lowercase part is prefix match of
            //      some word part. That way we don't match something like 'Class' when the user
            //      types 'a'. But we would match 'FooAttribute' (since 'Attribute' starts with
            //      'a').
            //
            //   d) If the word was not entirely lowercase, then check if it is contained in the
            //      candidate in a case *sensitive* manner. If so, return that there was a substring
            //      match.
            //
            //   e) If the word was entirely lowercase, then attempt a special lower cased camel cased 
            //      match.  i.e. cofipro would match CodeFixProvider.
            //
            //   f) If the word was not entirely lowercase, then attempt a normal camel cased match.
            //      i.e. CoFiPro would match CodeFixProvider, but CofiPro would not.  
            //
            //   g) The word is all lower case. Is it a case insensitive substring of the candidate starting 
            //      on a part boundary of the candidate?
            //
            // Only if all words have some sort of match is the pattern considered matched.

            var tempMatches = ArrayBuilder<PatternMatch>.GetInstance();

            try
            {
                var subWordTextChunks = segment.SubWordTextChunks;
                foreach (var subWordTextChunk in subWordTextChunks)
                {
                    // Try to match the candidate with this word
                    var result = MatchPatternChunk(
                        candidate, subWordTextChunk, punctuationStripped: true, fuzzyMatch: fuzzyMatch);
                    if (result == null)
                    {
                        return false;
                    }

                    tempMatches.Add(result.Value);
                }

                matches.AddRange(tempMatches);
                return tempMatches.Count > 0;
            }
            finally
            {
                tempMatches.Free();
            }
        }

        private static bool IsWordChar(char ch)
            => char.IsLetterOrDigit(ch) || ch == '_';

        /// <summary>
        /// Do the two 'parts' match? i.e. Does the candidate part start with the pattern part?
        /// </summary>
        /// <param name="candidate">The candidate text</param>
        /// <param name="candidatePart">The span within the <paramref name="candidate"/> text</param>
        /// <param name="pattern">The pattern text</param>
        /// <param name="patternPart">The span within the <paramref name="pattern"/> text</param>
        /// <param name="compareOptions">Options for doing the comparison (case sensitive or not)</param>
        /// <returns>True if the span identified by <paramref name="candidatePart"/> within <paramref name="candidate"/> starts with
        /// the span identified by <paramref name="patternPart"/> within <paramref name="pattern"/>.</returns>
        private bool PartStartsWith(string candidate, TextSpan candidatePart, string pattern, TextSpan patternPart, CompareOptions compareOptions)
        {
            if (patternPart.Length > candidatePart.Length)
            {
                // Pattern part is longer than the candidate part. There can never be a match.
                return false;
            }

            return _compareInfo.Compare(
                candidate, candidatePart.Start, patternPart.Length, 
                pattern, patternPart.Start, patternPart.Length, compareOptions) == 0;
        }

        /// <summary>
        /// Does the given part start with the given pattern?
        /// </summary>
        /// <param name="candidate">The candidate text</param>
        /// <param name="candidatePart">The span within the <paramref name="candidate"/> text</param>
        /// <param name="pattern">The pattern text</param>
        /// <param name="compareOptions">Options for doing the comparison (case sensitive or not)</param>
        /// <returns>True if the span identified by <paramref name="candidatePart"/> within <paramref name="candidate"/> starts with <paramref name="pattern"/></returns>
        private bool PartStartsWith(string candidate, TextSpan candidatePart, string pattern, CompareOptions compareOptions)
            => PartStartsWith(candidate, candidatePart, pattern, new TextSpan(0, pattern.Length), compareOptions);

        private PatternMatch? TryCamelCaseMatch(
            string candidate, TextChunk patternChunk,
            bool punctuationStripped, bool isLowercase)
        {
            if (isLowercase)
            {
                //   e) If the word was entirely lowercase, then attempt a special lower cased camel cased 
                //      match.  i.e. cofipro would match CodeFixProvider.
                var candidateHumps = GetCandidateHumps(candidate);
                var camelCaseKind = TryAllLowerCamelCaseMatch(
                    candidate, candidateHumps, patternChunk, out var matchedSpans);
                if (camelCaseKind.HasValue)
                {
                    return new PatternMatch(
                        camelCaseKind.Value, punctuationStripped, isCaseSensitive: false,
                        matchedSpans: matchedSpans);
                }
            }
            else
            {
                //   f) If the word was not entirely lowercase, then attempt a normal camel cased match.
                //      i.e. CoFiPro would match CodeFixProvider, but CofiPro would not.  
                if (patternChunk.PatternHumps.Count > 0)
                {
                    var candidateHumps = GetCandidateHumps(candidate);
<<<<<<< HEAD
                    var camelCaseKind = TryUpperCaseCamelCaseMatch(candidate, candidateHumps, patternChunk, CompareOptions.None, out var matchedSpans);
=======
                    var camelCaseKind = TryUpperCaseCamelCaseMatch(candidate, candidateHumps, patternChunk, _compareOptions, out var matchedSpans);
>>>>>>> 73095f03
                    if (camelCaseKind.HasValue)
                    {
                        return new PatternMatch(
                            camelCaseKind.Value, punctuationStripped, isCaseSensitive: true,
                            matchedSpans: matchedSpans);
                    }

                    camelCaseKind = TryUpperCaseCamelCaseMatch(candidate, candidateHumps, patternChunk, _ignoreCaseCompareOptions, out matchedSpans);
                    if (camelCaseKind.HasValue)
                    {
                        return new PatternMatch(
                            camelCaseKind.Value, punctuationStripped, isCaseSensitive: false,
                            matchedSpans: matchedSpans);
                    }
                }
            }

            return null;
        }

        private PatternMatchKind? TryAllLowerCamelCaseMatch(
            string candidate,
            StringBreaks candidateHumps,
            TextChunk patternChunk,
            out ImmutableArray<TextSpan> matchedSpans)
        {
            var matcher = new AllLowerCamelCaseMatcher(
                _includeMatchedSpans, candidate, candidateHumps, patternChunk, _textInfo);
            return matcher.TryMatch(out matchedSpans);
        }

        private PatternMatchKind? TryUpperCaseCamelCaseMatch(
            string candidate,
            StringBreaks candidateHumps,
            TextChunk patternChunk,
            CompareOptions compareOption,
            out ImmutableArray<TextSpan> matchedSpans)
        {
            var patternHumps = patternChunk.PatternHumps;

            // Note: we may have more pattern parts than candidate parts.  This is because multiple
            // pattern parts may match a candidate part.  For example "SiUI" against "SimpleUI".
            // We'll have 3 pattern parts Si/U/I against two candidate parts Simple/UI.  However, U
            // and I will both match in UI. 

            int currentCandidateHump = 0;
            int currentPatternHump = 0;
            int? firstMatch = null;
            bool? contiguous = null;

            var patternHumpCount = patternHumps.Count;
            var candidateHumpCount = candidateHumps.GetCount();

            var matchSpans = ArrayBuilder<TextSpan>.GetInstance();
            while (true)
            {
                // Let's consider our termination cases
                if (currentPatternHump == patternHumpCount)
                {
                    Contract.Requires(firstMatch.HasValue);
                    Contract.Requires(contiguous.HasValue);

                    var matchCount = matchSpans.Count;
                    matchedSpans = _includeMatchedSpans
                        ? new NormalizedTextSpanCollection(matchSpans).ToImmutableArray()
                        : ImmutableArray<TextSpan>.Empty;
                    matchSpans.Free();

                    var camelCaseResult = new CamelCaseResult(firstMatch == 0, contiguous.Value, matchCount, null);
                    return GetCamelCaseKind(camelCaseResult, candidateHumps);
                }
                else if (currentCandidateHump == candidateHumpCount)
                {
                    // No match, since we still have more of the pattern to hit
                    matchedSpans = ImmutableArray<TextSpan>.Empty;
                    matchSpans.Free();
                    return null;
                }

                var candidateHump = candidateHumps[currentCandidateHump];
                bool gotOneMatchThisCandidate = false;

                // Consider the case of matching SiUI against SimpleUIElement. The candidate parts
                // will be Simple/UI/Element, and the pattern parts will be Si/U/I.  We'll match 'Si'
                // against 'Simple' first.  Then we'll match 'U' against 'UI'. However, we want to
                // still keep matching pattern parts against that candidate part. 
                for (; currentPatternHump < patternHumpCount; currentPatternHump++)
                {
                    var patternChunkCharacterSpan = patternHumps[currentPatternHump];

                    if (gotOneMatchThisCandidate)
                    {
                        // We've already gotten one pattern part match in this candidate.  We will
                        // only continue trying to consume pattern parts if the last part and this
                        // part are both upper case.  
                        if (!char.IsUpper(patternChunk.Text[patternHumps[currentPatternHump - 1].Start]) ||
                            !char.IsUpper(patternChunk.Text[patternHumps[currentPatternHump].Start]))
                        {
                            break;
                        }
                    }

                    if (!PartStartsWith(candidate, candidateHump, patternChunk.Text, patternChunkCharacterSpan, compareOption))
                    {
                        break;
                    }

                    matchSpans.Add(new TextSpan(candidateHump.Start, patternChunkCharacterSpan.Length));
                    gotOneMatchThisCandidate = true;

                    firstMatch = firstMatch ?? currentCandidateHump;

                    // If we were contiguous, then keep that value.  If we weren't, then keep that
                    // value.  If we don't know, then set the value to 'true' as an initial match is
                    // obviously contiguous.
                    contiguous = contiguous ?? true;

                    candidateHump = new TextSpan(candidateHump.Start + patternChunkCharacterSpan.Length, candidateHump.Length - patternChunkCharacterSpan.Length);
                }

                // Check if we matched anything at all.  If we didn't, then we need to unset the
                // contiguous bit if we currently had it set.
                // If we haven't set the bit yet, then that means we haven't matched anything so
                // far, and we don't want to change that.
                if (!gotOneMatchThisCandidate && contiguous.HasValue)
                {
                    contiguous = false;
                }

                // Move onto the next candidate.
                currentCandidateHump++;
            }
        }
    }
}<|MERGE_RESOLUTION|>--- conflicted
+++ resolved
@@ -40,12 +40,9 @@
         // PERF: Cache the culture's compareInfo to avoid the overhead of asking for them repeatedly in inner loops
         private readonly CompareInfo _compareInfo;
         private readonly TextInfo _textInfo;
-<<<<<<< HEAD
-=======
 
         private readonly CompareOptions _ignoreCaseCompareOptions;
         private readonly CompareOptions _compareOptions;
->>>>>>> 73095f03
 
         private bool _invalidPattern;
 
@@ -63,9 +60,6 @@
             culture = culture ?? CultureInfo.CurrentCulture;
             if (culture.Name == "en-US")
             {
-<<<<<<< HEAD
-                culture = CultureInfo.InvariantCulture;
-=======
                 _compareOptions = CompareOptions.Ordinal;
                 _ignoreCaseCompareOptions = CompareOptions.OrdinalIgnoreCase;
             }
@@ -73,7 +67,6 @@
             {
                 _compareOptions = CompareOptions.None;
                 _ignoreCaseCompareOptions = CompareOptions.IgnoreCase;
->>>>>>> 73095f03
             }
 
             _compareInfo = culture.CompareInfo;
@@ -246,17 +239,10 @@
                     for (int i = 0, n = candidateHumps.GetCount(); i < n; i++)
                     {
                         var hump = candidateHumps[i];
-<<<<<<< HEAD
-                        if (PartStartsWith(candidate, hump, patternChunk.Text, CompareOptions.IgnoreCase))
-                        {
-                            return new PatternMatch(PatternMatchKind.Substring, punctuationStripped,
-                                isCaseSensitive: PartStartsWith(candidate, hump, patternChunk.Text, CompareOptions.None),
-=======
                         if (PartStartsWith(candidate, hump, patternChunk.Text, _ignoreCaseCompareOptions))
                         {
                             return new PatternMatch(PatternMatchKind.Substring, punctuationStripped,
                                 isCaseSensitive: PartStartsWith(candidate, hump, patternChunk.Text, _compareOptions),
->>>>>>> 73095f03
                                 matchedSpan: GetMatchedSpan(hump.Start, patternChunk.Text.Length));
                         }
                     }
@@ -272,11 +258,7 @@
                 // don't bother searching if the first case insensitive match failed.
                 if (caseInsensitiveIndex > 0)
                 {
-<<<<<<< HEAD
-                    var caseSensitiveIndex = _compareInfo.IndexOf(candidate, patternChunk.Text);
-=======
                     var caseSensitiveIndex = _compareInfo.IndexOf(candidate, patternChunk.Text, _compareOptions);
->>>>>>> 73095f03
                     if (caseSensitiveIndex > 0)
                     {
                         return new PatternMatch(
@@ -507,11 +489,7 @@
                 if (patternChunk.PatternHumps.Count > 0)
                 {
                     var candidateHumps = GetCandidateHumps(candidate);
-<<<<<<< HEAD
-                    var camelCaseKind = TryUpperCaseCamelCaseMatch(candidate, candidateHumps, patternChunk, CompareOptions.None, out var matchedSpans);
-=======
                     var camelCaseKind = TryUpperCaseCamelCaseMatch(candidate, candidateHumps, patternChunk, _compareOptions, out var matchedSpans);
->>>>>>> 73095f03
                     if (camelCaseKind.HasValue)
                     {
                         return new PatternMatch(
