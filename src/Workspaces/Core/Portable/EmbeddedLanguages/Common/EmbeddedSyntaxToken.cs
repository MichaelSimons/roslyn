﻿// Copyright (c) Microsoft.  All Rights Reserved.  Licensed under the Apache License, Version 2.0.  See License.txt in the project root for license information.

using System.Collections.Immutable;
using Microsoft.CodeAnalysis.EmbeddedLanguages.VirtualChars;

namespace Microsoft.CodeAnalysis.EmbeddedLanguages.Common
{
    internal struct EmbeddedSyntaxToken<TSyntaxKind> where TSyntaxKind : struct
    {
        public readonly TSyntaxKind Kind;
        public readonly ImmutableArray<EmbeddedSyntaxTrivia<TSyntaxKind>> LeadingTrivia;
        public readonly ImmutableArray<VirtualChar> VirtualChars;
        public readonly ImmutableArray<EmbeddedSyntaxTrivia<TSyntaxKind>> TrailingTrivia;
        internal readonly ImmutableArray<EmbeddedDiagnostic> Diagnostics;
        public readonly object Value;

        public EmbeddedSyntaxToken(
            TSyntaxKind kind,
            ImmutableArray<EmbeddedSyntaxTrivia<TSyntaxKind>> leadingTrivia,
            ImmutableArray<VirtualChar> virtualChars,
<<<<<<< HEAD
            ImmutableArray<EmbeddedSyntaxTrivia> trailingTrivia,
            ImmutableArray<EmbeddedDiagnostic> diagnostics,
            object value)
=======
            ImmutableArray<EmbeddedSyntaxTrivia<TSyntaxKind>> trailingTrivia)
            : this(kind, leadingTrivia, virtualChars, trailingTrivia, ImmutableArray<EmbeddedDiagnostic>.Empty)
        {
        }

        public EmbeddedSyntaxToken(
            TSyntaxKind kind,
            ImmutableArray<EmbeddedSyntaxTrivia<TSyntaxKind>> leadingTrivia,
            ImmutableArray<VirtualChar> virtualChars,
            ImmutableArray<EmbeddedSyntaxTrivia<TSyntaxKind>> trailingTrivia,
            ImmutableArray<EmbeddedDiagnostic> diagnostics)
            : this(kind, leadingTrivia, virtualChars, trailingTrivia, diagnostics, value: null)
        {
        }

        public EmbeddedSyntaxToken(
            TSyntaxKind kind,
            ImmutableArray<EmbeddedSyntaxTrivia<TSyntaxKind>> leadingTrivia,
            ImmutableArray<VirtualChar> virtualChars,
            ImmutableArray<EmbeddedSyntaxTrivia<TSyntaxKind>> trailingTrivia,
            ImmutableArray<EmbeddedDiagnostic> diagnostics, object value)
>>>>>>> f1882f7a
        {
            Kind = kind;
            LeadingTrivia = leadingTrivia;
            VirtualChars = virtualChars;
            TrailingTrivia = trailingTrivia;
            Diagnostics = diagnostics;
            Value = value;
        }

<<<<<<< HEAD
=======
        public static EmbeddedSyntaxToken<TSyntaxKind> CreateMissing(TSyntaxKind kind)
            => new EmbeddedSyntaxToken<TSyntaxKind>(kind, ImmutableArray<EmbeddedSyntaxTrivia<TSyntaxKind>>.Empty, ImmutableArray<VirtualChar>.Empty, ImmutableArray<EmbeddedSyntaxTrivia<TSyntaxKind>>.Empty);

>>>>>>> f1882f7a
        public bool IsMissing => VirtualChars.IsEmpty;

        public EmbeddedSyntaxToken<TSyntaxKind> AddDiagnosticIfNone(EmbeddedDiagnostic diagnostic)
            => Diagnostics.Length > 0 ? this : WithDiagnostics(ImmutableArray.Create(diagnostic));

        public EmbeddedSyntaxToken<TSyntaxKind> WithDiagnostics(ImmutableArray<EmbeddedDiagnostic> diagnostics)
            => With(diagnostics: diagnostics);

        public EmbeddedSyntaxToken<TSyntaxKind> With(
            Optional<TSyntaxKind> kind = default,
            Optional<ImmutableArray<EmbeddedSyntaxTrivia<TSyntaxKind>>> leadingTrivia = default,
            Optional<ImmutableArray<VirtualChar>> virtualChars = default,
            Optional<ImmutableArray<EmbeddedSyntaxTrivia<TSyntaxKind>>> trailingTrivia = default,
            Optional<ImmutableArray<EmbeddedDiagnostic>> diagnostics = default,
            Optional<object> value = default)
        {
            return new EmbeddedSyntaxToken<TSyntaxKind>(
                kind.HasValue ? kind.Value : Kind,
                leadingTrivia.HasValue ? leadingTrivia.Value : LeadingTrivia,
                virtualChars.HasValue ? virtualChars.Value : VirtualChars,
                trailingTrivia.HasValue ? trailingTrivia.Value : TrailingTrivia,
                diagnostics.HasValue ? diagnostics.Value : Diagnostics,
                value.HasValue ? value.Value : Value);
        }
    }
}<|MERGE_RESOLUTION|>--- conflicted
+++ resolved
@@ -18,33 +18,8 @@
             TSyntaxKind kind,
             ImmutableArray<EmbeddedSyntaxTrivia<TSyntaxKind>> leadingTrivia,
             ImmutableArray<VirtualChar> virtualChars,
-<<<<<<< HEAD
-            ImmutableArray<EmbeddedSyntaxTrivia> trailingTrivia,
-            ImmutableArray<EmbeddedDiagnostic> diagnostics,
-            object value)
-=======
-            ImmutableArray<EmbeddedSyntaxTrivia<TSyntaxKind>> trailingTrivia)
-            : this(kind, leadingTrivia, virtualChars, trailingTrivia, ImmutableArray<EmbeddedDiagnostic>.Empty)
-        {
-        }
-
-        public EmbeddedSyntaxToken(
-            TSyntaxKind kind,
-            ImmutableArray<EmbeddedSyntaxTrivia<TSyntaxKind>> leadingTrivia,
-            ImmutableArray<VirtualChar> virtualChars,
-            ImmutableArray<EmbeddedSyntaxTrivia<TSyntaxKind>> trailingTrivia,
-            ImmutableArray<EmbeddedDiagnostic> diagnostics)
-            : this(kind, leadingTrivia, virtualChars, trailingTrivia, diagnostics, value: null)
-        {
-        }
-
-        public EmbeddedSyntaxToken(
-            TSyntaxKind kind,
-            ImmutableArray<EmbeddedSyntaxTrivia<TSyntaxKind>> leadingTrivia,
-            ImmutableArray<VirtualChar> virtualChars,
             ImmutableArray<EmbeddedSyntaxTrivia<TSyntaxKind>> trailingTrivia,
             ImmutableArray<EmbeddedDiagnostic> diagnostics, object value)
->>>>>>> f1882f7a
         {
             Kind = kind;
             LeadingTrivia = leadingTrivia;
@@ -54,12 +29,6 @@
             Value = value;
         }
 
-<<<<<<< HEAD
-=======
-        public static EmbeddedSyntaxToken<TSyntaxKind> CreateMissing(TSyntaxKind kind)
-            => new EmbeddedSyntaxToken<TSyntaxKind>(kind, ImmutableArray<EmbeddedSyntaxTrivia<TSyntaxKind>>.Empty, ImmutableArray<VirtualChar>.Empty, ImmutableArray<EmbeddedSyntaxTrivia<TSyntaxKind>>.Empty);
-
->>>>>>> f1882f7a
         public bool IsMissing => VirtualChars.IsEmpty;
 
         public EmbeddedSyntaxToken<TSyntaxKind> AddDiagnosticIfNone(EmbeddedDiagnostic diagnostic)
