﻿// Copyright (c) Microsoft.  All Rights Reserved.  Licensed under the Apache License, Version 2.0.  See License.txt in the project root for license information.

using System.Composition;
using Microsoft.CodeAnalysis.Host;
using Microsoft.CodeAnalysis.Host.Mef;

namespace Microsoft.CodeAnalysis.Experiments
{
    internal interface IExperimentationService : IWorkspaceService
    {
        bool IsExperimentEnabled(string experimentName);
    }

    [ExportWorkspaceService(typeof(IExperimentationService)), Shared]
    internal class DefaultExperimentationService : IExperimentationService
    {
        public bool IsExperimentEnabled(string experimentName) => false;
    }

    internal static class WellKnownExperimentNames
    {
        public const string RoslynOOP64bit = nameof(RoslynOOP64bit);
        public const string CompletionAPI = nameof(CompletionAPI);
        public const string PartialLoadMode = "Roslyn.PartialLoadMode";
<<<<<<< HEAD
        public const string TypeImportCompletion = "Roslyn.TypeImportCompletion";
=======
        public const string RoslynToggleBlockComment = "Roslyn.ToggleBlockComment";
        public const string RoslynToggleLineComment = "Roslyn.ToggleLineComment";
>>>>>>> 333fc116
    }
}<|MERGE_RESOLUTION|>--- conflicted
+++ resolved
@@ -22,11 +22,8 @@
         public const string RoslynOOP64bit = nameof(RoslynOOP64bit);
         public const string CompletionAPI = nameof(CompletionAPI);
         public const string PartialLoadMode = "Roslyn.PartialLoadMode";
-<<<<<<< HEAD
         public const string TypeImportCompletion = "Roslyn.TypeImportCompletion";
-=======
         public const string RoslynToggleBlockComment = "Roslyn.ToggleBlockComment";
         public const string RoslynToggleLineComment = "Roslyn.ToggleLineComment";
->>>>>>> 333fc116
     }
 }