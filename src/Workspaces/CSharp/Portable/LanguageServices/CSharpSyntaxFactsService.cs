--- conflicted
+++ resolved
@@ -1811,7 +1811,6 @@
 
             var line = sourceText.Lines.GetLineFromPosition(position);
             if (!line.IsEmptyOrWhitespace())
-<<<<<<< HEAD
             {
                 return false;
             }
@@ -1819,15 +1818,6 @@
             var member = typeDecl.Members.FirstOrDefault(d => d.FullSpan.Contains(position));
             if (member == null)
             {
-=======
-            {
-                return false;
-            }
-
-            var member = typeDecl.Members.FirstOrDefault(d => d.FullSpan.Contains(position));
-            if (member == null)
-            {
->>>>>>> 37ce995a
                 // There are no members, or we're after the last member.
                 return true;
             }
