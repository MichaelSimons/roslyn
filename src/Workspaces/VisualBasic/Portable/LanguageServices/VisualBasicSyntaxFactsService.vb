﻿' Copyright (c) Microsoft.  All Rights Reserved.  Licensed under the Apache License, Version 2.0.  See License.txt in the project root for license information.

Imports System.Collections.Immutable
Imports System.Composition
Imports System.Text
Imports System.Threading
Imports Microsoft.CodeAnalysis
Imports Microsoft.CodeAnalysis.LanguageServices
Imports Microsoft.CodeAnalysis.PooledObjects
Imports Microsoft.CodeAnalysis.Text
Imports Microsoft.CodeAnalysis.VisualBasic.CodeGeneration
Imports Microsoft.CodeAnalysis.VisualBasic.Extensions.ContextQuery
Imports Microsoft.CodeAnalysis.VisualBasic.LanguageServices
Imports Microsoft.CodeAnalysis.VisualBasic.Syntax
Imports Microsoft.CodeAnalysis.VisualBasic.SyntaxFacts

Namespace Microsoft.CodeAnalysis.VisualBasic
    Friend Class VisualBasicSyntaxFactsService
        Inherits AbstractSyntaxFactsService
        Implements ISyntaxFactsService

        Public Shared ReadOnly Property Instance As New VisualBasicSyntaxFactsService

        Private Sub New()
        End Sub

        Public ReadOnly Property IsCaseSensitive As Boolean Implements ISyntaxFactsService.IsCaseSensitive
            Get
                Return False
            End Get
        End Property

        Public ReadOnly Property StringComparer As StringComparer Implements ISyntaxFactsService.StringComparer
            Get
                Return CaseInsensitiveComparison.Comparer
            End Get
        End Property

        Public ReadOnly Property ElasticMarker As SyntaxTrivia Implements ISyntaxFactsService.ElasticMarker
            Get
                Return SyntaxFactory.ElasticMarker
            End Get
        End Property

        Public ReadOnly Property ElasticCarriageReturnLineFeed As SyntaxTrivia Implements ISyntaxFactsService.ElasticCarriageReturnLineFeed
            Get
                Return SyntaxFactory.ElasticCarriageReturnLineFeed
            End Get
        End Property

        Public ReadOnly Property SyntaxKinds As ISyntaxKindsService = VisualBasicSyntaxKindsService.Instance Implements ISyntaxFactsService.SyntaxKinds

        Protected Overrides ReadOnly Property DocumentationCommentService As IDocumentationCommentService
            Get
                Return VisualBasicDocumentationCommentService.Instance
            End Get
        End Property

        Public Function SupportsIndexingInitializer(options As ParseOptions) As Boolean Implements ISyntaxFactsService.SupportsIndexingInitializer
            Return False
        End Function

        Public Function SupportsThrowExpression(options As ParseOptions) As Boolean Implements ISyntaxFactsService.SupportsThrowExpression
            Return False
        End Function

        Public Function ParseToken(text As String) As SyntaxToken Implements ISyntaxFactsService.ParseToken
            Return SyntaxFactory.ParseToken(text, startStatement:=True)
        End Function

        Public Function IsAwaitKeyword(token As SyntaxToken) As Boolean Implements ISyntaxFactsService.IsAwaitKeyword
            Return token.Kind = SyntaxKind.AwaitKeyword
        End Function

        Public Function IsIdentifier(token As SyntaxToken) As Boolean Implements ISyntaxFactsService.IsIdentifier
            Return token.Kind = SyntaxKind.IdentifierToken
        End Function

        Public Function IsGlobalNamespaceKeyword(token As SyntaxToken) As Boolean Implements ISyntaxFactsService.IsGlobalNamespaceKeyword
            Return token.Kind = SyntaxKind.GlobalKeyword
        End Function

        Public Function IsVerbatimIdentifier(token As SyntaxToken) As Boolean Implements ISyntaxFactsService.IsVerbatimIdentifier
            Return False
        End Function

        Public Function IsOperator(token As SyntaxToken) As Boolean Implements ISyntaxFactsService.IsOperator
            Return (IsUnaryExpressionOperatorToken(CType(token.Kind, SyntaxKind)) AndAlso (TypeOf token.Parent Is UnaryExpressionSyntax OrElse TypeOf token.Parent Is OperatorStatementSyntax)) OrElse
                   (IsBinaryExpressionOperatorToken(CType(token.Kind, SyntaxKind)) AndAlso (TypeOf token.Parent Is BinaryExpressionSyntax OrElse TypeOf token.Parent Is OperatorStatementSyntax))
        End Function

        Public Function IsContextualKeyword(token As SyntaxToken) As Boolean Implements ISyntaxFactsService.IsContextualKeyword
            Return token.IsContextualKeyword()
        End Function

        Public Function IsReservedKeyword(token As SyntaxToken) As Boolean Implements ISyntaxFactsService.IsReservedKeyword
            Return token.IsReservedKeyword()
        End Function

        Public Function IsPreprocessorKeyword(token As SyntaxToken) As Boolean Implements ISyntaxFactsService.IsPreprocessorKeyword
            Return token.IsPreprocessorKeyword()
        End Function

        Public Function IsHashToken(token As SyntaxToken) As Boolean Implements ISyntaxFactsService.IsHashToken
            Return token.Kind = SyntaxKind.HashToken
        End Function

        Public Function TryGetCorrespondingOpenBrace(token As SyntaxToken, ByRef openBrace As SyntaxToken) As Boolean Implements ISyntaxFactsService.TryGetCorrespondingOpenBrace

            If token.Kind = SyntaxKind.CloseBraceToken Then
                Dim tuples = token.Parent.GetBraces()
                openBrace = tuples.openBrace
                Return openBrace.Kind = SyntaxKind.OpenBraceToken
            End If

            Return False
        End Function

        Public Function IsInInactiveRegion(syntaxTree As SyntaxTree, position As Integer, cancellationToken As CancellationToken) As Boolean Implements ISyntaxFactsService.IsInInactiveRegion
            If syntaxTree Is Nothing Then
                Return False
            End If

            Return syntaxTree.IsInInactiveRegion(position, cancellationToken)
        End Function

        Public Function IsInNonUserCode(syntaxTree As SyntaxTree, position As Integer, cancellationToken As CancellationToken) As Boolean Implements ISyntaxFactsService.IsInNonUserCode
            If syntaxTree Is Nothing Then
                Return False
            End If

            Return syntaxTree.IsInNonUserCode(position, cancellationToken)
        End Function

        Public Function IsEntirelyWithinStringOrCharOrNumericLiteral(syntaxTree As SyntaxTree, position As Integer, cancellationToken As CancellationToken) As Boolean Implements ISyntaxFactsService.IsEntirelyWithinStringOrCharOrNumericLiteral
            If syntaxTree Is Nothing Then
                Return False
            End If

            Return syntaxTree.IsEntirelyWithinStringOrCharOrNumericLiteral(position, cancellationToken)
        End Function

        Public Function IsDirective(node As SyntaxNode) As Boolean Implements ISyntaxFactsService.IsDirective
            Return TypeOf node Is DirectiveTriviaSyntax
        End Function

        Public Function TryGetExternalSourceInfo(node As SyntaxNode, ByRef info As ExternalSourceInfo) As Boolean Implements ISyntaxFactsService.TryGetExternalSourceInfo
            Select Case node.Kind
                Case SyntaxKind.ExternalSourceDirectiveTrivia
                    info = New ExternalSourceInfo(CInt(DirectCast(node, ExternalSourceDirectiveTriviaSyntax).LineStart.Value), False)
                    Return True

                Case SyntaxKind.EndExternalSourceDirectiveTrivia
                    info = New ExternalSourceInfo(Nothing, True)
                    Return True
            End Select

            Return False
        End Function

        Public Function IsObjectCreationExpressionType(node As SyntaxNode) As Boolean Implements ISyntaxFactsService.IsObjectCreationExpressionType
            Return node.IsParentKind(SyntaxKind.ObjectCreationExpression) AndAlso
                DirectCast(node.Parent, ObjectCreationExpressionSyntax).Type Is node
        End Function

        Public Function IsAttributeName(node As SyntaxNode) As Boolean Implements ISyntaxFactsService.IsAttributeName
            Return node.IsParentKind(SyntaxKind.Attribute) AndAlso
                DirectCast(node.Parent, AttributeSyntax).Name Is node
        End Function

        Public Function IsRightSideOfQualifiedName(node As SyntaxNode) As Boolean Implements ISyntaxFactsService.IsRightSideOfQualifiedName
            Dim vbNode = TryCast(node, SimpleNameSyntax)
            Return vbNode IsNot Nothing AndAlso vbNode.IsRightSideOfQualifiedName()
        End Function

        Public Function IsNameOfMemberAccessExpression(node As SyntaxNode) As Boolean Implements ISyntaxFactsService.IsNameOfMemberAccessExpression
            Dim vbNode = TryCast(node, SimpleNameSyntax)
            Return vbNode IsNot Nothing AndAlso vbNode.IsMemberAccessExpressionName()
        End Function

        Public Function IsConditionalAccessExpression(node As SyntaxNode) As Boolean Implements ISyntaxFactsService.IsConditionalAccessExpression
            Return TypeOf node Is ConditionalAccessExpressionSyntax
        End Function

        Public Sub GetPartsOfConditionalAccessExpression(node As SyntaxNode, ByRef expression As SyntaxNode, ByRef operatorToken As SyntaxToken, ByRef whenNotNull As SyntaxNode) Implements ISyntaxFactsService.GetPartsOfConditionalAccessExpression
            Dim conditionalAccess = DirectCast(node, ConditionalAccessExpressionSyntax)
            expression = conditionalAccess.Expression
            operatorToken = conditionalAccess.QuestionMarkToken
            whenNotNull = conditionalAccess.WhenNotNull
        End Sub

        Public Function IsInvocationExpression(node As SyntaxNode) As Boolean Implements ISyntaxFactsService.IsInvocationExpression
            Return TypeOf node Is InvocationExpressionSyntax
        End Function

        Public Function IsAnonymousFunction(node As SyntaxNode) As Boolean Implements ISyntaxFactsService.IsAnonymousFunction
            Return TypeOf node Is LambdaExpressionSyntax
        End Function

        Public Function IsGenericName(node As SyntaxNode) As Boolean Implements ISyntaxFactsService.IsGenericName
            Return TypeOf node Is GenericNameSyntax
        End Function

        Public Function IsQualifiedName(node As SyntaxNode) As Boolean Implements ISyntaxFactsService.IsQualifiedName
            Return node.IsKind(SyntaxKind.QualifiedName)
        End Function

        Public Function IsNamedParameter(node As SyntaxNode) As Boolean Implements ISyntaxFactsService.IsNamedParameter
            Return node.CheckParent(Of SimpleArgumentSyntax)(Function(p) p.IsNamed AndAlso p.NameColonEquals.Name Is node)
        End Function

        Public Function GetNameOfParameter(node As SyntaxNode) As SyntaxToken? Implements ISyntaxFactsService.GetNameOfParameter
            Return TryCast(node, ParameterSyntax)?.Identifier?.Identifier
        End Function

        Public Function GetDefaultOfParameter(node As SyntaxNode) As SyntaxNode Implements ISyntaxFactsService.GetDefaultOfParameter
            Return TryCast(node, ParameterSyntax)?.Default
        End Function

        Public Function GetParameterList(node As SyntaxNode) As SyntaxNode Implements ISyntaxFactsService.GetParameterList
            Return VisualBasicSyntaxGenerator.GetParameterList(node)
        End Function

        Public Function IsSkippedTokensTrivia(node As SyntaxNode) As Boolean Implements ISyntaxFactsService.IsSkippedTokensTrivia
            Return TypeOf node Is SkippedTokensTriviaSyntax
        End Function

        Public Function HasIncompleteParentMember(node As SyntaxNode) As Boolean Implements ISyntaxFactsService.HasIncompleteParentMember
            Return node.IsParentKind(SyntaxKind.IncompleteMember)
        End Function

        Public Function GetIdentifierOfGenericName(genericName As SyntaxNode) As SyntaxToken Implements ISyntaxFactsService.GetIdentifierOfGenericName
            Dim vbGenericName = TryCast(genericName, GenericNameSyntax)
            Return If(vbGenericName IsNot Nothing, vbGenericName.Identifier, Nothing)
        End Function

        Public Function IsUsingDirectiveName(node As SyntaxNode) As Boolean Implements ISyntaxFactsService.IsUsingDirectiveName
            Return node.IsParentKind(SyntaxKind.SimpleImportsClause) AndAlso
                   DirectCast(node.Parent, SimpleImportsClauseSyntax).Name Is node
        End Function

        Public Function IsForEachStatement(node As SyntaxNode) As Boolean Implements ISyntaxFactsService.IsForEachStatement
            Return TypeOf node Is ForEachStatementSyntax
        End Function

        Public Function IsDeconstructionAssignment(node As SyntaxNode) As Boolean Implements ISyntaxFactsService.IsDeconstructionAssignment
            Return False
        End Function

        Public Function IsDeconstructionForEachStatement(node As SyntaxNode) As Boolean Implements ISyntaxFactsService.IsDeconstructionForEachStatement
            Return False
        End Function

        Public Function IsLockStatement(node As SyntaxNode) As Boolean Implements ISyntaxFactsService.IsLockStatement
            Return TypeOf node Is SyncLockStatementSyntax
        End Function

        Public Function IsUsingStatement(node As SyntaxNode) As Boolean Implements ISyntaxFactsService.IsUsingStatement
            Return node.Kind() = SyntaxKind.UsingStatement
        End Function

        Public Function IsReturnStatement(node As SyntaxNode) As Boolean Implements ISyntaxFactsService.IsReturnStatement
            Return node.Kind() = SyntaxKind.ReturnStatement
        End Function

        Public Function IsStatement(node As SyntaxNode) As Boolean Implements ISyntaxFactsService.IsStatement
            Return TypeOf node Is StatementSyntax
        End Function

        Public Function IsExecutableStatement(node As SyntaxNode) As Boolean Implements ISyntaxFactsService.IsExecutableStatement
            Return TypeOf node Is ExecutableStatementSyntax
        End Function

        Public Function IsParameter(node As SyntaxNode) As Boolean Implements ISyntaxFactsService.IsParameter
            Return TypeOf node Is ParameterSyntax
        End Function

        Public Function IsVariableDeclarator(node As SyntaxNode) As Boolean Implements ISyntaxFactsService.IsVariableDeclarator
            Return TypeOf node Is VariableDeclaratorSyntax
        End Function

        Public Function IsMethodBody(node As SyntaxNode) As Boolean Implements ISyntaxFactsService.IsMethodBody
            Return TypeOf node Is MethodBlockBaseSyntax
        End Function

        Public Function GetExpressionOfReturnStatement(node As SyntaxNode) As SyntaxNode Implements ISyntaxFactsService.GetExpressionOfReturnStatement
            Return TryCast(node, ReturnStatementSyntax)?.Expression
        End Function

        Public Function IsThisConstructorInitializer(token As SyntaxToken) As Boolean Implements ISyntaxFactsService.IsThisConstructorInitializer
            If TypeOf token.Parent Is IdentifierNameSyntax AndAlso token.HasMatchingText(SyntaxKind.NewKeyword) Then
                Dim memberAccess = TryCast(token.Parent.Parent, MemberAccessExpressionSyntax)
                Return memberAccess.IsThisConstructorInitializer()
            End If

            Return False
        End Function

        Public Function IsBaseConstructorInitializer(token As SyntaxToken) As Boolean Implements ISyntaxFactsService.IsBaseConstructorInitializer
            If TypeOf token.Parent Is IdentifierNameSyntax AndAlso token.HasMatchingText(SyntaxKind.NewKeyword) Then
                Dim memberAccess = TryCast(token.Parent.Parent, MemberAccessExpressionSyntax)
                Return memberAccess.IsBaseConstructorInitializer()
            End If

            Return False
        End Function

        Public Function IsQueryExpression(node As SyntaxNode) As Boolean Implements ISyntaxFactsService.IsQueryExpression
            Return node.Kind() = SyntaxKind.QueryExpression
        End Function

        Public Function IsQueryKeyword(token As SyntaxToken) As Boolean Implements ISyntaxFactsService.IsQueryKeyword
            Select Case token.Kind()
                Case _
                    SyntaxKind.JoinKeyword,
                    SyntaxKind.IntoKeyword,
                    SyntaxKind.AggregateKeyword,
                    SyntaxKind.DistinctKeyword,
                    SyntaxKind.SkipKeyword,
                    SyntaxKind.TakeKeyword,
                    SyntaxKind.LetKeyword,
                    SyntaxKind.ByKeyword,
                    SyntaxKind.OrderKeyword,
                    SyntaxKind.WhereKeyword,
                    SyntaxKind.OnKeyword,
                    SyntaxKind.FromKeyword,
                    SyntaxKind.WhileKeyword,
                    SyntaxKind.SelectKeyword
                    Return TypeOf token.Parent Is QueryClauseSyntax
                Case SyntaxKind.GroupKeyword
                    Return (TypeOf token.Parent Is QueryClauseSyntax) OrElse (token.Parent.IsKind(SyntaxKind.GroupAggregation))
                Case SyntaxKind.EqualsKeyword
                    Return TypeOf token.Parent Is JoinConditionSyntax
                Case SyntaxKind.AscendingKeyword, SyntaxKind.DescendingKeyword
                    Return TypeOf token.Parent Is OrderingSyntax
                Case SyntaxKind.InKeyword
                    Return TypeOf token.Parent Is CollectionRangeVariableSyntax
                Case Else
                    Return False
            End Select
        End Function

        Public Function IsThrowExpression(node As SyntaxNode) As Boolean Implements ISyntaxFactsService.IsThrowExpression
            ' VB does not support throw expressions currently.
            Return False
        End Function

        Public Function IsPredefinedType(token As SyntaxToken) As Boolean Implements ISyntaxFactsService.IsPredefinedType
            Dim actualType As PredefinedType = PredefinedType.None
            Return TryGetPredefinedType(token, actualType) AndAlso actualType <> PredefinedType.None
        End Function

        Public Function IsPredefinedType(token As SyntaxToken, type As PredefinedType) As Boolean Implements ISyntaxFactsService.IsPredefinedType
            Dim actualType As PredefinedType = PredefinedType.None
            Return TryGetPredefinedType(token, actualType) AndAlso actualType = type
        End Function

        Public Function TryGetPredefinedType(token As SyntaxToken, ByRef type As PredefinedType) As Boolean Implements ISyntaxFactsService.TryGetPredefinedType
            type = GetPredefinedType(token)
            Return type <> PredefinedType.None
        End Function

        Private Function GetPredefinedType(token As SyntaxToken) As PredefinedType
            Select Case token.Kind
                Case SyntaxKind.BooleanKeyword
                    Return PredefinedType.Boolean
                Case SyntaxKind.ByteKeyword
                    Return PredefinedType.Byte
                Case SyntaxKind.SByteKeyword
                    Return PredefinedType.SByte
                Case SyntaxKind.IntegerKeyword
                    Return PredefinedType.Int32
                Case SyntaxKind.UIntegerKeyword
                    Return PredefinedType.UInt32
                Case SyntaxKind.ShortKeyword
                    Return PredefinedType.Int16
                Case SyntaxKind.UShortKeyword
                    Return PredefinedType.UInt16
                Case SyntaxKind.LongKeyword
                    Return PredefinedType.Int64
                Case SyntaxKind.ULongKeyword
                    Return PredefinedType.UInt64
                Case SyntaxKind.SingleKeyword
                    Return PredefinedType.Single
                Case SyntaxKind.DoubleKeyword
                    Return PredefinedType.Double
                Case SyntaxKind.DecimalKeyword
                    Return PredefinedType.Decimal
                Case SyntaxKind.StringKeyword
                    Return PredefinedType.String
                Case SyntaxKind.CharKeyword
                    Return PredefinedType.Char
                Case SyntaxKind.ObjectKeyword
                    Return PredefinedType.Object
                Case SyntaxKind.DateKeyword
                    Return PredefinedType.DateTime
                Case Else
                    Return PredefinedType.None
            End Select
        End Function

        Public Function IsPredefinedOperator(token As SyntaxToken) As Boolean Implements ISyntaxFactsService.IsPredefinedOperator
            Dim actualOp As PredefinedOperator = PredefinedOperator.None
            Return TryGetPredefinedOperator(token, actualOp) AndAlso actualOp <> PredefinedOperator.None
        End Function

        Public Function IsPredefinedOperator(token As SyntaxToken, op As PredefinedOperator) As Boolean Implements ISyntaxFactsService.IsPredefinedOperator
            Dim actualOp As PredefinedOperator = PredefinedOperator.None
            Return TryGetPredefinedOperator(token, actualOp) AndAlso actualOp = op
        End Function

        Public Function TryGetPredefinedOperator(token As SyntaxToken, ByRef op As PredefinedOperator) As Boolean Implements ISyntaxFactsService.TryGetPredefinedOperator
            op = GetPredefinedOperator(token)
            Return op <> PredefinedOperator.None
        End Function

        Private Function GetPredefinedOperator(token As SyntaxToken) As PredefinedOperator
            Select Case token.Kind
                Case SyntaxKind.PlusToken, SyntaxKind.PlusEqualsToken
                    Return PredefinedOperator.Addition

                Case SyntaxKind.MinusToken, SyntaxKind.MinusEqualsToken
                    Return PredefinedOperator.Subtraction

                Case SyntaxKind.AndKeyword, SyntaxKind.AndAlsoKeyword
                    Return PredefinedOperator.BitwiseAnd

                Case SyntaxKind.OrKeyword, SyntaxKind.OrElseKeyword
                    Return PredefinedOperator.BitwiseOr

                Case SyntaxKind.AmpersandToken, SyntaxKind.AmpersandEqualsToken
                    Return PredefinedOperator.Concatenate

                Case SyntaxKind.SlashToken, SyntaxKind.SlashEqualsToken
                    Return PredefinedOperator.Division

                Case SyntaxKind.EqualsToken
                    Return PredefinedOperator.Equality

                Case SyntaxKind.XorKeyword
                    Return PredefinedOperator.ExclusiveOr

                Case SyntaxKind.CaretToken, SyntaxKind.CaretEqualsToken
                    Return PredefinedOperator.Exponent

                Case SyntaxKind.GreaterThanToken
                    Return PredefinedOperator.GreaterThan

                Case SyntaxKind.GreaterThanEqualsToken
                    Return PredefinedOperator.GreaterThanOrEqual

                Case SyntaxKind.LessThanGreaterThanToken
                    Return PredefinedOperator.Inequality

                Case SyntaxKind.BackslashToken, SyntaxKind.BackslashEqualsToken
                    Return PredefinedOperator.IntegerDivision

                Case SyntaxKind.LessThanLessThanToken, SyntaxKind.LessThanLessThanEqualsToken
                    Return PredefinedOperator.LeftShift

                Case SyntaxKind.LessThanToken
                    Return PredefinedOperator.LessThan

                Case SyntaxKind.LessThanEqualsToken
                    Return PredefinedOperator.LessThanOrEqual

                Case SyntaxKind.LikeKeyword
                    Return PredefinedOperator.Like

                Case SyntaxKind.NotKeyword
                    Return PredefinedOperator.Complement

                Case SyntaxKind.ModKeyword
                    Return PredefinedOperator.Modulus

                Case SyntaxKind.AsteriskToken, SyntaxKind.AsteriskEqualsToken
                    Return PredefinedOperator.Multiplication

                Case SyntaxKind.GreaterThanGreaterThanToken, SyntaxKind.GreaterThanGreaterThanEqualsToken
                    Return PredefinedOperator.RightShift

                Case Else
                    Return PredefinedOperator.None
            End Select
        End Function

        Public Function GetText(kind As Integer) As String Implements ISyntaxFactsService.GetText
            Return SyntaxFacts.GetText(CType(kind, SyntaxKind))
        End Function

        Public Function IsIdentifierPartCharacter(c As Char) As Boolean Implements ISyntaxFactsService.IsIdentifierPartCharacter
            Return SyntaxFacts.IsIdentifierPartCharacter(c)
        End Function

        Public Function IsIdentifierStartCharacter(c As Char) As Boolean Implements ISyntaxFactsService.IsIdentifierStartCharacter
            Return SyntaxFacts.IsIdentifierStartCharacter(c)
        End Function

        Public Function IsIdentifierEscapeCharacter(c As Char) As Boolean Implements ISyntaxFactsService.IsIdentifierEscapeCharacter
            Return c = "["c OrElse c = "]"c
        End Function

        Public Function IsValidIdentifier(identifier As String) As Boolean Implements ISyntaxFactsService.IsValidIdentifier
            Dim token = SyntaxFactory.ParseToken(identifier)
            ' TODO: There is no way to get the diagnostics to see if any are actually errors?
            Return IsIdentifier(token) AndAlso Not token.ContainsDiagnostics AndAlso token.ToString().Length = identifier.Length
        End Function

        Public Function IsVerbatimIdentifier(identifier As String) As Boolean Implements ISyntaxFactsService.IsVerbatimIdentifier
            Return IsValidIdentifier(identifier) AndAlso MakeHalfWidthIdentifier(identifier.First()) = "[" AndAlso MakeHalfWidthIdentifier(identifier.Last()) = "]"
        End Function

        Public Function IsTypeCharacter(c As Char) As Boolean Implements ISyntaxFactsService.IsTypeCharacter
            Return c = "%"c OrElse
                   c = "&"c OrElse
                   c = "@"c OrElse
                   c = "!"c OrElse
                   c = "#"c OrElse
                   c = "$"c
        End Function

        Public Function IsStartOfUnicodeEscapeSequence(c As Char) As Boolean Implements ISyntaxFactsService.IsStartOfUnicodeEscapeSequence
            Return False ' VB does not support identifiers with escaped unicode characters 
        End Function

        Public Function IsLiteral(token As SyntaxToken) As Boolean Implements ISyntaxFactsService.IsLiteral
            Select Case token.Kind()
                Case _
                        SyntaxKind.IntegerLiteralToken,
                        SyntaxKind.CharacterLiteralToken,
                        SyntaxKind.DecimalLiteralToken,
                        SyntaxKind.FloatingLiteralToken,
                        SyntaxKind.DateLiteralToken,
                        SyntaxKind.StringLiteralToken,
                        SyntaxKind.DollarSignDoubleQuoteToken,
                        SyntaxKind.DoubleQuoteToken,
                        SyntaxKind.InterpolatedStringTextToken,
                        SyntaxKind.TrueKeyword,
                        SyntaxKind.FalseKeyword,
                        SyntaxKind.NothingKeyword
                    Return True
            End Select

            Return False
        End Function

        Public Function IsStringLiteralOrInterpolatedStringLiteral(token As SyntaxToken) As Boolean Implements ISyntaxFactsService.IsStringLiteralOrInterpolatedStringLiteral
            Return token.IsKind(SyntaxKind.StringLiteralToken, SyntaxKind.InterpolatedStringTextToken)
        End Function

        Public Function IsNumericLiteralExpression(node As SyntaxNode) As Boolean Implements ISyntaxFactsService.IsNumericLiteralExpression
            Return If(node Is Nothing, False, node.IsKind(SyntaxKind.NumericLiteralExpression))
        End Function

        Public Function IsBindableToken(token As Microsoft.CodeAnalysis.SyntaxToken) As Boolean Implements ISyntaxFactsService.IsBindableToken
            Return Me.IsWord(token) OrElse
                Me.IsLiteral(token) OrElse
                Me.IsOperator(token)
        End Function

        Public Function IsSimpleMemberAccessExpression(node As SyntaxNode) As Boolean Implements ISyntaxFactsService.IsSimpleMemberAccessExpression
            Return TypeOf node Is MemberAccessExpressionSyntax AndAlso
                DirectCast(node, MemberAccessExpressionSyntax).Kind = SyntaxKind.SimpleMemberAccessExpression
        End Function

        Public Function IsPointerMemberAccessExpression(node As SyntaxNode) As Boolean Implements ISyntaxFactsService.IsPointerMemberAccessExpression
            Return False
        End Function

        Public Sub GetNameAndArityOfSimpleName(node As SyntaxNode, ByRef name As String, ByRef arity As Integer) Implements ISyntaxFactsService.GetNameAndArityOfSimpleName
            Dim simpleName = TryCast(node, SimpleNameSyntax)
            If simpleName IsNot Nothing Then
                name = simpleName.Identifier.ValueText
                arity = simpleName.Arity
            End If
        End Sub

        Public Function LooksGeneric(name As SyntaxNode) As Boolean Implements ISyntaxFactsService.LooksGeneric
            Return name.IsKind(SyntaxKind.GenericName)
        End Function

        Public Function GetExpressionOfMemberAccessExpression(node As SyntaxNode, Optional allowImplicitTarget As Boolean = False) As SyntaxNode Implements ISyntaxFactsService.GetExpressionOfMemberAccessExpression
            Return TryCast(node, MemberAccessExpressionSyntax)?.GetExpressionOfMemberAccessExpression(allowImplicitTarget)
        End Function

        Public Function GetTargetOfMemberBinding(node As SyntaxNode) As SyntaxNode Implements ISyntaxFactsService.GetTargetOfMemberBinding
            ' Member bindings are a C# concept.
            Return Nothing
        End Function

        Public Sub GetPartsOfElementAccessExpression(node As SyntaxNode, ByRef expression As SyntaxNode, ByRef argumentList As SyntaxNode) Implements ISyntaxFactsService.GetPartsOfElementAccessExpression
            Dim invocation = TryCast(node, InvocationExpressionSyntax)
            If invocation IsNot Nothing Then
                expression = invocation?.Expression
                argumentList = invocation?.ArgumentList
                Return
            End If

            If node.Kind() = SyntaxKind.DictionaryAccessExpression Then
                GetPartsOfMemberAccessExpression(node, expression, argumentList)
                Return
            End If

            Return
        End Sub

        Public Function GetExpressionOfInterpolation(node As SyntaxNode) As SyntaxNode Implements ISyntaxFactsService.GetExpressionOfInterpolation
            Return TryCast(node, InterpolationSyntax)?.Expression
        End Function

        Public Function IsInNamespaceOrTypeContext(node As SyntaxNode) As Boolean Implements ISyntaxFactsService.IsInNamespaceOrTypeContext
            Return SyntaxFacts.IsInNamespaceOrTypeContext(node)
        End Function

        Public Function IsBaseTypeList(node As SyntaxNode) As Boolean Implements ISyntaxFactsService.IsBaseTypeList
            Return TryCast(node, InheritsOrImplementsStatementSyntax) IsNot Nothing
        End Function

        Public Function IsInStaticContext(node As Microsoft.CodeAnalysis.SyntaxNode) As Boolean Implements ISyntaxFactsService.IsInStaticContext
            Return node.IsInStaticContext()
        End Function

        Public Function GetExpressionOfArgument(node As Microsoft.CodeAnalysis.SyntaxNode) As Microsoft.CodeAnalysis.SyntaxNode Implements ISyntaxFactsService.GetExpressionOfArgument
            Return TryCast(node, ArgumentSyntax).GetArgumentExpression()
        End Function

        Public Function GetRefKindOfArgument(node As Microsoft.CodeAnalysis.SyntaxNode) As Microsoft.CodeAnalysis.RefKind Implements ISyntaxFactsService.GetRefKindOfArgument
            ' TODO(cyrusn): Consider the method this argument is passed to, to determine this.
            Return RefKind.None
        End Function

        Public Function IsArgument(node As SyntaxNode) As Boolean Implements ISyntaxFactsService.IsArgument
            Return TypeOf node Is ArgumentSyntax
        End Function

        Public Function IsSimpleArgument(node As SyntaxNode) As Boolean Implements ISyntaxFactsService.IsSimpleArgument
            Dim argument = TryCast(node, ArgumentSyntax)
            Return argument IsNot Nothing AndAlso Not argument.IsNamed AndAlso Not argument.IsOmitted
        End Function

        Public Function IsTypeArgumentList(node As SyntaxNode) As Boolean Implements ISyntaxFactsService.IsTypeArgumentList
            Return node.IsKind(SyntaxKind.TypeArgumentList)
        End Function

        Public Function IsTypeConstraint(node As SyntaxNode) As Boolean Implements ISyntaxFactsService.IsTypeConstraint
            Return node.IsKind(SyntaxKind.TypeConstraint)
        End Function

        Public Function IsInConstantContext(node As Microsoft.CodeAnalysis.SyntaxNode) As Boolean Implements ISyntaxFactsService.IsInConstantContext
            Return node.IsInConstantContext()
        End Function

        Public Function IsInConstructor(node As Microsoft.CodeAnalysis.SyntaxNode) As Boolean Implements ISyntaxFactsService.IsInConstructor
            Return node.GetAncestors(Of StatementSyntax).Any(Function(s) s.Kind = SyntaxKind.ConstructorBlock)
        End Function

        Public Function IsUnsafeContext(node As Microsoft.CodeAnalysis.SyntaxNode) As Boolean Implements ISyntaxFactsService.IsUnsafeContext
            Return False
        End Function

        Public Function GetNameOfAttribute(node As Microsoft.CodeAnalysis.SyntaxNode) As Microsoft.CodeAnalysis.SyntaxNode Implements ISyntaxFactsService.GetNameOfAttribute
            Return DirectCast(node, AttributeSyntax).Name
        End Function

        Public Function IsParenthesizedExpression(node As SyntaxNode) As Boolean Implements ISyntaxFactsService.IsParenthesizedExpression
            Return node.Kind() = SyntaxKind.ParenthesizedExpression
        End Function

        Public Function GetExpressionOfParenthesizedExpression(node As SyntaxNode) As SyntaxNode Implements ISyntaxFactsService.GetExpressionOfParenthesizedExpression
            Return DirectCast(node, ParenthesizedExpressionSyntax).Expression
        End Function

        Public Function IsAttribute(node As Microsoft.CodeAnalysis.SyntaxNode) As Boolean Implements ISyntaxFactsService.IsAttribute
            Return TypeOf node Is AttributeSyntax
        End Function

        Public Function IsAttributeNamedArgumentIdentifier(node As SyntaxNode) As Boolean Implements ISyntaxFactsService.IsAttributeNamedArgumentIdentifier
            Dim identifierName = TryCast(node, IdentifierNameSyntax)
            Return identifierName.IsParentKind(SyntaxKind.NameColonEquals) AndAlso
                identifierName.Parent.IsParentKind(SyntaxKind.SimpleArgument) AndAlso
                identifierName.Parent.Parent.IsParentKind(SyntaxKind.ArgumentList) AndAlso
                identifierName.Parent.Parent.Parent.IsParentKind(SyntaxKind.Attribute)
        End Function

        Public Function GetContainingTypeDeclaration(root As SyntaxNode, position As Integer) As SyntaxNode Implements ISyntaxFactsService.GetContainingTypeDeclaration
            If root Is Nothing Then
                Throw New ArgumentNullException(NameOf(root))
            End If

            If position < 0 OrElse position > root.Span.End Then
                Throw New ArgumentOutOfRangeException(NameOf(position))
            End If

            Return root.
                FindToken(position).
                GetAncestors(Of SyntaxNode)().
                FirstOrDefault(Function(n) TypeOf n Is TypeBlockSyntax OrElse TypeOf n Is DelegateStatementSyntax)
        End Function

        Public Function GetContainingVariableDeclaratorOfFieldDeclaration(node As SyntaxNode) As SyntaxNode Implements ISyntaxFactsService.GetContainingVariableDeclaratorOfFieldDeclaration
            If node Is Nothing Then
                Throw New ArgumentNullException(NameOf(node))
            End If

            Dim parent = node.Parent

            While node IsNot Nothing
                If node.Kind = SyntaxKind.VariableDeclarator AndAlso node.IsParentKind(SyntaxKind.FieldDeclaration) Then
                    Return node
                End If

                node = node.Parent
            End While

            Return Nothing
        End Function

        Public Function FindTokenOnLeftOfPosition(node As SyntaxNode,
                                                  position As Integer,
                                                  Optional includeSkipped As Boolean = True,
                                                  Optional includeDirectives As Boolean = False,
                                                  Optional includeDocumentationComments As Boolean = False) As SyntaxToken Implements ISyntaxFactsService.FindTokenOnLeftOfPosition
            Return node.FindTokenOnLeftOfPosition(position, includeSkipped, includeDirectives, includeDocumentationComments)
        End Function

        Public Function FindTokenOnRightOfPosition(node As SyntaxNode,
                                                   position As Integer,
                                                   Optional includeSkipped As Boolean = True,
                                                   Optional includeDirectives As Boolean = False,
                                                   Optional includeDocumentationComments As Boolean = False) As SyntaxToken Implements ISyntaxFactsService.FindTokenOnRightOfPosition
            Return node.FindTokenOnRightOfPosition(position, includeSkipped, includeDirectives, includeDocumentationComments)
        End Function

        Public Function IsObjectCreationExpression(node As SyntaxNode) As Boolean Implements ISyntaxFactsService.IsObjectCreationExpression
            Return TypeOf node Is ObjectCreationExpressionSyntax
        End Function

        Public Function IsObjectInitializerNamedAssignmentIdentifier(node As SyntaxNode) As Boolean Implements ISyntaxFactsService.IsObjectInitializerNamedAssignmentIdentifier
            Dim unused As SyntaxNode = Nothing
            Return IsObjectInitializerNamedAssignmentIdentifier(node, unused)
        End Function

        Public Function IsObjectInitializerNamedAssignmentIdentifier(
                node As SyntaxNode,
                ByRef initializedInstance As SyntaxNode) As Boolean Implements ISyntaxFactsService.IsObjectInitializerNamedAssignmentIdentifier

            Dim identifier = TryCast(node, IdentifierNameSyntax)
            If identifier?.IsChildNode(Of NamedFieldInitializerSyntax)(Function(n) n.Name) Then
                ' .parent is the NamedField.
                ' .parent.parent is the ObjectInitializer.
                ' .parent.parent.parent will be the ObjectCreationExpression.
                initializedInstance = identifier.Parent.Parent.Parent
                Return True
            End If

            Return False
        End Function

        Public Function IsNameOfSubpattern(node As SyntaxNode) As Boolean Implements ISyntaxFactsService.IsNameOfSubpattern
            Return False
        End Function

        Public Function IsPropertyPatternClause(node As SyntaxNode) As Boolean Implements ISyntaxFactsService.IsPropertyPatternClause
            Return False
        End Function

        Public Function IsElementAccessExpression(node As SyntaxNode) As Boolean Implements ISyntaxFactsService.IsElementAccessExpression
            ' VB doesn't have a specialized node for element access.  Instead, it just uses an
            ' invocation expression or dictionary access expression.
            Return node.Kind = SyntaxKind.InvocationExpression OrElse node.Kind = SyntaxKind.DictionaryAccessExpression
        End Function

        Public Function ToIdentifierToken(name As String) As SyntaxToken Implements ISyntaxFactsService.ToIdentifierToken
            Return name.ToIdentifierToken()
        End Function

        Public Sub GetPartsOfParenthesizedExpression(
            node As SyntaxNode, ByRef openParen As SyntaxToken, ByRef expression As SyntaxNode, ByRef closeParen As SyntaxToken) Implements ISyntaxFactsService.GetPartsOfParenthesizedExpression

            Dim parenthesizedExpression = DirectCast(node, ParenthesizedExpressionSyntax)
            openParen = parenthesizedExpression.OpenParenToken
            expression = parenthesizedExpression.Expression
            closeParen = parenthesizedExpression.CloseParenToken
        End Sub

        Public Function Parenthesize(expression As SyntaxNode, Optional includeElasticTrivia As Boolean = True, Optional addSimplifierAnnotation As Boolean = True) As SyntaxNode Implements ISyntaxFactsService.Parenthesize
            Return DirectCast(expression, ExpressionSyntax).Parenthesize(addSimplifierAnnotation)
        End Function

        Public Function IsTypeNamedVarInVariableOrFieldDeclaration(token As SyntaxToken, parent As SyntaxNode) As Boolean Implements ISyntaxFactsService.IsTypeNamedVarInVariableOrFieldDeclaration
            Return False
        End Function

        Public Function IsTypeNamedDynamic(token As SyntaxToken, parent As SyntaxNode) As Boolean Implements ISyntaxFactsService.IsTypeNamedDynamic
            Return False
        End Function

        Public Function IsIndexerMemberCRef(node As SyntaxNode) As Boolean Implements ISyntaxFactsService.IsIndexerMemberCRef
            Return False
        End Function

        Public Function GetContainingMemberDeclaration(root As SyntaxNode, position As Integer, Optional useFullSpan As Boolean = True) As SyntaxNode Implements ISyntaxFactsService.GetContainingMemberDeclaration
            Contract.ThrowIfNull(root, NameOf(root))
            Contract.ThrowIfTrue(position < 0 OrElse position > root.FullSpan.End, NameOf(position))

            Dim [end] = root.FullSpan.End
            If [end] = 0 Then
                ' empty file
                Return Nothing
            End If

            ' make sure position doesn't touch end of root
            position = Math.Min(position, [end] - 1)

            Dim node = root.FindToken(position).Parent
            While node IsNot Nothing
                If useFullSpan OrElse node.Span.Contains(position) Then

                    If TypeOf node Is MethodBlockBaseSyntax AndAlso Not TypeOf node.Parent Is PropertyBlockSyntax Then
                        Return node
                    End If

                    If TypeOf node Is MethodBaseSyntax AndAlso Not TypeOf node.Parent Is MethodBlockBaseSyntax Then
                        Return node
                    End If

                    If TypeOf node Is PropertyStatementSyntax AndAlso Not TypeOf node.Parent Is PropertyBlockSyntax Then
                        Return node
                    End If

                    If TypeOf node Is EventStatementSyntax AndAlso Not TypeOf node.Parent Is EventBlockSyntax Then
                        Return node
                    End If

                    If TypeOf node Is PropertyBlockSyntax OrElse
                       TypeOf node Is TypeBlockSyntax OrElse
                       TypeOf node Is EnumBlockSyntax OrElse
                       TypeOf node Is NamespaceBlockSyntax OrElse
                       TypeOf node Is EventBlockSyntax OrElse
                       TypeOf node Is FieldDeclarationSyntax Then
                        Return node
                    End If
                End If

                node = node.Parent
            End While

            Return Nothing
        End Function

        Public Function IsMethodLevelMember(node As SyntaxNode) As Boolean Implements ISyntaxFactsService.IsMethodLevelMember

            ' Note: Derived types of MethodBaseSyntax are expanded explicitly, since PropertyStatementSyntax and
            ' EventStatementSyntax will NOT be parented by MethodBlockBaseSyntax.  Additionally, there are things
            ' like AccessorStatementSyntax and DelegateStatementSyntax that we never want to tread as method level
            ' members.

            If TypeOf node Is MethodStatementSyntax AndAlso Not TypeOf node.Parent Is MethodBlockBaseSyntax Then
                Return True
            End If

            If TypeOf node Is SubNewStatementSyntax AndAlso Not TypeOf node.Parent Is MethodBlockBaseSyntax Then
                Return True
            End If

            If TypeOf node Is OperatorStatementSyntax AndAlso Not TypeOf node.Parent Is MethodBlockBaseSyntax Then
                Return True
            End If

            If TypeOf node Is PropertyStatementSyntax AndAlso Not TypeOf node.Parent Is PropertyBlockSyntax Then
                Return True
            End If

            If TypeOf node Is EventStatementSyntax AndAlso Not TypeOf node.Parent Is EventBlockSyntax Then
                Return True
            End If

            If TypeOf node Is DeclareStatementSyntax Then
                Return True
            End If

            Return TypeOf node Is ConstructorBlockSyntax OrElse
                   TypeOf node Is MethodBlockSyntax OrElse
                   TypeOf node Is OperatorBlockSyntax OrElse
                   TypeOf node Is EventBlockSyntax OrElse
                   TypeOf node Is PropertyBlockSyntax OrElse
                   TypeOf node Is EnumMemberDeclarationSyntax OrElse
                   TypeOf node Is FieldDeclarationSyntax
        End Function

        Public Function GetMemberBodySpanForSpeculativeBinding(node As SyntaxNode) As TextSpan Implements ISyntaxFactsService.GetMemberBodySpanForSpeculativeBinding
            Dim member = GetContainingMemberDeclaration(node, node.SpanStart)
            If member Is Nothing Then
                Return Nothing
            End If

            ' TODO: currently we only support method for now
            Dim method = TryCast(member, MethodBlockBaseSyntax)
            If method IsNot Nothing Then
                If method.BlockStatement Is Nothing OrElse method.EndBlockStatement Is Nothing Then
                    Return Nothing
                End If

                ' We don't want to include the BlockStatement or any trailing trivia up to and including its statement
                ' terminator in the span. Instead, we use the start of the first statement's leading trivia (if any) up
                ' to the start of the EndBlockStatement. If there aren't any statements in the block, we use the start
                ' of the EndBlockStatements leading trivia.

                Dim firstStatement = method.Statements.FirstOrDefault()
                Dim spanStart = If(firstStatement IsNot Nothing,
                                   firstStatement.FullSpan.Start,
                                   method.EndBlockStatement.FullSpan.Start)

                Return TextSpan.FromBounds(spanStart, method.EndBlockStatement.SpanStart)
            End If

            Return Nothing
        End Function

        Public Function ContainsInMemberBody(node As SyntaxNode, span As TextSpan) As Boolean Implements ISyntaxFactsService.ContainsInMemberBody
            Dim method = TryCast(node, MethodBlockBaseSyntax)
            If method IsNot Nothing Then
                Return method.Statements.Count > 0 AndAlso ContainsExclusively(GetSyntaxListSpan(method.Statements), span)
            End If

            Dim [event] = TryCast(node, EventBlockSyntax)
            If [event] IsNot Nothing Then
                Return [event].Accessors.Count > 0 AndAlso ContainsExclusively(GetSyntaxListSpan([event].Accessors), span)
            End If

            Dim [property] = TryCast(node, PropertyBlockSyntax)
            If [property] IsNot Nothing Then
                Return [property].Accessors.Count > 0 AndAlso ContainsExclusively(GetSyntaxListSpan([property].Accessors), span)
            End If

            Dim field = TryCast(node, FieldDeclarationSyntax)
            If field IsNot Nothing Then
                Return field.Declarators.Count > 0 AndAlso ContainsExclusively(GetSeparatedSyntaxListSpan(field.Declarators), span)
            End If

            Dim [enum] = TryCast(node, EnumMemberDeclarationSyntax)
            If [enum] IsNot Nothing Then
                Return [enum].Initializer IsNot Nothing AndAlso ContainsExclusively([enum].Initializer.Span, span)
            End If

            Dim propStatement = TryCast(node, PropertyStatementSyntax)
            If propStatement IsNot Nothing Then
                Return propStatement.Initializer IsNot Nothing AndAlso ContainsExclusively(propStatement.Initializer.Span, span)
            End If

            Return False
        End Function

        Private Function ContainsExclusively(outerSpan As TextSpan, innerSpan As TextSpan) As Boolean
            If innerSpan.IsEmpty Then
                Return outerSpan.Contains(innerSpan.Start)
            End If

            Return outerSpan.Contains(innerSpan)
        End Function

        Private Function GetSyntaxListSpan(Of T As SyntaxNode)(list As SyntaxList(Of T)) As TextSpan
            Debug.Assert(list.Count > 0)
            Return TextSpan.FromBounds(list.First.SpanStart, list.Last.Span.End)
        End Function

        Private Function GetSeparatedSyntaxListSpan(Of T As SyntaxNode)(list As SeparatedSyntaxList(Of T)) As TextSpan
            Debug.Assert(list.Count > 0)
            Return TextSpan.FromBounds(list.First.SpanStart, list.Last.Span.End)
        End Function

        Public Function GetMethodLevelMembers(root As SyntaxNode) As List(Of SyntaxNode) Implements ISyntaxFactsService.GetMethodLevelMembers
            Dim list = New List(Of SyntaxNode)()
            AppendMethodLevelMembers(root, list)
            Return list
        End Function

        Public Function GetMembersOfTypeDeclaration(typeDeclaration As SyntaxNode) As SyntaxList(Of SyntaxNode) Implements ISyntaxFactsService.GetMembersOfTypeDeclaration
            Return DirectCast(typeDeclaration, TypeBlockSyntax).Members
        End Function

        Public Function GetMembersOfNamespaceDeclaration(namespaceDeclaration As SyntaxNode) As SyntaxList(Of SyntaxNode) Implements ISyntaxFactsService.GetMembersOfNamespaceDeclaration
            Return DirectCast(namespaceDeclaration, NamespaceBlockSyntax).Members
        End Function

        Public Function IsTopLevelNodeWithMembers(node As SyntaxNode) As Boolean Implements ISyntaxFactsService.IsTopLevelNodeWithMembers
            Return TypeOf node Is NamespaceBlockSyntax OrElse
                   TypeOf node Is TypeBlockSyntax OrElse
                   TypeOf node Is EnumBlockSyntax
        End Function

        Private Const s_dotToken As String = "."

        Public Function GetDisplayName(node As SyntaxNode, options As DisplayNameOptions, Optional rootNamespace As String = Nothing) As String Implements ISyntaxFactsService.GetDisplayName
            If node Is Nothing Then
                Return String.Empty
            End If

            Dim pooled = PooledStringBuilder.GetInstance()
            Dim builder = pooled.Builder

            ' member keyword (if any)
            Dim memberDeclaration = TryCast(node, DeclarationStatementSyntax)
            If (options And DisplayNameOptions.IncludeMemberKeyword) <> 0 Then
                Dim keywordToken = memberDeclaration.GetMemberKeywordToken()
                If keywordToken <> Nothing AndAlso Not keywordToken.IsMissing Then
                    builder.Append(keywordToken.Text)
                    builder.Append(" "c)
                End If
            End If

            Dim names = ArrayBuilder(Of String).GetInstance()
            ' containing type(s)
            Dim parent = node.Parent
            While TypeOf parent Is TypeBlockSyntax
                names.Push(GetName(parent, options, containsGlobalKeyword:=False))
                parent = parent.Parent
            End While

            If (options And DisplayNameOptions.IncludeNamespaces) <> 0 Then
                ' containing namespace(s) in source (if any)
                Dim containsGlobalKeyword As Boolean = False
                While parent IsNot Nothing AndAlso parent.Kind() = SyntaxKind.NamespaceBlock
                    names.Push(GetName(parent, options, containsGlobalKeyword))
                    parent = parent.Parent
                End While
                ' root namespace (if any)
                If Not containsGlobalKeyword AndAlso Not String.IsNullOrEmpty(rootNamespace) Then
                    builder.Append(rootNamespace)
                    builder.Append(s_dotToken)
                End If
            End If

            While Not names.IsEmpty()
                Dim name = names.Pop()
                If name IsNot Nothing Then
                    builder.Append(name)
                    builder.Append(s_dotToken)
                End If
            End While
            names.Free()

            ' name (include generic type parameters)
            builder.Append(GetName(node, options, containsGlobalKeyword:=False))

            ' parameter list (if any)
            If (options And DisplayNameOptions.IncludeParameters) <> 0 Then
                builder.Append(memberDeclaration.GetParameterList())
            End If

            ' As clause (if any)
            If (options And DisplayNameOptions.IncludeType) <> 0 Then
                Dim asClause = memberDeclaration.GetAsClause()
                If asClause IsNot Nothing Then
                    builder.Append(" "c)
                    builder.Append(asClause)
                End If
            End If

            Return pooled.ToStringAndFree()
        End Function

        Private Shared Function GetName(node As SyntaxNode, options As DisplayNameOptions, ByRef containsGlobalKeyword As Boolean) As String
            Const missingTokenPlaceholder As String = "?"

            Select Case node.Kind()
                Case SyntaxKind.CompilationUnit
                    Return Nothing
                Case SyntaxKind.IdentifierName
                    Dim identifier = DirectCast(node, IdentifierNameSyntax).Identifier
                    Return If(identifier.IsMissing, missingTokenPlaceholder, identifier.Text)
                Case SyntaxKind.IncompleteMember
                    Return missingTokenPlaceholder
                Case SyntaxKind.NamespaceBlock
                    Dim nameSyntax = CType(node, NamespaceBlockSyntax).NamespaceStatement.Name
                    If nameSyntax.Kind() = SyntaxKind.GlobalName Then
                        containsGlobalKeyword = True
                        Return Nothing
                    Else
                        Return GetName(nameSyntax, options, containsGlobalKeyword)
                    End If
                Case SyntaxKind.QualifiedName
                    Dim qualified = CType(node, QualifiedNameSyntax)
                    If qualified.Left.Kind() = SyntaxKind.GlobalName Then
                        containsGlobalKeyword = True
                        Return GetName(qualified.Right, options, containsGlobalKeyword) ' don't use the Global prefix if specified
                    Else
                        Return GetName(qualified.Left, options, containsGlobalKeyword) + s_dotToken + GetName(qualified.Right, options, containsGlobalKeyword)
                    End If
            End Select

            Dim name As String = Nothing
            Dim memberDeclaration = TryCast(node, DeclarationStatementSyntax)
            If memberDeclaration IsNot Nothing Then
                Dim nameToken = memberDeclaration.GetNameToken()
                If nameToken <> Nothing Then
                    name = If(nameToken.IsMissing, missingTokenPlaceholder, nameToken.Text)
                    If (options And DisplayNameOptions.IncludeTypeParameters) <> 0 Then
                        Dim pooled = PooledStringBuilder.GetInstance()
                        Dim builder = pooled.Builder
                        builder.Append(name)
                        AppendTypeParameterList(builder, memberDeclaration.GetTypeParameterList())
                        name = pooled.ToStringAndFree()
                    End If
                End If
            End If
            Debug.Assert(name IsNot Nothing, "Unexpected node type " + node.Kind().ToString())
            Return name
        End Function

        Private Shared Sub AppendTypeParameterList(builder As StringBuilder, typeParameterList As TypeParameterListSyntax)
            If typeParameterList IsNot Nothing AndAlso typeParameterList.Parameters.Count > 0 Then
                builder.Append("(Of ")
                builder.Append(typeParameterList.Parameters(0).Identifier.Text)
                For i = 1 To typeParameterList.Parameters.Count - 1
                    builder.Append(", ")
                    builder.Append(typeParameterList.Parameters(i).Identifier.Text)
                Next
                builder.Append(")"c)
            End If
        End Sub

        Private Sub AppendMethodLevelMembers(node As SyntaxNode, list As List(Of SyntaxNode))
            For Each member In node.GetMembers()
                If IsTopLevelNodeWithMembers(member) Then
                    AppendMethodLevelMembers(member, list)
                    Continue For
                End If

                If IsMethodLevelMember(member) Then
                    list.Add(member)
                End If
            Next
        End Sub

        Public Function GetMethodLevelMemberId(root As SyntaxNode, node As SyntaxNode) As Integer Implements ISyntaxFactsService.GetMethodLevelMemberId
            Debug.Assert(root.SyntaxTree Is node.SyntaxTree)

            Dim currentId As Integer = Nothing
            Dim currentNode As SyntaxNode = Nothing
            Contract.ThrowIfFalse(TryGetMethodLevelMember(root, Function(n, i) n Is node, currentId, currentNode))

            Contract.ThrowIfFalse(currentId >= 0)
            CheckMemberId(root, node, currentId)

            Return currentId
        End Function

        Public Function GetMethodLevelMember(root As SyntaxNode, memberId As Integer) As SyntaxNode Implements ISyntaxFactsService.GetMethodLevelMember
            Dim currentId As Integer = Nothing
            Dim currentNode As SyntaxNode = Nothing

            If Not TryGetMethodLevelMember(root, Function(n, i) i = memberId, currentId, currentNode) Then
                Return Nothing
            End If

            Contract.ThrowIfNull(currentNode)
            CheckMemberId(root, currentNode, memberId)

            Return currentNode
        End Function

        Private Function TryGetMethodLevelMember(node As SyntaxNode, predicate As Func(Of SyntaxNode, Integer, Boolean), ByRef currentId As Integer, ByRef currentNode As SyntaxNode) As Boolean
            For Each member In node.GetMembers()
                If TypeOf member Is NamespaceBlockSyntax OrElse
                   TypeOf member Is TypeBlockSyntax OrElse
                   TypeOf member Is EnumBlockSyntax Then
                    If TryGetMethodLevelMember(member, predicate, currentId, currentNode) Then
                        Return True
                    End If

                    Continue For
                End If

                If IsMethodLevelMember(member) Then
                    If predicate(member, currentId) Then
                        currentNode = member
                        Return True
                    End If

                    currentId += 1
                End If
            Next

            currentNode = Nothing
            Return False
        End Function

        <Conditional("DEBUG")>
        Private Sub CheckMemberId(root As SyntaxNode, node As SyntaxNode, memberId As Integer)
            Dim list = GetMethodLevelMembers(root)
            Dim index = list.IndexOf(node)
            Contract.ThrowIfFalse(index = memberId)
        End Sub

        Public Function GetBindableParent(token As SyntaxToken) As SyntaxNode Implements ISyntaxFactsService.GetBindableParent
            Dim node = token.Parent
            While node IsNot Nothing
                Dim parent = node.Parent

                ' If this node is on the left side of a member access expression, don't ascend
                ' further or we'll end up binding to something else.
                Dim memberAccess = TryCast(parent, MemberAccessExpressionSyntax)
                If memberAccess IsNot Nothing Then
                    If memberAccess.Expression Is node Then
                        Exit While
                    End If
                End If

                ' If this node is on the left side of a qualified name, don't ascend
                ' further or we'll end up binding to something else.
                Dim qualifiedName = TryCast(parent, QualifiedNameSyntax)
                If qualifiedName IsNot Nothing Then
                    If qualifiedName.Left Is node Then
                        Exit While
                    End If
                End If

                ' If this node is the type of an object creation expression, return the
                ' object creation expression.
                Dim objectCreation = TryCast(parent, ObjectCreationExpressionSyntax)
                If objectCreation IsNot Nothing Then
                    If objectCreation.Type Is node Then
                        node = parent
                        Exit While
                    End If
                End If

                ' The inside of an interpolated string is treated as its own token so we
                ' need to force navigation to the parent expression syntax.
                If TypeOf node Is InterpolatedStringTextSyntax AndAlso TypeOf parent Is InterpolatedStringExpressionSyntax Then
                    node = parent
                    Exit While
                End If

                ' If this node is not parented by a name, we're done.
                Dim name = TryCast(parent, NameSyntax)
                If name Is Nothing Then
                    Exit While
                End If

                node = parent
            End While

            Return node
        End Function

        Public Function GetConstructors(root As SyntaxNode, cancellationToken As CancellationToken) As IEnumerable(Of SyntaxNode) Implements ISyntaxFactsService.GetConstructors
            Dim compilationUnit = TryCast(root, CompilationUnitSyntax)
            If compilationUnit Is Nothing Then
                Return SpecializedCollections.EmptyEnumerable(Of SyntaxNode)()
            End If

            Dim constructors = New List(Of SyntaxNode)()
            AppendConstructors(compilationUnit.Members, constructors, cancellationToken)
            Return constructors
        End Function

        Private Sub AppendConstructors(members As SyntaxList(Of StatementSyntax), constructors As List(Of SyntaxNode), cancellationToken As CancellationToken)
            For Each member As StatementSyntax In members
                cancellationToken.ThrowIfCancellationRequested()

                Dim constructor = TryCast(member, ConstructorBlockSyntax)
                If constructor IsNot Nothing Then
                    constructors.Add(constructor)
                    Continue For
                End If

                Dim [namespace] = TryCast(member, NamespaceBlockSyntax)
                If [namespace] IsNot Nothing Then
                    AppendConstructors([namespace].Members, constructors, cancellationToken)
                End If

                Dim [class] = TryCast(member, ClassBlockSyntax)
                If [class] IsNot Nothing Then
                    AppendConstructors([class].Members, constructors, cancellationToken)
                End If

                Dim [struct] = TryCast(member, StructureBlockSyntax)
                If [struct] IsNot Nothing Then
                    AppendConstructors([struct].Members, constructors, cancellationToken)
                End If
            Next
        End Sub

        Public Function GetInactiveRegionSpanAroundPosition(tree As SyntaxTree, position As Integer, cancellationToken As CancellationToken) As TextSpan Implements ISyntaxFactsService.GetInactiveRegionSpanAroundPosition
            Dim trivia = tree.FindTriviaToLeft(position, cancellationToken)
            If trivia.Kind = SyntaxKind.DisabledTextTrivia Then
                Return trivia.FullSpan
            End If

            Return Nothing
        End Function

        Public Function GetNameForArgument(argument As SyntaxNode) As String Implements ISyntaxFactsService.GetNameForArgument
            If TryCast(argument, ArgumentSyntax)?.IsNamed Then
                Return DirectCast(argument, SimpleArgumentSyntax).NameColonEquals.Name.Identifier.ValueText
            End If

            Return String.Empty
        End Function

        Public Function IsLeftSideOfDot(node As SyntaxNode) As Boolean Implements ISyntaxFactsService.IsLeftSideOfDot
            Return TryCast(node, ExpressionSyntax).IsLeftSideOfDot()
        End Function

        Public Function GetRightSideOfDot(node As SyntaxNode) As SyntaxNode Implements ISyntaxFactsService.GetRightSideOfDot
            Return If(TryCast(node, QualifiedNameSyntax)?.Right,
                      TryCast(node, MemberAccessExpressionSyntax)?.Name)
        End Function

        Public Function IsLeftSideOfExplicitInterfaceSpecifier(node As SyntaxNode) As Boolean Implements ISyntaxFactsService.IsLeftSideOfExplicitInterfaceSpecifier
            Return IsLeftSideOfDot(node) AndAlso TryCast(node.Parent.Parent, ImplementsClauseSyntax) IsNot Nothing
        End Function

        Public Function IsLeftSideOfAssignment(node As SyntaxNode) As Boolean Implements ISyntaxFactsService.IsLeftSideOfAssignment
            Return TryCast(node, ExpressionSyntax).IsLeftSideOfAnyAssignStatement
        End Function

        Public Function IsLeftSideOfAnyAssignment(node As SyntaxNode) As Boolean Implements ISyntaxFactsService.IsLeftSideOfAnyAssignment
            Return TryCast(node, ExpressionSyntax).IsLeftSideOfAnyAssignStatement
        End Function

        Public Function GetRightHandSideOfAssignment(node As SyntaxNode) As SyntaxNode Implements ISyntaxFactsService.GetRightHandSideOfAssignment
            Return TryCast(node, AssignmentStatementSyntax)?.Right
        End Function

        Public Function IsInferredAnonymousObjectMemberDeclarator(node As SyntaxNode) As Boolean Implements ISyntaxFactsService.IsInferredAnonymousObjectMemberDeclarator
            Return node.IsKind(SyntaxKind.InferredFieldInitializer)
        End Function

        Public Function IsOperandOfIncrementExpression(node As SyntaxNode) As Boolean Implements ISyntaxFactsService.IsOperandOfIncrementExpression
            Return False
        End Function

        Public Function IsOperandOfIncrementOrDecrementExpression(node As SyntaxNode) As Boolean Implements ISyntaxFactsService.IsOperandOfIncrementOrDecrementExpression
            Return False
        End Function

        Public Function GetContentsOfInterpolatedString(interpolatedString As SyntaxNode) As SyntaxList(Of SyntaxNode) Implements ISyntaxFactsService.GetContentsOfInterpolatedString
            Return (TryCast(interpolatedString, InterpolatedStringExpressionSyntax)?.Contents).Value
        End Function

        Public Function IsNumericLiteral(token As SyntaxToken) As Boolean Implements ISyntaxFactsService.IsNumericLiteral
            Return token.Kind = SyntaxKind.DecimalLiteralToken OrElse
                   token.Kind = SyntaxKind.FloatingLiteralToken OrElse
                   token.Kind = SyntaxKind.IntegerLiteralToken
        End Function

        Public Function IsCharacterLiteral(token As SyntaxToken) As Boolean Implements ISyntaxFactsService.IsCharacterLiteral
            Return token.Kind() = SyntaxKind.CharacterLiteralToken
        End Function

        Public Overrides Function IsStringLiteral(token As SyntaxToken) As Boolean Implements ISyntaxFactsService.IsStringLiteral
            Return token.IsKind(SyntaxKind.StringLiteralToken)
        End Function

        Public Overrides Function IsInterpolatedStringTextToken(token As SyntaxToken) As Boolean Implements ISyntaxFactsService.IsInterpolatedStringTextToken
            Return token.IsKind(SyntaxKind.InterpolatedStringTextToken)
        End Function

        Public Function IsStringLiteralExpression(node As SyntaxNode) As Boolean Implements ISyntaxFactsService.IsStringLiteralExpression
            Return node.Kind() = SyntaxKind.StringLiteralExpression
        End Function

        Public Function IsVerbatimStringLiteral(token As SyntaxToken) As Boolean Implements ISyntaxFactsService.IsVerbatimStringLiteral
            ' VB does not have verbatim strings
            Return False
        End Function

        Public Function GetArgumentsOfInvocationExpression(node As SyntaxNode) As SeparatedSyntaxList(Of SyntaxNode) Implements ISyntaxFactsService.GetArgumentsOfInvocationExpression
            Return GetArgumentsOfArgumentList(TryCast(node, InvocationExpressionSyntax)?.ArgumentList)
        End Function

        Public Function GetArgumentsOfObjectCreationExpression(node As SyntaxNode) As SeparatedSyntaxList(Of SyntaxNode) Implements ISyntaxFactsService.GetArgumentsOfObjectCreationExpression
            Return GetArgumentsOfArgumentList(TryCast(node, ObjectCreationExpressionSyntax)?.ArgumentList)
        End Function

        Public Function GetArgumentsOfArgumentList(node As SyntaxNode) As SeparatedSyntaxList(Of SyntaxNode) Implements ISyntaxFactsService.GetArgumentsOfArgumentList
            Dim arguments = TryCast(node, ArgumentListSyntax)?.Arguments
            Return If(arguments.HasValue, arguments.Value, Nothing)
        End Function

        Public Function ConvertToSingleLine(node As SyntaxNode, Optional useElasticTrivia As Boolean = False) As SyntaxNode Implements ISyntaxFactsService.ConvertToSingleLine
            Return node.ConvertToSingleLine(useElasticTrivia)
        End Function

        Public Function IsDocumentationComment(node As SyntaxNode) As Boolean Implements ISyntaxFactsService.IsDocumentationComment
            Return node.IsKind(SyntaxKind.DocumentationCommentTrivia)
        End Function

        Public Function IsUsingOrExternOrImport(node As SyntaxNode) As Boolean Implements ISyntaxFactsService.IsUsingOrExternOrImport
            Return node.IsKind(SyntaxKind.ImportsStatement)
        End Function

        Public Function IsGlobalAttribute(node As SyntaxNode) As Boolean Implements ISyntaxFactsService.IsGlobalAttribute
            If node.IsKind(SyntaxKind.Attribute) Then
                Dim attributeNode = CType(node, AttributeSyntax)
                If attributeNode.Target IsNot Nothing Then
                    Return attributeNode.Target.AttributeModifier.IsKind(SyntaxKind.AssemblyKeyword)
                End If
            End If

            Return False
        End Function

        Public Function IsDeclaration(node As SyntaxNode) As Boolean Implements ISyntaxFactsService.IsDeclaration
            ' From the Visual Basic language spec:
            ' NamespaceMemberDeclaration  :=
            '    NamespaceDeclaration  |
            '    TypeDeclaration
            ' TypeDeclaration  ::=
            '    ModuleDeclaration  |
            '    NonModuleDeclaration
            ' NonModuleDeclaration  ::=
            '    EnumDeclaration  |
            '    StructureDeclaration  |
            '    InterfaceDeclaration  |
            '    ClassDeclaration  |
            '    DelegateDeclaration
            ' ClassMemberDeclaration  ::=
            '    NonModuleDeclaration  |
            '    EventMemberDeclaration  |
            '    VariableMemberDeclaration  |
            '    ConstantMemberDeclaration  |
            '    MethodMemberDeclaration  |
            '    PropertyMemberDeclaration  |
            '    ConstructorMemberDeclaration  |
            '    OperatorDeclaration
            Select Case node.Kind()
                ' Because fields declarations can define multiple symbols "Public a, b As Integer" 
                ' We want to get the VariableDeclarator node inside the field declaration to print out the symbol for the name.
                Case SyntaxKind.VariableDeclarator
                    If (node.Parent.IsKind(SyntaxKind.FieldDeclaration)) Then
                        Return True
                    End If
                    Return False

                Case SyntaxKind.NamespaceStatement,
                     SyntaxKind.NamespaceBlock,
                     SyntaxKind.ModuleStatement,
                     SyntaxKind.ModuleBlock,
                     SyntaxKind.EnumStatement,
                     SyntaxKind.EnumBlock,
                     SyntaxKind.StructureStatement,
                     SyntaxKind.StructureBlock,
                     SyntaxKind.InterfaceStatement,
                     SyntaxKind.InterfaceBlock,
                     SyntaxKind.ClassStatement,
                     SyntaxKind.ClassBlock,
                     SyntaxKind.DelegateFunctionStatement,
                     SyntaxKind.DelegateSubStatement,
                     SyntaxKind.EventStatement,
                     SyntaxKind.EventBlock,
                     SyntaxKind.AddHandlerAccessorBlock,
                     SyntaxKind.RemoveHandlerAccessorBlock,
                     SyntaxKind.FieldDeclaration,
                     SyntaxKind.SubStatement,
                     SyntaxKind.SubBlock,
                     SyntaxKind.FunctionStatement,
                     SyntaxKind.FunctionBlock,
                     SyntaxKind.PropertyStatement,
                     SyntaxKind.PropertyBlock,
                     SyntaxKind.GetAccessorBlock,
                     SyntaxKind.SetAccessorBlock,
                     SyntaxKind.SubNewStatement,
                     SyntaxKind.ConstructorBlock,
                     SyntaxKind.OperatorStatement,
                     SyntaxKind.OperatorBlock
                    Return True
            End Select

            Return False
        End Function

        ' TypeDeclaration  ::=
        '    ModuleDeclaration  |
        '    NonModuleDeclaration
        ' NonModuleDeclaration  ::=
        '    EnumDeclaration  |
        '    StructureDeclaration  |
        '    InterfaceDeclaration  |
        '    ClassDeclaration  |
        '    DelegateDeclaration
        Public Function IsTypeDeclaration(node As SyntaxNode) As Boolean Implements ISyntaxFactsService.IsTypeDeclaration
            Select Case node.Kind()
                Case SyntaxKind.EnumBlock,
                     SyntaxKind.StructureBlock,
                     SyntaxKind.InterfaceBlock,
                     SyntaxKind.ClassBlock,
                     SyntaxKind.ModuleBlock,
                     SyntaxKind.DelegateSubStatement,
                     SyntaxKind.DelegateFunctionStatement
                    Return True
            End Select

            Return False
        End Function

        Public Sub AddFirstMissingCloseBrace(root As SyntaxNode, contextNode As SyntaxNode, ByRef newRoot As SyntaxNode, ByRef newContextNode As SyntaxNode) Implements ISyntaxFactsService.AddFirstMissingCloseBrace
            ' Nothing to be done.  VB doesn't have close braces
            newRoot = root
            newContextNode = contextNode
        End Sub

        Public Function GetObjectCreationInitializer(node As SyntaxNode) As SyntaxNode Implements ISyntaxFactsService.GetObjectCreationInitializer
            Return DirectCast(node, ObjectCreationExpressionSyntax).Initializer
        End Function

        Public Function GetObjectCreationType(node As SyntaxNode) As SyntaxNode Implements ISyntaxFactsService.GetObjectCreationType
            Return DirectCast(node, ObjectCreationExpressionSyntax).Type
        End Function

        Public Function IsSimpleAssignmentStatement(statement As SyntaxNode) As Boolean Implements ISyntaxFactsService.IsSimpleAssignmentStatement
            Return statement.IsKind(SyntaxKind.SimpleAssignmentStatement)
        End Function

        Public Sub GetPartsOfAssignmentStatement(statement As SyntaxNode, ByRef left As SyntaxNode, ByRef operatorToken As SyntaxToken, ByRef right As SyntaxNode) Implements ISyntaxFactsService.GetPartsOfAssignmentStatement
            ' VB only has assignment statements, so this can just delegate to that helper
            GetPartsOfAssignmentExpressionOrStatement(statement, left, operatorToken, right)
        End Sub

        Public Sub GetPartsOfAssignmentExpressionOrStatement(statement As SyntaxNode, ByRef left As SyntaxNode, ByRef operatorToken As SyntaxToken, ByRef right As SyntaxNode) Implements ISyntaxFactsService.GetPartsOfAssignmentExpressionOrStatement
            Dim assignment = DirectCast(statement, AssignmentStatementSyntax)
            left = assignment.Left
            operatorToken = assignment.OperatorToken
            right = assignment.Right
        End Sub

        Public Function GetNameOfMemberAccessExpression(memberAccessExpression As SyntaxNode) As SyntaxNode Implements ISyntaxFactsService.GetNameOfMemberAccessExpression
            Return DirectCast(memberAccessExpression, MemberAccessExpressionSyntax).Name
        End Function

        Public Function GetIdentifierOfSimpleName(node As SyntaxNode) As SyntaxToken Implements ISyntaxFactsService.GetIdentifierOfSimpleName
            Return DirectCast(node, SimpleNameSyntax).Identifier
        End Function

        Public Function GetIdentifierOfVariableDeclarator(node As SyntaxNode) As SyntaxToken Implements ISyntaxFactsService.GetIdentifierOfVariableDeclarator
            Return DirectCast(node, VariableDeclaratorSyntax).Names.Last().Identifier
        End Function

        Public Function IsIdentifierName(node As SyntaxNode) As Boolean Implements ISyntaxFactsService.IsIdentifierName
            Return node.IsKind(SyntaxKind.IdentifierName)
        End Function

        Public Function IsLocalDeclarationStatement(node As SyntaxNode) As Boolean Implements ISyntaxFactsService.IsLocalDeclarationStatement
            Return node.IsKind(SyntaxKind.LocalDeclarationStatement)
        End Function

        Public Function IsLocalFunctionStatement(node As SyntaxNode) As Boolean Implements ISyntaxFactsService.IsLocalFunctionStatement
            ' VB does not have local funtions
            Return False
        End Function

        Public Function IsDeclaratorOfLocalDeclarationStatement(declarator As SyntaxNode, localDeclarationStatement As SyntaxNode) As Boolean Implements ISyntaxFactsService.IsDeclaratorOfLocalDeclarationStatement
            Return DirectCast(localDeclarationStatement, LocalDeclarationStatementSyntax).Declarators.
                Contains(DirectCast(declarator, VariableDeclaratorSyntax))
        End Function

        Public Function AreEquivalent(token1 As SyntaxToken, token2 As SyntaxToken) As Boolean Implements ISyntaxFactsService.AreEquivalent
            Return SyntaxFactory.AreEquivalent(token1, token2)
        End Function

        Public Function AreEquivalent(node1 As SyntaxNode, node2 As SyntaxNode) As Boolean Implements ISyntaxFactsService.AreEquivalent
            Return SyntaxFactory.AreEquivalent(node1, node2)
        End Function

        Public Function IsExpressionOfInvocationExpression(node As SyntaxNode) As Boolean Implements ISyntaxFactsService.IsExpressionOfInvocationExpression
            Return node IsNot Nothing AndAlso TryCast(node.Parent, InvocationExpressionSyntax)?.Expression Is node
        End Function

        Public Function IsAwaitExpression(node As SyntaxNode) As Boolean Implements ISyntaxFactsService.IsAwaitExpression
            Return node.IsKind(SyntaxKind.AwaitExpression)
        End Function

        Public Function IsExpressionOfAwaitExpression(node As SyntaxNode) As Boolean Implements ISyntaxFactsService.IsExpressionOfAwaitExpression
            Return node IsNot Nothing AndAlso TryCast(node.Parent, AwaitExpressionSyntax)?.Expression Is node
        End Function

        Public Function IsExpressionOfMemberAccessExpression(node As SyntaxNode) As Boolean Implements ISyntaxFactsService.IsExpressionOfMemberAccessExpression
            Return node IsNot Nothing AndAlso TryCast(node.Parent, MemberAccessExpressionSyntax)?.Expression Is node
        End Function

        Public Function GetExpressionOfAwaitExpression(node As SyntaxNode) As SyntaxNode Implements ISyntaxFactsService.GetExpressionOfAwaitExpression
            Return DirectCast(node, AwaitExpressionSyntax).Expression
        End Function

        Public Function IsPossibleTupleContext(
            syntaxTree As SyntaxTree,
            position As Integer,
            cancellationToken As CancellationToken) As Boolean Implements ISyntaxFactsService.IsPossibleTupleContext

            Dim token = syntaxTree.FindTokenOnLeftOfPosition(position, cancellationToken)
            Return syntaxTree.IsPossibleTupleContext(token, position)
        End Function

        Public Function GetExpressionOfExpressionStatement(node As SyntaxNode) As SyntaxNode Implements ISyntaxFactsService.GetExpressionOfExpressionStatement
            Return DirectCast(node, ExpressionStatementSyntax).Expression
        End Function

        Public Function IsNullLiteralExpression(node As SyntaxNode) As Boolean Implements ISyntaxFactsService.IsNullLiteralExpression
            Return node.Kind() = SyntaxKind.NothingLiteralExpression
        End Function

        Public Function IsDefaultLiteralExpression(node As SyntaxNode) As Boolean Implements ISyntaxFactsService.IsDefaultLiteralExpression
            Return IsNullLiteralExpression(node)
        End Function

        Public Function IsBinaryExpression(node As SyntaxNode) As Boolean Implements ISyntaxFactsService.IsBinaryExpression
            Return TypeOf node Is BinaryExpressionSyntax
        End Function

        Public Sub GetPartsOfBinaryExpression(node As SyntaxNode, ByRef left As SyntaxNode, ByRef operatorToken As SyntaxToken, ByRef right As SyntaxNode) Implements ISyntaxFactsService.GetPartsOfBinaryExpression
            Dim binaryExpression = DirectCast(node, BinaryExpressionSyntax)
            left = binaryExpression.Left
            operatorToken = binaryExpression.OperatorToken
            right = binaryExpression.Right
        End Sub

        Public Sub GetPartsOfConditionalExpression(node As SyntaxNode, ByRef condition As SyntaxNode, ByRef whenTrue As SyntaxNode, ByRef whenFalse As SyntaxNode) Implements ISyntaxFactsService.GetPartsOfConditionalExpression
            Dim conditionalExpression = DirectCast(node, TernaryConditionalExpressionSyntax)
            condition = conditionalExpression.Condition
            whenTrue = conditionalExpression.WhenTrue
            whenFalse = conditionalExpression.WhenFalse
        End Sub

        Public Function WalkDownParentheses(node As SyntaxNode) As SyntaxNode Implements ISyntaxFactsService.WalkDownParentheses
            Return If(TryCast(node, ExpressionSyntax)?.WalkDownParentheses(), node)
        End Function

        Public Function IsLogicalAndExpression(node As SyntaxNode) As Boolean Implements ISyntaxFactsService.IsLogicalAndExpression
            Return node.IsKind(SyntaxKind.AndAlsoExpression)
        End Function

        Public Function IsLogicalOrExpression(node As SyntaxNode) As Boolean Implements ISyntaxFactsService.IsLogicalOrExpression
            Return node.IsKind(SyntaxKind.OrElseExpression)
        End Function

        Public Function IsLogicalNotExpression(node As SyntaxNode) As Boolean Implements ISyntaxFactsService.IsLogicalNotExpression
            Return node.IsKind(SyntaxKind.NotExpression)
        End Function

        Public Function IsConditionalAnd(node As SyntaxNode) As Boolean Implements ISyntaxFactsService.IsConditionalAnd
            Return node.Kind() = SyntaxKind.AndAlsoExpression
        End Function

        Public Function IsConditionalOr(node As SyntaxNode) As Boolean Implements ISyntaxFactsService.IsConditionalOr
            Return node.Kind() = SyntaxKind.OrElseExpression
        End Function

        Public Function IsTupleExpression(node As SyntaxNode) As Boolean Implements ISyntaxFactsService.IsTupleExpression
            Return node.Kind() = SyntaxKind.TupleExpression
        End Function

        Public Function IsTupleType(node As SyntaxNode) As Boolean Implements ISyntaxFactsService.IsTupleType
            Return node.Kind() = SyntaxKind.TupleType
        End Function

        Public Sub GetPartsOfTupleExpression(Of TArgumentSyntax As SyntaxNode)(
                node As SyntaxNode, ByRef openParen As SyntaxToken, ByRef arguments As SeparatedSyntaxList(Of TArgumentSyntax), ByRef closeParen As SyntaxToken) Implements ISyntaxFactsService.GetPartsOfTupleExpression

            Dim tupleExpr = DirectCast(node, TupleExpressionSyntax)
            openParen = tupleExpr.OpenParenToken
            arguments = CType(CType(tupleExpr.Arguments, SeparatedSyntaxList(Of SyntaxNode)), SeparatedSyntaxList(Of TArgumentSyntax))
            closeParen = tupleExpr.CloseParenToken
        End Sub

        Public Function GetOperandOfPrefixUnaryExpression(node As SyntaxNode) As SyntaxNode Implements ISyntaxFactsService.GetOperandOfPrefixUnaryExpression
            Return DirectCast(node, UnaryExpressionSyntax).Operand
        End Function

        Public Function GetOperatorTokenOfPrefixUnaryExpression(node As SyntaxNode) As SyntaxToken Implements ISyntaxFactsService.GetOperatorTokenOfPrefixUnaryExpression
            Return DirectCast(node, UnaryExpressionSyntax).OperatorToken
        End Function

        Public Sub GetPartsOfMemberAccessExpression(node As SyntaxNode, ByRef expression As SyntaxNode, ByRef operatorToken As SyntaxToken, ByRef name As SyntaxNode) Implements ISyntaxFactsService.GetPartsOfMemberAccessExpression
            Dim memberAccess = DirectCast(node, MemberAccessExpressionSyntax)
            expression = memberAccess.Expression
            operatorToken = memberAccess.OperatorToken
            name = memberAccess.Name
        End Sub

        Public Function GetNextExecutableStatement(statement As SyntaxNode) As SyntaxNode Implements ISyntaxFactsService.GetNextExecutableStatement
            Return DirectCast(statement, StatementSyntax).GetNextStatement()?.FirstAncestorOrSelf(Of ExecutableStatementSyntax)
        End Function

        Public Overrides Function IsWhitespaceTrivia(trivia As SyntaxTrivia) As Boolean Implements ISyntaxFactsService.IsWhitespaceTrivia
            Return trivia.IsWhitespace()
        End Function

        Public Overrides Function IsEndOfLineTrivia(trivia As SyntaxTrivia) As Boolean Implements ISyntaxFactsService.IsEndOfLineTrivia
            Return trivia.IsEndOfLine()
        End Function

        Public Overrides Function IsSingleLineCommentTrivia(trivia As SyntaxTrivia) As Boolean
            Return trivia.Kind = SyntaxKind.CommentTrivia
        End Function

        Public Overrides Function IsMultiLineCommentTrivia(trivia As SyntaxTrivia) As Boolean
            ' VB does not have multi-line comments.
            Return False
        End Function

        Public Overrides Function IsShebangDirectiveTrivia(trivia As SyntaxTrivia) As Boolean
            ' VB does not have shebang directives.
            Return False
        End Function

        Public Overrides Function IsPreprocessorDirective(trivia As SyntaxTrivia) As Boolean
            Return SyntaxFacts.IsPreprocessorDirective(trivia.Kind())
        End Function

        Public Function IsRegularComment(trivia As SyntaxTrivia) As Boolean Implements ISyntaxFactsService.IsRegularComment
            Return trivia.Kind = SyntaxKind.CommentTrivia
        End Function

        Public Function IsDocumentationComment(trivia As SyntaxTrivia) As Boolean Implements ISyntaxFactsService.IsDocumentationComment
            Return trivia.Kind = SyntaxKind.DocumentationCommentTrivia
        End Function

        Public Function IsElastic(trivia As SyntaxTrivia) As Boolean Implements ISyntaxFactsService.IsElastic
            Return trivia.IsElastic()
        End Function

        Public Function IsOnTypeHeader(root As SyntaxNode, position As Integer) As Boolean Implements ISyntaxFactsService.IsOnTypeHeader
            Dim statement = root.FindToken(position).GetAncestor(Of TypeStatementSyntax)
            If statement Is Nothing Then
                Return Nothing
            End If

            Dim start = GetStartOfNodeExcludingAttributes(statement)
            Dim _end = If(statement.TypeParameterList?.GetLastToken().FullSpan.End,
                          statement.Identifier.FullSpan.End)

            Return position >= start AndAlso position <= _end
        End Function

        Private Function ISyntaxFactsService_IsInHeader(node As SyntaxNode, ownerOfHeader As SyntaxNode, lastTokenOrNodeOfHeader As SyntaxNodeOrToken) As Boolean Implements ISyntaxFactsService.IsInHeader
            Return IsInHeader(node, ownerOfHeader, lastTokenOrNodeOfHeader)
        End Function

        Public Function IsInPropertyDeclarationHeader(node As SyntaxNode) As Boolean Implements ISyntaxFactsService.IsInPropertyDeclarationHeader
            Dim propertyDeclaration = node.GetAncestorOrThis(Of PropertyStatementSyntax)()

            If propertyDeclaration Is Nothing Then
                Return False
            End If

            If propertyDeclaration.AsClause IsNot Nothing Then
                Return IsInHeader(node, propertyDeclaration, propertyDeclaration.AsClause)
            End If

            Return IsInHeader(node, propertyDeclaration, propertyDeclaration.Identifier)
        End Function

        Public Function IsInParameterHeader(node As SyntaxNode) As Boolean Implements ISyntaxFactsService.IsInParameterHeader
            Dim parameter = node.GetAncestorOrThis(Of ParameterSyntax)()

            If parameter Is Nothing Then
                Return False
            End If

            If parameter.AsClause IsNot Nothing Then
                Return IsInHeader(node, parameter, parameter.AsClause)
            End If

            Return IsInHeader(node, parameter, parameter.Identifier)
        End Function

        Public Function IsInMethodHeader(node As SyntaxNode) As Boolean Implements ISyntaxFactsService.IsInMethodHeader
            Dim method = node.GetAncestorOrThis(Of MethodStatementSyntax)()

            If method Is Nothing Then
                Return False
            End If

            If method.HasReturnType() Then
                Return IsInHeader(node, method, method.GetReturnType())
            End If

            If method.ParameterList IsNot Nothing Then
                Return IsInHeader(node, method, method.ParameterList)
            End If

            Return IsInHeader(node, method, method)
        End Function

        Public Function IsBetweenTypeMembers(sourceText As SourceText, root As SyntaxNode, position As Integer) As Boolean Implements ISyntaxFactsService.IsBetweenTypeMembers
            Dim token = root.FindToken(position)
            Dim typeDecl = token.GetAncestor(Of TypeBlockSyntax)
            If typeDecl IsNot Nothing Then
                Dim start = If(typeDecl.Implements.LastOrDefault()?.Span.End,
                               If(typeDecl.Inherits.LastOrDefault()?.Span.End,
                                  typeDecl.BlockStatement.Span.End))

                If position >= start AndAlso
                   position <= typeDecl.EndBlockStatement.Span.Start Then

                    Dim line = sourceText.Lines.GetLineFromPosition(position)
                    If Not line.IsEmptyOrWhitespace() Then
                        Return False
                    End If

                    Dim member = typeDecl.Members.FirstOrDefault(Function(d) d.FullSpan.Contains(position))
                    If member Is Nothing Then
                        ' There are no members, Or we're after the last member.
                        Return True
                    Else
                        ' We're within a member.  Make sure we're in the leading whitespace of
                        ' the member.
                        If position < member.SpanStart Then
                            For Each trivia In member.GetLeadingTrivia()
                                If Not trivia.IsWhitespaceOrEndOfLine() Then
                                    Return False
                                End If

                                If trivia.FullSpan.Contains(position) Then
                                    Return True
                                End If
                            Next
                        End If
                    End If
                End If
            End If

            Return False
        End Function

        Public Function GetSelectedFieldsAndProperties(root As SyntaxNode, textSpan As TextSpan, allowPartialSelection As Boolean) As ImmutableArray(Of SyntaxNode) Implements ISyntaxFactsService.GetSelectedFieldsAndProperties
            Return ImmutableArray(Of SyntaxNode).CastUp(root.GetSelectedFieldsAndPropertiesInSpan(textSpan, allowPartialSelection))
        End Function

        Private Function ISyntaxFactsService_GetFileBanner(root As SyntaxNode) As ImmutableArray(Of SyntaxTrivia) Implements ISyntaxFactsService.GetFileBanner
            Return GetFileBanner(root)
        End Function

        Private Function ISyntaxFactsService_GetFileBanner(firstToken As SyntaxToken) As ImmutableArray(Of SyntaxTrivia) Implements ISyntaxFactsService.GetFileBanner
            Return GetFileBanner(firstToken)
        End Function

        Protected Overrides Function ContainsInterleavedDirective(span As TextSpan, token As SyntaxToken, cancellationToken As CancellationToken) As Boolean
            Return token.ContainsInterleavedDirective(span, cancellationToken)
        End Function

        Private Function ISyntaxFactsService_ContainsInterleavedDirective(node As SyntaxNode, cancellationToken As CancellationToken) As Boolean Implements ISyntaxFactsService.ContainsInterleavedDirective
            Return ContainsInterleavedDirective(node, cancellationToken)
        End Function

        Private Function ISyntaxFactsService_ContainsInterleavedDirective1(nodes As ImmutableArray(Of SyntaxNode), cancellationToken As CancellationToken) As Boolean Implements ISyntaxFactsService.ContainsInterleavedDirective
            Return ContainsInterleavedDirective(nodes, cancellationToken)
        End Function

        Public Function IsDocumentationCommentExteriorTrivia(trivia As SyntaxTrivia) As Boolean Implements ISyntaxFactsService.IsDocumentationCommentExteriorTrivia
            Return trivia.Kind() = SyntaxKind.DocumentationCommentExteriorTrivia
        End Function

        Private Function ISyntaxFactsService_GetBannerText(documentationCommentTriviaSyntax As SyntaxNode, maxBannerLength As Integer, cancellationToken As CancellationToken) As String Implements ISyntaxFactsService.GetBannerText
            Return GetBannerText(documentationCommentTriviaSyntax, maxBannerLength, cancellationToken)
        End Function

        Public Function GetModifiers(node As SyntaxNode) As SyntaxTokenList Implements ISyntaxFactsService.GetModifiers
            Return node.GetModifiers()
        End Function

        Public Function WithModifiers(node As SyntaxNode, modifiers As SyntaxTokenList) As SyntaxNode Implements ISyntaxFactsService.WithModifiers
            Return node.WithModifiers(modifiers)
        End Function

        Public Function IsLiteralExpression(node As SyntaxNode) As Boolean Implements ISyntaxFactsService.IsLiteralExpression
            Return TypeOf node Is LiteralExpressionSyntax
        End Function

        Public Function IsThisExpression(node As SyntaxNode) As Boolean Implements ISyntaxFactsService.IsThisExpression
            Return node.IsKind(SyntaxKind.MeExpression)
        End Function

        Public Function IsBaseExpression(node As SyntaxNode) As Boolean Implements ISyntaxFactsService.IsBaseExpression
            Return node.IsKind(SyntaxKind.MyBaseExpression)
        End Function

        Public Function IsFalseLiteralExpression(expression As SyntaxNode) As Boolean Implements ISyntaxFactsService.IsFalseLiteralExpression
            Return expression.IsKind(SyntaxKind.FalseLiteralExpression)
        End Function

        Public Function IsTrueLiteralExpression(expression As SyntaxNode) As Boolean Implements ISyntaxFactsService.IsTrueLiteralExpression
            Return expression.IsKind(SyntaxKind.TrueLiteralExpression)
        End Function

        Public Function GetVariablesOfLocalDeclarationStatement(node As SyntaxNode) As SeparatedSyntaxList(Of SyntaxNode) Implements ISyntaxFactsService.GetVariablesOfLocalDeclarationStatement
            Return DirectCast(node, LocalDeclarationStatementSyntax).Declarators
        End Function

        Public Function GetInitializerOfVariableDeclarator(node As SyntaxNode) As SyntaxNode Implements ISyntaxFactsService.GetInitializerOfVariableDeclarator
            Return DirectCast(node, VariableDeclaratorSyntax).Initializer
        End Function

        Public Function GetTypeOfVariableDeclarator(node As SyntaxNode) As SyntaxNode Implements ISyntaxFactsService.GetTypeOfVariableDeclarator
            Dim declarator = DirectCast(node, VariableDeclaratorSyntax)
            Return TryCast(declarator.AsClause, SimpleAsClauseSyntax)?.Type
        End Function

        Public Function GetValueOfEqualsValueClause(node As SyntaxNode) As SyntaxNode Implements ISyntaxFactsService.GetValueOfEqualsValueClause
            Return DirectCast(node, EqualsValueSyntax).Value
        End Function

        Public Function IsScopeBlock(node As SyntaxNode) As Boolean Implements ISyntaxFactsService.IsScopeBlock
            ' VB has no equivalent of curly braces.
            Return False
        End Function

        Public Function IsExecutableBlock(node As SyntaxNode) As Boolean Implements ISyntaxFactsService.IsExecutableBlock
            Return node.IsExecutableBlock()
        End Function

        Public Function GetExecutableBlockStatements(node As SyntaxNode) As SyntaxList(Of SyntaxNode) Implements ISyntaxFactsService.GetExecutableBlockStatements
            Return node.GetExecutableBlockStatements()
        End Function

        Public Function FindInnermostCommonExecutableBlock(nodes As IEnumerable(Of SyntaxNode)) As SyntaxNode Implements ISyntaxFactsService.FindInnermostCommonExecutableBlock
            Return nodes.FindInnermostCommonExecutableBlock()
        End Function

        Public Function IsStatementContainer(node As SyntaxNode) As Boolean Implements ISyntaxFactsService.IsStatementContainer
            Return IsExecutableBlock(node)
        End Function

        Public Function GetStatementContainerStatements(node As SyntaxNode) As IReadOnlyList(Of SyntaxNode) Implements ISyntaxFactsService.GetStatementContainerStatements
            Return GetExecutableBlockStatements(node)
        End Function

        Private Function ISyntaxFactsService_GetLeadingBlankLines(node As SyntaxNode) As ImmutableArray(Of SyntaxTrivia) Implements ISyntaxFactsService.GetLeadingBlankLines
            Return MyBase.GetLeadingBlankLines(node)
        End Function

        Private Function ISyntaxFactsService_GetNodeWithoutLeadingBlankLines(Of TSyntaxNode As SyntaxNode)(node As TSyntaxNode) As TSyntaxNode Implements ISyntaxFactsService.GetNodeWithoutLeadingBlankLines
            Return MyBase.GetNodeWithoutLeadingBlankLines(node)
        End Function

        Public Function IsCastExpression(node As SyntaxNode) As Boolean Implements ISyntaxFactsService.IsCastExpression
            Return node.Kind = SyntaxKind.DirectCastExpression
        End Function

        Public Sub GetPartsOfCastExpression(node As SyntaxNode, ByRef type As SyntaxNode, ByRef expression As SyntaxNode) Implements ISyntaxFactsService.GetPartsOfCastExpression
            Dim cast = DirectCast(node, DirectCastExpressionSyntax)
            type = cast.Type
            expression = cast.Expression
        End Sub

        Public Function GetDeconstructionReferenceLocation(node As SyntaxNode) As Location Implements ISyntaxFactsService.GetDeconstructionReferenceLocation
            Throw New NotImplementedException()
        End Function

        Public Function GetDeclarationIdentifierIfOverride(token As SyntaxToken) As SyntaxToken? Implements ISyntaxFactsService.GetDeclarationIdentifierIfOverride
            If token.Kind() = SyntaxKind.OverridesKeyword Then
                Dim parent = token.Parent

                Select Case parent.Kind()
                    Case SyntaxKind.SubStatement, SyntaxKind.FunctionStatement
                        Dim method = DirectCast(parent, MethodStatementSyntax)
                        Return method.Identifier

                    Case SyntaxKind.PropertyStatement
                        Dim [property] = DirectCast(parent, PropertyStatementSyntax)
                        Return [property].Identifier
                End Select
            End If

            Return Nothing
        End Function

        Public Shadows Function SpansPreprocessorDirective(nodes As IEnumerable(Of SyntaxNode)) As Boolean Implements ISyntaxFactsService.SpansPreprocessorDirective
            Return MyBase.SpansPreprocessorDirective(nodes)
        End Function

        Public Shadows Function SpansPreprocessorDirective(tokens As IEnumerable(Of SyntaxToken)) As Boolean
            Return MyBase.SpansPreprocessorDirective(tokens)
        End Function

<<<<<<< HEAD
        Public Overrides Function GetAttributeLists(node As SyntaxNode) As SyntaxList(Of SyntaxNode) Implements ISyntaxFactsService.GetAttributeLists
=======
        Public Sub GetPartsOfInvocationExpression(node As SyntaxNode, ByRef expression As SyntaxNode, ByRef argumentList As SyntaxNode) Implements ISyntaxFactsService.GetPartsOfInvocationExpression
            Dim invocation = DirectCast(node, InvocationExpressionSyntax)
            expression = invocation.Expression
            argumentList = invocation.ArgumentList
        End Sub

        Public Function IsPostfixUnaryExpression(node As SyntaxNode) As Boolean Implements ISyntaxFactsService.IsPostfixUnaryExpression
            ' Does not exist in VB.
            Return False
        End Function

        Public Function IsMemberBindingExpression(node As SyntaxNode) As Boolean Implements ISyntaxFactsService.IsMemberBindingExpression
            ' Does not exist in VB.
            Return False
        End Function

        Public Function GetContainingPropertyDeclaration(node As SyntaxNode) As SyntaxNode Implements ISyntaxFactsService.GetContainingPropertyDeclaration
            Return node.GetAncestor(Of PropertyStatementSyntax)
        End Function

        Public Function GetAttributeLists(node As SyntaxNode) As SyntaxList(Of SyntaxNode) Implements ISyntaxFactsService.GetAttributeLists
>>>>>>> 5cf0fadf
            Return VisualBasicSyntaxGenerator.GetAttributeLists(node)
        End Function
    End Class
End Namespace<|MERGE_RESOLUTION|>--- conflicted
+++ resolved
@@ -1976,9 +1976,6 @@
             Return MyBase.SpansPreprocessorDirective(tokens)
         End Function
 
-<<<<<<< HEAD
-        Public Overrides Function GetAttributeLists(node As SyntaxNode) As SyntaxList(Of SyntaxNode) Implements ISyntaxFactsService.GetAttributeLists
-=======
         Public Sub GetPartsOfInvocationExpression(node As SyntaxNode, ByRef expression As SyntaxNode, ByRef argumentList As SyntaxNode) Implements ISyntaxFactsService.GetPartsOfInvocationExpression
             Dim invocation = DirectCast(node, InvocationExpressionSyntax)
             expression = invocation.Expression
@@ -2000,7 +1997,6 @@
         End Function
 
         Public Function GetAttributeLists(node As SyntaxNode) As SyntaxList(Of SyntaxNode) Implements ISyntaxFactsService.GetAttributeLists
->>>>>>> 5cf0fadf
             Return VisualBasicSyntaxGenerator.GetAttributeLists(node)
         End Function
     End Class
