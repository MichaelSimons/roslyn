﻿// Licensed to the .NET Foundation under one or more agreements.
// The .NET Foundation licenses this file to you under the MIT license.
// See the LICENSE file in the project root for more information.

#nullable enable

<<<<<<< HEAD
=======
using System.Collections.Generic;
>>>>>>> 7f893855
using System.Collections.Immutable;
using System.Threading;
using System.Threading.Tasks;
using Microsoft.CodeAnalysis.DesignerAttribute;

namespace Microsoft.CodeAnalysis.Remote
{
    internal sealed partial class RemoteDesignerAttributeIncrementalAnalyzer : AbstractDesignerAttributeIncrementalAnalyzer
    {
        /// <summary>
        /// Channel back to VS to inform it of the designer attributes we discover.
        /// </summary>
        private readonly RemoteCallback<IDesignerAttributeListener> _callback;

<<<<<<< HEAD
        public RemoteDesignerAttributeIncrementalAnalyzer(RemoteEndPoint endPoint)
=======
        public RemoteDesignerAttributeIncrementalAnalyzer(Workspace workspace, RemoteCallback<IDesignerAttributeListener> callback)
            : base(workspace)
>>>>>>> 7f893855
        {
            _callback = callback;
        }

<<<<<<< HEAD
        protected override async Task ReportProjectRemovedAsync(ProjectId projectId, CancellationToken cancellationToken)
        {
            await _endPoint.InvokeAsync(
                nameof(IDesignerAttributeListener.OnProjectRemovedAsync),
                new object[] { projectId },
                cancellationToken).ConfigureAwait(false);
        }

        protected override async Task ReportDesignerAttributeDataAsync(ImmutableArray<DesignerAttributeData> data, CancellationToken cancellationToken)
        {
            await _endPoint.InvokeAsync(
                nameof(IDesignerAttributeListener.ReportDesignerAttributeDataAsync),
                new object[] { data },
                cancellationToken).ConfigureAwait(false);
=======
        protected override async ValueTask ReportProjectRemovedAsync(ProjectId projectId, CancellationToken cancellationToken)
        {
            // cancel whenever the analyzer runner cancels or the client disconnects and the request is canceled:
            using var linkedSource = CancellationTokenSource.CreateLinkedTokenSource(cancellationToken, _callback.ClientDisconnectedSource.Token);

            await _callback.InvokeAsync(
                (callback, cancellationToken) => callback.OnProjectRemovedAsync(projectId, cancellationToken),
                linkedSource.Token).ConfigureAwait(false);
        }

        protected override async ValueTask ReportDesignerAttributeDataAsync(List<DesignerAttributeData> data, CancellationToken cancellationToken)
        {
            // cancel whenever the analyzer runner cancels or the client disconnects and the request is canceled:
            using var linkedSource = CancellationTokenSource.CreateLinkedTokenSource(cancellationToken, _callback.ClientDisconnectedSource.Token);

            await _callback.InvokeAsync(
               (callback, cancellationToken) => callback.ReportDesignerAttributeDataAsync(data.ToImmutableArray(), cancellationToken),
               linkedSource.Token).ConfigureAwait(false);
>>>>>>> 7f893855
        }
    }
}<|MERGE_RESOLUTION|>--- conflicted
+++ resolved
@@ -4,10 +4,7 @@
 
 #nullable enable
 
-<<<<<<< HEAD
-=======
 using System.Collections.Generic;
->>>>>>> 7f893855
 using System.Collections.Immutable;
 using System.Threading;
 using System.Threading.Tasks;
@@ -22,32 +19,11 @@
         /// </summary>
         private readonly RemoteCallback<IDesignerAttributeListener> _callback;
 
-<<<<<<< HEAD
-        public RemoteDesignerAttributeIncrementalAnalyzer(RemoteEndPoint endPoint)
-=======
-        public RemoteDesignerAttributeIncrementalAnalyzer(Workspace workspace, RemoteCallback<IDesignerAttributeListener> callback)
-            : base(workspace)
->>>>>>> 7f893855
+        public RemoteDesignerAttributeIncrementalAnalyzer(RemoteCallback<IDesignerAttributeListener> callback)
         {
             _callback = callback;
         }
 
-<<<<<<< HEAD
-        protected override async Task ReportProjectRemovedAsync(ProjectId projectId, CancellationToken cancellationToken)
-        {
-            await _endPoint.InvokeAsync(
-                nameof(IDesignerAttributeListener.OnProjectRemovedAsync),
-                new object[] { projectId },
-                cancellationToken).ConfigureAwait(false);
-        }
-
-        protected override async Task ReportDesignerAttributeDataAsync(ImmutableArray<DesignerAttributeData> data, CancellationToken cancellationToken)
-        {
-            await _endPoint.InvokeAsync(
-                nameof(IDesignerAttributeListener.ReportDesignerAttributeDataAsync),
-                new object[] { data },
-                cancellationToken).ConfigureAwait(false);
-=======
         protected override async ValueTask ReportProjectRemovedAsync(ProjectId projectId, CancellationToken cancellationToken)
         {
             // cancel whenever the analyzer runner cancels or the client disconnects and the request is canceled:
@@ -58,15 +34,14 @@
                 linkedSource.Token).ConfigureAwait(false);
         }
 
-        protected override async ValueTask ReportDesignerAttributeDataAsync(List<DesignerAttributeData> data, CancellationToken cancellationToken)
+        protected override async ValueTask ReportDesignerAttributeDataAsync(ImmutableArray<DesignerAttributeData> data, CancellationToken cancellationToken)
         {
             // cancel whenever the analyzer runner cancels or the client disconnects and the request is canceled:
             using var linkedSource = CancellationTokenSource.CreateLinkedTokenSource(cancellationToken, _callback.ClientDisconnectedSource.Token);
 
             await _callback.InvokeAsync(
-               (callback, cancellationToken) => callback.ReportDesignerAttributeDataAsync(data.ToImmutableArray(), cancellationToken),
+               (callback, cancellationToken) => callback.ReportDesignerAttributeDataAsync(data, cancellationToken),
                linkedSource.Token).ConfigureAwait(false);
->>>>>>> 7f893855
         }
     }
 }