--- conflicted
+++ resolved
@@ -53,12 +53,7 @@
                 Stream stream, int sessionId, ISet<Checksum> checksums, CancellationToken cancellationToken)
             {
                 var results = new List<ValueTuple<Checksum, object>>();
-<<<<<<< HEAD
                 using (var reader = new StreamObjectReader(stream))
-=======
-
-                using (var reader = new ObjectReader(stream))
->>>>>>> 4751badc
                 {
                     var responseSessionId = reader.ReadInt32();
                     Contract.ThrowIfFalse(sessionId == responseSessionId);
