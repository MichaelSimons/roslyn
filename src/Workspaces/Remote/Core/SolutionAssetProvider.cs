--- conflicted
+++ resolved
@@ -2,13 +2,8 @@
 // The .NET Foundation licenses this file to you under the MIT license.
 // See the LICENSE file in the project root for more information.
 
-<<<<<<< HEAD
-=======
-#nullable enable
-
 using System;
 using System.Collections.Generic;
->>>>>>> f60ff7e6
 using System.Diagnostics;
 using System.IO;
 using System.IO.Pipelines;
