--- conflicted
+++ resolved
@@ -687,13 +687,10 @@
 
             Assert.Throws<ArgumentNullException>("projectId", () => solution.WithProjectReferences(null!, new[] { projectRef }));
             Assert.Throws<InvalidOperationException>(() => solution.WithProjectReferences(ProjectId.CreateNewId(), new[] { projectRef }));
-<<<<<<< HEAD
-=======
 
             // cycles:
             Assert.Throws<InvalidOperationException>(() => solution2.WithProjectReferences(projectId2, new[] { new ProjectReference(projectId) }));
             Assert.Throws<InvalidOperationException>(() => solution.WithProjectReferences(projectId, new[] { new ProjectReference(projectId) }));
->>>>>>> d73229b4
         }
 
         [Fact]
@@ -748,35 +745,9 @@
             // dup:
             Assert.Throws<InvalidOperationException>(() => solution.AddProjectReferences(projectId3, new[] { projectRef2 }));
 
-<<<<<<< HEAD
-            // cycle:
-            Assert.Throws<InvalidOperationException>(() => solution3.AddProjectReferences(projectId2, new[] { projectRef3 }));
-        }
-
-        [Fact]
-        public void AddProjectReferences_Submissions()
-        {
-            var solution = CreateSolution();
-            var projectId1 = ProjectId.CreateNewId();
-            var projectId2 = ProjectId.CreateNewId();
-            var projectId3 = ProjectId.CreateNewId();
-
-            solution = solution
-                .AddProject(ProjectInfo.Create(projectId1, VersionStamp.Default, name: "submission1", assemblyName: "submission1.dll", LanguageNames.CSharp, isSubmission: true))
-                .AddProject(ProjectInfo.Create(projectId2, VersionStamp.Default, name: "submission2", assemblyName: "submission2.dll", LanguageNames.CSharp, isSubmission: true))
-                .AddProject(ProjectInfo.Create(projectId3, VersionStamp.Default, name: "submission3", assemblyName: "submission3.dll", LanguageNames.CSharp, isSubmission: true))
-                .AddProjectReference(projectId2, new ProjectReference(projectId1));
-
-            // submission may be referenced from multiple submissions (forming a tree):
-            _ = solution.AddProjectReferences(projectId3, new[] { new ProjectReference(projectId1) });
-
-            // submission can't reference multiple submissions:
-            Assert.Throws<InvalidOperationException>(() => solution.AddProjectReferences(projectId2, new[] { new ProjectReference(projectId3) }));
-=======
             // cycles:
             Assert.Throws<InvalidOperationException>(() => solution3.AddProjectReferences(projectId2, new[] { projectRef3 }));
             Assert.Throws<InvalidOperationException>(() => solution3.AddProjectReferences(projectId, new[] { new ProjectReference(projectId) }));
->>>>>>> d73229b4
         }
 
         [Fact]
@@ -814,8 +785,6 @@
         }
 
         [Fact]
-<<<<<<< HEAD
-=======
         public void ProjectReferences_Submissions()
         {
             var solution = CreateSolution();
@@ -851,7 +820,6 @@
         }
 
         [Fact]
->>>>>>> d73229b4
         public void WithProjectMetadataReferences()
         {
             var solution = CreateSolutionWithProjectAndDocuments();
