--- conflicted
+++ resolved
@@ -315,14 +315,6 @@
             var property = (IPropertySymbol)member;
 
             return IsInaccessibleImplementableAccessor(property.GetMethod, within) || IsInaccessibleImplementableAccessor(property.SetMethod, within);
-<<<<<<< HEAD
-        }
-
-        private static bool IsInaccessibleImplementableAccessor(IMethodSymbol? accessor, ISymbol within)
-        {
-            return accessor != null && IsImplementable(accessor) && !accessor.IsAccessibleWithin(within);
-=======
->>>>>>> d73229b4
         }
 
         private static bool IsInaccessibleImplementableAccessor(IMethodSymbol? accessor, ISymbol within)
