﻿// Copyright (c) Microsoft.  All Rights Reserved.  Licensed under the Apache License, Version 2.0.  See License.txt in the project root for license information.

using System;
using System.IO;
using System.Text;
using System.Threading;
using System.Threading.Tasks;

namespace RunTests.Cache
{
    internal sealed class CachingTestExecutor : ITestExecutor
    {
        private readonly ITestExecutor _testExecutor;
        private readonly ContentUtil _contentUtil;
        private readonly IDataStorage _dataStorage;

        public IDataStorage DataStorage => _dataStorage;

<<<<<<< HEAD
        internal CachingTestExecutor(Options options, ITestExecutor testExecutor, IDataStorage dataStorage)
=======
        internal CachingTestExecutor(TestExecutionOptions options, ITestExecutor testExecutor, IDataStorage dataStorage)
>>>>>>> 59da9d22
        {
            _testExecutor = testExecutor;
            _dataStorage = dataStorage;
            _contentUtil = new ContentUtil(options);
        }

        public string GetCommandLine(AssemblyInfo assemblyInfo)
        {
            return _testExecutor.GetCommandLine(assemblyInfo);
        }

        public async Task<TestResult> RunTestAsync(AssemblyInfo assemblyInfo, CancellationToken cancellationToken)
        {
            var contentFile = _contentUtil.GetTestResultContentFile(assemblyInfo);
            var assemblyPath = assemblyInfo.AssemblyPath;
            var builder = new StringBuilder();
            builder.AppendLine($"{Path.GetFileName(assemblyPath)} - {contentFile.Checksum}");
            builder.AppendLine("===");
            builder.AppendLine(contentFile.Content);
            builder.AppendLine("===");
            Logger.Log(builder.ToString());

            try
            {
                var cachedTestResult = await _dataStorage.TryGetCachedTestResult(contentFile.Checksum);
                if (cachedTestResult.HasValue)
                {
                    Logger.Log($"{Path.GetFileName(assemblyPath)} - cache hit");
                    return Migrate(assemblyInfo, cachedTestResult.Value);
                }
            }
            catch (Exception ex)
            {
                Logger.Log($"Error reading cache {ex}");
            }

            Logger.Log($"{Path.GetFileName(assemblyPath)} - running");
            var testResult = await _testExecutor.RunTestAsync(assemblyInfo, cancellationToken);
            await CacheTestResult(contentFile, testResult).ConfigureAwait(true);
            return testResult;
        }

        /// <summary>
        /// Recreate the on disk artifacts for the cached data and return the correct <see cref="TestResult"/>
        /// value.
        /// </summary>
        private TestResult Migrate(AssemblyInfo assemblyInfo, CachedTestResult cachedTestResult)
        {
            var resultsDir = Path.Combine(Path.GetDirectoryName(assemblyInfo.AssemblyPath), Constants.ResultsDirectoryName);
            FileUtil.EnsureDirectory(resultsDir);
            var resultsFilePath = Path.Combine(resultsDir, assemblyInfo.ResultsFileName);
            File.WriteAllText(resultsFilePath, cachedTestResult.ResultsFileContent);
            var commandLine = _testExecutor.GetCommandLine(assemblyInfo);

            return new TestResult(
                exitCode: cachedTestResult.ExitCode,
                assemblyInfo: assemblyInfo,
                resultDir: resultsDir,
                resultsFilePath: resultsFilePath,
                commandLine: commandLine,
                elapsed: TimeSpan.FromMilliseconds(0),
                standardOutput: cachedTestResult.StandardOutput,
                errorOutput: cachedTestResult.ErrorOutput,
                isResultFromCache: true);
        }

        private async Task CacheTestResult(ContentFile contentFile, TestResult testResult)
        {
            try
            {
                var resultFileContent = File.ReadAllText(testResult.ResultsFilePath);
                var cachedTestResult = new CachedTestResult(
                    exitCode: testResult.ExitCode,
                    standardOutput: testResult.StandardOutput,
                    errorOutput: testResult.ErrorOutput,
                    resultsFileContent: resultFileContent,
<<<<<<< HEAD
                    ellapsed: testResult.Elapsed);
                await _dataStorage.AddCachedTestResult(testResult.AssemblyName, contentFile, cachedTestResult).ConfigureAwait(true);
=======
                    elapsed: testResult.Elapsed);
                await _dataStorage.AddCachedTestResult(testResult.AssemblyInfo, contentFile, cachedTestResult).ConfigureAwait(true);
>>>>>>> 59da9d22
            }
            catch (Exception ex)
            {
                Logger.Log($"Failed to create cached {ex}");
            }
        }
    }
}<|MERGE_RESOLUTION|>--- conflicted
+++ resolved
@@ -16,11 +16,7 @@
 
         public IDataStorage DataStorage => _dataStorage;
 
-<<<<<<< HEAD
-        internal CachingTestExecutor(Options options, ITestExecutor testExecutor, IDataStorage dataStorage)
-=======
         internal CachingTestExecutor(TestExecutionOptions options, ITestExecutor testExecutor, IDataStorage dataStorage)
->>>>>>> 59da9d22
         {
             _testExecutor = testExecutor;
             _dataStorage = dataStorage;
@@ -97,13 +93,8 @@
                     standardOutput: testResult.StandardOutput,
                     errorOutput: testResult.ErrorOutput,
                     resultsFileContent: resultFileContent,
-<<<<<<< HEAD
-                    ellapsed: testResult.Elapsed);
-                await _dataStorage.AddCachedTestResult(testResult.AssemblyName, contentFile, cachedTestResult).ConfigureAwait(true);
-=======
                     elapsed: testResult.Elapsed);
                 await _dataStorage.AddCachedTestResult(testResult.AssemblyInfo, contentFile, cachedTestResult).ConfigureAwait(true);
->>>>>>> 59da9d22
             }
             catch (Exception ex)
             {
