--- conflicted
+++ resolved
@@ -58,6 +58,7 @@
             public const string CodeActionsCorrectExitContinue = "CodeActions.CorrectExitContinue";
             public const string CodeActionsCorrectFunctionReturnType = "CodeActions.CorrectFunctionReturnType";
             public const string CodeActionsCorrectNextControlVariable = "CodeActions.CorrectNextControlVariable";
+            public const string CodeActionsDeclareAsNullable = "CodeActions.DeclareAsNullable";
             public const string CodeActionsGenerateConstructor = "CodeActions.GenerateConstructor";
             public const string CodeActionsGenerateConstructorFromMembers = "CodeActions.GenerateConstructorFromMembers";
             public const string CodeActionsGenerateDefaultConstructors = "CodeActions.GenerateDefaultConstructors";
@@ -102,11 +103,7 @@
             public const string CodeActionsRemoveByVal = "CodeActions.RemoveByVal";
             public const string CodeActionsRemoveDocCommentNode = "CodeActions.RemoveDocCommentNode";
             public const string CodeActionsRemoveUnnecessaryCast = "CodeActions.RemoveUnnecessaryCast";
-<<<<<<< HEAD
-            public const string CodeActionsDeclareAsNullable = "CodeActions.DeclareAsNullable";
-=======
             public const string CodeActionsRemoveUnnecessaryParentheses = "CodeActions.RemoveUnnecessaryParentheses";
->>>>>>> 916a09e7
             public const string CodeActionsRemoveUnusedLocalFunction = "CodeActions.RemoveUnusedLocalFunction";
             public const string CodeActionsRemoveUnusedVariable = "CodeActions.RemoveUnusedVariable";
             public const string CodeActionsRemoveUnnecessaryImports = "CodeActions.RemoveUnnecessaryImports";
