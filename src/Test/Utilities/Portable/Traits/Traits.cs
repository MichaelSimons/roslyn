--- conflicted
+++ resolved
@@ -33,11 +33,8 @@
             public const string CodeActionsAddConstructorParametersFromMembers = "CodeActions.AddConstructorParametersFromMembers";
             public const string CodeActionsAddDocCommentNodes = "CodeActions.AddDocCommentParamNodes";
             public const string CodeActionsAddAwait = "CodeActions.AddAwait";
-<<<<<<< HEAD
+            public const string CodeActionsAddRequiredParentheses = "CodeActions.AddRequiredParentheses";
             public const string CodeActionsUpdateProjectToAllowUnsafe = "CodeActions.UpdateProjectToAllowUnsafe";
-=======
-            public const string CodeActionsAddRequiredParentheses = "CodeActions.AddRequiredParentheses";
->>>>>>> 0d83995d
             public const string CodeActionsUpgradeProject = "CodeActions.UpgradeProject";
             public const string CodeActionsAddAccessibilityModifiers = "CodeActions.AddAccessibilityModifiers";
             public const string CodeActionsAddBraces = "CodeActions.AddBraces";
