﻿// Licensed to the .NET Foundation under one or more agreements.
// The .NET Foundation licenses this file to you under the MIT license.
// See the LICENSE file in the project root for more information.

using System;
using System.ComponentModel.Composition;
using Microsoft.CodeAnalysis.Diagnostics;
using Microsoft.CodeAnalysis.Editor;
using Microsoft.CodeAnalysis.Editor.Shared.Utilities;
using Microsoft.CodeAnalysis.Host.Mef;
using Microsoft.CodeAnalysis.LanguageServer;
using Microsoft.CodeAnalysis.Shared.TestHooks;
using Microsoft.VisualStudio.LanguageServer.Client;
using Microsoft.VisualStudio.LanguageServer.Protocol;
using Microsoft.VisualStudio.LanguageServices.Implementation.LanguageClient;
using Microsoft.VisualStudio.LanguageServices.Xaml.LanguageServer;
using Microsoft.VisualStudio.Shell.Interop;
using Microsoft.VisualStudio.Utilities;
using VSShell = Microsoft.VisualStudio.Shell;

namespace Microsoft.VisualStudio.LanguageServices.Xaml
{
    [DisableUserExperience(true)] // Remove this when we are ready to use LSP everywhere
    [ContentType(ContentTypeNames.XamlContentType)]
    [Export(typeof(ILanguageClient))]
    internal class XamlInProcLanguageClient : AbstractInProcLanguageClient
    {
        [ImportingConstructor]
        [Obsolete(MefConstruction.ImportingConstructorMessage, true)]
        public XamlInProcLanguageClient(
            XamlRequestDispatcherFactory xamlDispatcherFactory,
            VisualStudioWorkspace workspace,
            IDiagnosticService diagnosticService,
            IAsynchronousOperationListenerProvider listenerProvider,
            ILspWorkspaceRegistrationService lspWorkspaceRegistrationService,
<<<<<<< HEAD
            [Import(typeof(SAsyncServiceProvider))] VSShell.IAsyncServiceProvider asyncServiceProvider)
            : base(xamlDispatcherFactory, workspace, diagnosticService, listenerProvider, lspWorkspaceRegistrationService, asyncServiceProvider, diagnosticsClientName: null)
=======
            [Import(typeof(SAsyncServiceProvider))] VSShell.IAsyncServiceProvider asyncServiceProvider,
            IThreadingContext threadingContext)
            : base(languageServerProtocol, workspace, diagnosticService, listenerProvider, lspWorkspaceRegistrationService, asyncServiceProvider, threadingContext, diagnosticsClientName: null)
>>>>>>> db94f4cc
        {
        }

        /// <summary>
        /// Gets the name of the language client (displayed in yellow bars).
        /// </summary>
        public override string Name => "XAML Language Server Client";

        protected internal override VSServerCapabilities GetCapabilities()
            => new VSServerCapabilities
            {
                CompletionProvider = new CompletionOptions { ResolveProvider = true, TriggerCharacters = new string[] { "<", " ", ":", ".", "=", "\"", "'", "{", ",", "(" } },
                HoverProvider = true,
                FoldingRangeProvider = new FoldingRangeOptions { },
                DocumentFormattingProvider = true,
                DocumentRangeFormattingProvider = true,
                DocumentOnTypeFormattingProvider = new DocumentOnTypeFormattingOptions { FirstTriggerCharacter = ">", MoreTriggerCharacter = new string[] { "\n" } },
                OnAutoInsertProvider = new DocumentOnAutoInsertOptions { TriggerCharacters = new[] { "=", "/", ">" } },
                TextDocumentSync = new TextDocumentSyncOptions
                {
                    Change = TextDocumentSyncKind.None,
                    OpenClose = false
                },
                SupportsDiagnosticRequests = true,
            };
    }
}<|MERGE_RESOLUTION|>--- conflicted
+++ resolved
@@ -33,14 +33,9 @@
             IDiagnosticService diagnosticService,
             IAsynchronousOperationListenerProvider listenerProvider,
             ILspWorkspaceRegistrationService lspWorkspaceRegistrationService,
-<<<<<<< HEAD
-            [Import(typeof(SAsyncServiceProvider))] VSShell.IAsyncServiceProvider asyncServiceProvider)
-            : base(xamlDispatcherFactory, workspace, diagnosticService, listenerProvider, lspWorkspaceRegistrationService, asyncServiceProvider, diagnosticsClientName: null)
-=======
             [Import(typeof(SAsyncServiceProvider))] VSShell.IAsyncServiceProvider asyncServiceProvider,
             IThreadingContext threadingContext)
-            : base(languageServerProtocol, workspace, diagnosticService, listenerProvider, lspWorkspaceRegistrationService, asyncServiceProvider, threadingContext, diagnosticsClientName: null)
->>>>>>> db94f4cc
+            : base(xamlDispatcherFactory, workspace, diagnosticService, listenerProvider, lspWorkspaceRegistrationService, asyncServiceProvider, threadingContext, diagnosticsClientName: null)
         {
         }
 
