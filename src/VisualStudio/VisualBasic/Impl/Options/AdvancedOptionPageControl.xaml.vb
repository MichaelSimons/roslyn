--- conflicted
+++ resolved
@@ -62,12 +62,9 @@
             BindToOption(Colorize_regular_expressions, RegularExpressionsOptions.ColorizeRegexPatterns, LanguageNames.VisualBasic)
             BindToOption(Report_invalid_regular_expressions, RegularExpressionsOptions.ReportInvalidRegexPatterns, LanguageNames.VisualBasic)
             BindToOption(Highlight_related_components_under_cursor, RegularExpressionsOptions.HighlightRelatedRegexComponentsUnderCursor, LanguageNames.VisualBasic)
-<<<<<<< HEAD
-
+            BindToOption(Show_completion_list, RegularExpressionsOptions.ProvideRegexCompletions, LanguageNames.VisualBasic)
+            
             BindToOption(Use_enhanced_colors, FeatureOnOffOptions.UseEnhancedColors)
-=======
-            BindToOption(Show_completion_list, RegularExpressionsOptions.ProvideRegexCompletions, LanguageNames.VisualBasic)
->>>>>>> 9d4f33b0
         End Sub
     End Class
 End Namespace