﻿// Licensed to the .NET Foundation under one or more agreements.
// The .NET Foundation licenses this file to you under the MIT license.
// See the LICENSE file in the project root for more information.

#nullable enable

using System;
using System.Collections.Generic;
using System.Collections.Immutable;
using System.IO;
using System.Linq;
using System.Threading;
using System.Threading.Tasks;
using Microsoft.CodeAnalysis;
using Microsoft.CodeAnalysis.Diagnostics;
using Microsoft.CodeAnalysis.ErrorReporting;
using Microsoft.CodeAnalysis.Host;
using Microsoft.CodeAnalysis.LanguageServer;
using Microsoft.CodeAnalysis.LanguageServer.Handler.SemanticTokens;
using Microsoft.CodeAnalysis.Shared.Extensions;
using Microsoft.CodeAnalysis.Text;
using Microsoft.VisualStudio.LanguageServer.Client;
using Microsoft.VisualStudio.LanguageServer.Protocol;
using Microsoft.VisualStudio.Utilities.Internal;
using Roslyn.Utilities;
using StreamJsonRpc;
using LSP = Microsoft.VisualStudio.LanguageServer.Protocol;

namespace Microsoft.VisualStudio.LanguageServices.Implementation.LanguageService
{
    /// <summary>
    /// Defines the language server to be hooked up to an <see cref="ILanguageClient"/> using StreamJsonRpc.
    /// This runs in proc as not all features provided by this server are available out of proc (e.g. some diagnostics).
    /// </summary>
    internal class InProcLanguageServer
    {
        private readonly IDiagnosticService _diagnosticService;
        private readonly string? _clientName;
        private readonly JsonRpc _jsonRpc;
<<<<<<< HEAD
        private readonly LanguageServerProtocol _protocol;
        private readonly Workspace _workspace;
=======
        private readonly AbstractRequestHandlerProvider _requestHandlerProvider;
        private readonly CodeAnalysis.Workspace _workspace;
>>>>>>> 382642f8

        private VSClientCapabilities _clientCapabilities;
        private bool _shuttingDown;

        private SemanticTokensCache _tokensCache;

        public InProcLanguageServer(Stream inputStream,
            Stream outputStream,
            AbstractRequestHandlerProvider requestHandlerProvider,
            CodeAnalysis.Workspace workspace,
            IDiagnosticService diagnosticService,
            string? clientName)
        {
            _requestHandlerProvider = requestHandlerProvider;
            _workspace = workspace;

            var jsonMessageFormatter = new JsonMessageFormatter();
            jsonMessageFormatter.JsonSerializer.Converters.Add(new VSExtensionConverter<TextDocumentIdentifier, VSTextDocumentIdentifier>());
            jsonMessageFormatter.JsonSerializer.Converters.Add(new VSExtensionConverter<ClientCapabilities, VSClientCapabilities>());

            _jsonRpc = new JsonRpc(new HeaderDelimitedMessageHandler(outputStream, inputStream, jsonMessageFormatter));
            _jsonRpc.AddLocalRpcTarget(this);
            _jsonRpc.StartListening();

            _diagnosticService = diagnosticService;
            _clientName = clientName;
            _diagnosticService.DiagnosticsUpdated += DiagnosticService_DiagnosticsUpdated;

            _clientCapabilities = new VSClientCapabilities();
            _tokensCache = new SemanticTokensCache();
        }

        public bool Running => !_shuttingDown && !_jsonRpc.IsDisposed;

        /// <summary>
        /// Handle the LSP initialize request by storing the client capabilities
        /// and responding with the server capabilities.
        /// The specification assures that the initialize request is sent only once.
        /// </summary>
        [JsonRpcMethod(Methods.InitializeName, UseSingleObjectParameterDeserialization = true)]
        public async Task<InitializeResult> InitializeAsync(InitializeParams initializeParams, CancellationToken cancellationToken)
        {
            _clientCapabilities = (VSClientCapabilities)initializeParams.Capabilities;

            var serverCapabilities = await _requestHandlerProvider.ExecuteRequestAsync<InitializeParams, InitializeResult>(Methods.InitializeName,
                initializeParams, _clientCapabilities, _clientName, cancellationToken).ConfigureAwait(false);

            // Always support hover - if any LSP client for a content type advertises support,
            // then the liveshare provider is disabled.  So we must provide for both C# and razor
            // until https://devdiv.visualstudio.com/DevDiv/_workitems/edit/1106064/ is fixed
            // or we have different content types.
            serverCapabilities.Capabilities.HoverProvider = true;
            return serverCapabilities;
        }

        [JsonRpcMethod(Methods.InitializedName)]
        public async Task InitializedAsync()
        {
            // Publish diagnostics for all open documents immediately following initialization.
            var solution = _workspace.CurrentSolution;
            var openDocuments = _workspace.GetOpenDocumentIds();
            foreach (var documentId in openDocuments)
            {
                var document = solution.GetDocument(documentId);
                if (document != null)
                {
                    await PublishDiagnosticsAsync(document).ConfigureAwait(false);
                }
            }
        }

        [JsonRpcMethod(Methods.ShutdownName)]
        public Task ShutdownAsync(CancellationToken _)
        {
            Contract.ThrowIfTrue(_shuttingDown, "Shutdown has already been called.");

            _shuttingDown = true;
            _diagnosticService.DiagnosticsUpdated -= DiagnosticService_DiagnosticsUpdated;

            return Task.CompletedTask;
        }

        [JsonRpcMethod(Methods.ExitName)]
        public Task ExitAsync(CancellationToken _)
        {
            Contract.ThrowIfFalse(_shuttingDown, "Shutdown has not been called yet.");

            try
            {
                _jsonRpc.Dispose();
            }
            catch (Exception e) when (FatalError.ReportWithoutCrash(e))
            {
                // Swallow exceptions thrown by disposing our JsonRpc object. Disconnected events can potentially throw their own exceptions so
                // we purposefully ignore all of those exceptions in an effort to shutdown gracefully.
            }

            return Task.CompletedTask;
        }

        [JsonRpcMethod(Methods.TextDocumentDefinitionName, UseSingleObjectParameterDeserialization = true)]
        public Task<LSP.Location[]> GetTextDocumentDefinitionAsync(TextDocumentPositionParams textDocumentPositionParams, CancellationToken cancellationToken)
            => _requestHandlerProvider.ExecuteRequestAsync<TextDocumentPositionParams, LSP.Location[]>(Methods.TextDocumentDefinitionName,
                textDocumentPositionParams, _clientCapabilities, _clientName, cancellationToken);

        [JsonRpcMethod(Methods.TextDocumentRenameName, UseSingleObjectParameterDeserialization = true)]
        public Task<WorkspaceEdit> GetTextDocumentRenameAsync(RenameParams renameParams, CancellationToken cancellationToken)
            => _requestHandlerProvider.ExecuteRequestAsync<RenameParams, WorkspaceEdit>(Methods.TextDocumentRenameName,
                renameParams, _clientCapabilities, _clientName, cancellationToken);

        [JsonRpcMethod(Methods.TextDocumentReferencesName, UseSingleObjectParameterDeserialization = true)]
        public Task<VSReferenceItem[]> GetTextDocumentReferencesAsync(ReferenceParams referencesParams, CancellationToken cancellationToken)
            => _requestHandlerProvider.ExecuteRequestAsync<ReferenceParams, VSReferenceItem[]>(Methods.TextDocumentReferencesName,
                referencesParams, _clientCapabilities, _clientName, cancellationToken);

        [JsonRpcMethod(Methods.TextDocumentCodeActionName, UseSingleObjectParameterDeserialization = true)]
        public Task<VSCodeAction[]> GetTextDocumentCodeActionsAsync(CodeActionParams codeActionParams, CancellationToken cancellationToken)
            => _requestHandlerProvider.ExecuteRequestAsync<CodeActionParams, VSCodeAction[]>(Methods.TextDocumentCodeActionName,
                codeActionParams, _clientCapabilities, _clientName, cancellationToken);

        [JsonRpcMethod(MSLSPMethods.TextDocumentCodeActionResolveName, UseSingleObjectParameterDeserialization = true)]
        public Task<VSCodeAction> ResolveCodeActionAsync(VSCodeAction vsCodeAction, CancellationToken cancellationToken)
            => _requestHandlerProvider.ExecuteRequestAsync<VSCodeAction, VSCodeAction>(MSLSPMethods.TextDocumentCodeActionResolveName,
                vsCodeAction, _clientCapabilities, _clientName, cancellationToken);

        [JsonRpcMethod(Methods.TextDocumentCompletionName, UseSingleObjectParameterDeserialization = true)]
        public async Task<SumType<CompletionList, CompletionItem[]>> GetTextDocumentCompletionAsync(CompletionParams completionParams, CancellationToken cancellationToken)
            // Convert to sumtype before reporting to work around https://devdiv.visualstudio.com/DevDiv/_workitems/edit/1107698
            => await _requestHandlerProvider.ExecuteRequestAsync<CompletionParams, CompletionItem[]>(Methods.TextDocumentCompletionName,
                completionParams, _clientCapabilities, _clientName, cancellationToken).ConfigureAwait(false);

        [JsonRpcMethod(Methods.TextDocumentCompletionResolveName, UseSingleObjectParameterDeserialization = true)]
        public Task<CompletionItem> ResolveCompletionItemAsync(CompletionItem completionItem, CancellationToken cancellationToken)
            => _requestHandlerProvider.ExecuteRequestAsync<CompletionItem, CompletionItem>(Methods.TextDocumentCompletionResolveName,
                completionItem, _clientCapabilities, _clientName, cancellationToken);

        [JsonRpcMethod(Methods.TextDocumentDocumentHighlightName, UseSingleObjectParameterDeserialization = true)]
        public Task<DocumentHighlight[]> GetTextDocumentDocumentHighlightsAsync(TextDocumentPositionParams textDocumentPositionParams, CancellationToken cancellationToken)
            => _requestHandlerProvider.ExecuteRequestAsync<TextDocumentPositionParams, DocumentHighlight[]>(Methods.TextDocumentDocumentHighlightName,
                textDocumentPositionParams, _clientCapabilities, _clientName, cancellationToken);

        [JsonRpcMethod(Methods.TextDocumentHoverName, UseSingleObjectParameterDeserialization = true)]
        public Task<Hover?> GetTextDocumentDocumentHoverAsync(TextDocumentPositionParams textDocumentPositionParams, CancellationToken cancellationToken)
            => _requestHandlerProvider.ExecuteRequestAsync<TextDocumentPositionParams, Hover?>(Methods.TextDocumentHoverName,
                textDocumentPositionParams, _clientCapabilities, _clientName, cancellationToken);

        [JsonRpcMethod(Methods.TextDocumentDocumentSymbolName, UseSingleObjectParameterDeserialization = true)]
        public Task<object[]> GetTextDocumentDocumentSymbolsAsync(DocumentSymbolParams documentSymbolParams, CancellationToken cancellationToken)
            => _requestHandlerProvider.ExecuteRequestAsync<DocumentSymbolParams, object[]>(Methods.TextDocumentDocumentSymbolName,
                documentSymbolParams, _clientCapabilities, _clientName, cancellationToken);

        [JsonRpcMethod(Methods.TextDocumentFormattingName, UseSingleObjectParameterDeserialization = true)]
        public Task<TextEdit[]> GetTextDocumentFormattingAsync(DocumentFormattingParams documentFormattingParams, CancellationToken cancellationToken)
            => _requestHandlerProvider.ExecuteRequestAsync<DocumentFormattingParams, TextEdit[]>(Methods.TextDocumentFormattingName,
                documentFormattingParams, _clientCapabilities, _clientName, cancellationToken);

        [JsonRpcMethod(Methods.TextDocumentOnTypeFormattingName, UseSingleObjectParameterDeserialization = true)]
        public Task<TextEdit[]> GetTextDocumentFormattingOnTypeAsync(DocumentOnTypeFormattingParams documentOnTypeFormattingParams, CancellationToken cancellationToken)
            => _requestHandlerProvider.ExecuteRequestAsync<DocumentOnTypeFormattingParams, TextEdit[]>(Methods.TextDocumentOnTypeFormattingName,
                documentOnTypeFormattingParams, _clientCapabilities, _clientName, cancellationToken);

        [JsonRpcMethod(Methods.TextDocumentImplementationName, UseSingleObjectParameterDeserialization = true)]
        public Task<LSP.Location[]> GetTextDocumentImplementationsAsync(TextDocumentPositionParams textDocumentPositionParams, CancellationToken cancellationToken)
            => _requestHandlerProvider.ExecuteRequestAsync<TextDocumentPositionParams, LSP.Location[]>(Methods.TextDocumentImplementationName,
                textDocumentPositionParams, _clientCapabilities, _clientName, cancellationToken);

        [JsonRpcMethod(Methods.TextDocumentRangeFormattingName, UseSingleObjectParameterDeserialization = true)]
        public Task<TextEdit[]> GetTextDocumentRangeFormattingAsync(DocumentRangeFormattingParams documentRangeFormattingParams, CancellationToken cancellationToken)
            => _requestHandlerProvider.ExecuteRequestAsync<DocumentRangeFormattingParams, TextEdit[]>(Methods.TextDocumentRangeFormattingName,
                documentRangeFormattingParams, _clientCapabilities, _clientName, cancellationToken);

        [JsonRpcMethod(Methods.TextDocumentSignatureHelpName, UseSingleObjectParameterDeserialization = true)]
        public Task<SignatureHelp> GetTextDocumentSignatureHelpAsync(TextDocumentPositionParams textDocumentPositionParams, CancellationToken cancellationToken)
            => _requestHandlerProvider.ExecuteRequestAsync<TextDocumentPositionParams, SignatureHelp>(Methods.TextDocumentSignatureHelpName,
                textDocumentPositionParams, _clientCapabilities, _clientName, cancellationToken);

        [JsonRpcMethod(Methods.WorkspaceExecuteCommandName, UseSingleObjectParameterDeserialization = true)]
        public Task<object> ExecuteWorkspaceCommandAsync(ExecuteCommandParams executeCommandParams, CancellationToken cancellationToken)
            => _requestHandlerProvider.ExecuteRequestAsync<ExecuteCommandParams, object>(Methods.WorkspaceExecuteCommandName,
                executeCommandParams, _clientCapabilities, _clientName, cancellationToken);

        [JsonRpcMethod(Methods.WorkspaceSymbolName, UseSingleObjectParameterDeserialization = true)]
        public Task<SymbolInformation[]> GetWorkspaceSymbolsAsync(WorkspaceSymbolParams workspaceSymbolParams, CancellationToken cancellationToken)
            => _requestHandlerProvider.ExecuteRequestAsync<WorkspaceSymbolParams, SymbolInformation[]>(Methods.WorkspaceSymbolName,
                workspaceSymbolParams, _clientCapabilities, _clientName, cancellationToken);

        [JsonRpcMethod(MSLSPMethods.ProjectContextsName, UseSingleObjectParameterDeserialization = true)]
        public Task<ActiveProjectContexts?> GetProjectContextsAsync(GetTextDocumentWithContextParams textDocumentWithContextParams, CancellationToken cancellationToken)
            => _requestHandlerProvider.ExecuteRequestAsync<GetTextDocumentWithContextParams, ActiveProjectContexts?>(MSLSPMethods.ProjectContextsName,
                textDocumentWithContextParams, _clientCapabilities, _clientName, cancellationToken);

<<<<<<< HEAD
        [JsonRpcMethod(SemanticTokensMethods.TextDocumentSemanticTokensName, UseSingleObjectParameterDeserialization = true)]
        public async Task<SemanticTokens> GetTextDocumentSemanticTokensAsync(SemanticTokensParams semanticTokensParams, CancellationToken cancellationToken)
        {
            var tokens = await _protocol.ExecuteSemanticTokensRequestAsync<SemanticTokensParams, SemanticTokens>(
                SemanticTokensMethods.TextDocumentSemanticTokensName, semanticTokensParams, _tokensCache, _clientCapabilities,
                _clientName, cancellationToken).ConfigureAwait(false);

            _tokensCache.UpdateCache(semanticTokensParams.TextDocument, tokens);
            return tokens;
        }

        [JsonRpcMethod(SemanticTokensMethods.TextDocumentSemanticTokensEditsName, UseSingleObjectParameterDeserialization = true)]
        public async Task<SumType<SemanticTokens, SemanticTokensEdits>> GetTextDocumentSemanticTokensEditsAsync(SemanticTokensEditsParams semanticTokensEditsParams, CancellationToken cancellationToken)
        {
            var tokens = await _protocol.ExecuteSemanticTokensRequestAsync<SemanticTokensEditsParams, SemanticTokensEditsResult>(
                SemanticTokensMethods.TextDocumentSemanticTokensEditsName, semanticTokensEditsParams, _tokensCache, _clientCapabilities,
                _clientName, cancellationToken).ConfigureAwait(false);

            _tokensCache.UpdateCache(semanticTokensEditsParams.TextDocument, tokens.SemanticTokens);
            return tokens.SemanticTokensEdits ?? (SumType<SemanticTokens, SemanticTokensEdits>)tokens.SemanticTokens;
        }

        // Note: Since a range request is always received in conjunction with a whole document request, we don't need to cache range results.
        [JsonRpcMethod(SemanticTokensMethods.TextDocumentSemanticTokensRangeName, UseSingleObjectParameterDeserialization = true)]
        public Task<SemanticTokens> GetTextDocumentSemanticTokensRangeAsync(SemanticTokensRangeParams semanticTokensRangeParams, CancellationToken cancellationToken)
            => _protocol.ExecuteRequestAsync<SemanticTokensRangeParams, SemanticTokens>(SemanticTokensMethods.TextDocumentSemanticTokensRangeName,
                semanticTokensRangeParams, _clientCapabilities, _clientName, cancellationToken);
=======
        [JsonRpcMethod(MSLSPMethods.OnAutoInsertName, UseSingleObjectParameterDeserialization = true)]
        public Task<DocumentOnAutoInsertResponseItem[]> GetDocumentOnAutoInsertAsync(DocumentOnAutoInsertParams autoInsertParams, CancellationToken cancellationToken)
            => _requestHandlerProvider.ExecuteRequestAsync<DocumentOnAutoInsertParams, DocumentOnAutoInsertResponseItem[]>(MSLSPMethods.OnAutoInsertName,
                autoInsertParams, _clientCapabilities, _clientName, cancellationToken);
>>>>>>> 382642f8

#pragma warning disable VSTHRD100 // Avoid async void methods
        private async void DiagnosticService_DiagnosticsUpdated(object sender, DiagnosticsUpdatedArgs e)
#pragma warning restore VSTHRD100 // Avoid async void methods
        {
            // Since this is an async void method, exceptions here will crash the host VS. We catch exceptions here to make sure that we don't crash the host since
            // the worst outcome here is that guests may not see all diagnostics.
            try
            {
                // LSP doesnt support diagnostics without a document. So if we get project level diagnostics without a document, ignore them.
                if (e.DocumentId != null && e.Solution != null)
                {
                    var document = e.Solution.GetDocument(e.DocumentId);
                    if (document == null || document.FilePath == null)
                    {
                        return;
                    }

                    // Only publish document diagnostics for the languages this provider supports.
                    if (document.Project.Language != CodeAnalysis.LanguageNames.CSharp && document.Project.Language != CodeAnalysis.LanguageNames.VisualBasic)
                    {
                        return;
                    }

                    // LSP does not currently support publishing diagnostics incrememntally, so we re-publish all diagnostics.
                    await PublishDiagnosticsAsync(document).ConfigureAwait(false);
                }
            }
            catch (Exception ex) when (FatalError.ReportWithoutCrash(ex))
            {
            }
        }

        /// <summary>
        /// Stores the last published LSP diagnostics with the Roslyn document that they came from.
        /// This is useful in the following scenario.  Imagine we have documentA which has contributions to mapped files m1 and m2.
        /// dA -> m1
        /// And m1 has contributions from documentB.
        /// m1 -> dA, dB
        /// When we query for diagnostic on dA, we get a subset of the diagnostics on m1 (missing the contributions from dB)
        /// Since each publish diagnostics notification replaces diagnostics per document,
        /// we must union the diagnostics contribution from dB and dA to produce all diagnostics for m1 and publish all at once.
        ///
        /// This dictionary stores the previously computed diagnostics for the published file so that we can
        /// union the currently computed diagnostics (e.g. for dA) with previously computed diagnostics (e.g. from dB).
        /// </summary>
        private readonly Dictionary<Uri, Dictionary<DocumentId, ImmutableArray<LanguageServer.Protocol.Diagnostic>>> _publishedFileToDiagnostics =
            new Dictionary<Uri, Dictionary<DocumentId, ImmutableArray<LanguageServer.Protocol.Diagnostic>>>();

        /// <summary>
        /// Stores the mapping of a document to the uri(s) of diagnostics previously produced for this document.
        /// When we get empty diagnostics for the document we need to find the uris we previously published for this document.
        /// Then we can publish the updated diagnostics set for those uris (either empty or the diagnostic contributions from other documents).
        /// We use a sorted set to ensure consistency in the order in which we report URIs.
        /// While it's not necessary to publish a document's mapped file diagnostics in a particular order,
        /// it does make it much easier to write tests and debug issues if we have a consistent ordering.
        /// </summary>
        private readonly Dictionary<DocumentId, ImmutableSortedSet<Uri>> _documentsToPublishedUris = new Dictionary<DocumentId, ImmutableSortedSet<Uri>>();

        /// <summary>
        /// Basic comparer for Uris used by <see cref="_documentsToPublishedUris"/> when publishing notifications.
        /// </summary>
        private static readonly Comparer<Uri> s_uriComparer = Comparer<Uri>.Create((uri1, uri2)
            => Uri.Compare(uri1, uri2, UriComponents.AbsoluteUri, UriFormat.SafeUnescaped, StringComparison.OrdinalIgnoreCase));

        internal async Task PublishDiagnosticsAsync(CodeAnalysis.Document document)
        {
            // Retrieve all diagnostics for the current document grouped by their actual file uri.
            var fileUriToDiagnostics = await GetDiagnosticsAsync(document, CancellationToken.None).ConfigureAwait(false);

            // Get the list of file uris with diagnostics (for the document).
            // We need to join the uris from current diagnostics with those previously published
            // so that we clear out any diagnostics in mapped files that are no longer a part
            // of the current diagnostics set (because the diagnostics were fixed).
            // Use sorted set to have consistent publish ordering for tests and debugging.
            var urisForCurrentDocument = _documentsToPublishedUris.GetOrValue(document.Id, ImmutableSortedSet.Create<Uri>(s_uriComparer)).Union(fileUriToDiagnostics.Keys);

            // Update the mapping for this document to be the uris we're about to publish diagnostics for.
            _documentsToPublishedUris[document.Id] = urisForCurrentDocument;

            // Go through each uri and publish the updated set of diagnostics per uri.
            foreach (var fileUri in urisForCurrentDocument)
            {
                // Get the updated diagnostics for a single uri that were contributed by the current document.
                var diagnostics = fileUriToDiagnostics.GetOrValue(fileUri, ImmutableArray<LanguageServer.Protocol.Diagnostic>.Empty);

                if (_publishedFileToDiagnostics.ContainsKey(fileUri))
                {
                    // Get all previously published diagnostics for this uri excluding those that were contributed from the current document.
                    // We don't need those since we just computed the updated values above.
                    var diagnosticsFromOtherDocuments = _publishedFileToDiagnostics[fileUri].Where(kvp => kvp.Key != document.Id).SelectMany(kvp => kvp.Value);

                    // Since diagnostics are replaced per uri, we must publish both contributions from this document and any other document
                    // that has diagnostic contributions to this uri, so union the two sets.
                    diagnostics = diagnostics.AddRange(diagnosticsFromOtherDocuments);
                }

                await SendDiagnosticsNotificationAsync(fileUri, diagnostics).ConfigureAwait(false);

                // There are three cases here ->
                // 1.  There are no diagnostics to publish for this fileUri.  We no longer need to track the fileUri at all.
                // 2.  There are diagnostics from the current document.  Store the diagnostics for the fileUri and document
                //      so they can be published along with contributions to the fileUri from other documents.
                // 3.  There are no diagnostics contributed by this document to the fileUri (could be some from other documents).
                //     We should clear out the diagnostics for this document for the fileUri.
                if (diagnostics.IsEmpty)
                {
                    // We published an empty set of diagnostics for this uri.  We no longer need to keep track of this mapping
                    // since there will be no previous diagnostics that we need to clear out.
                    _documentsToPublishedUris.MultiRemove(document.Id, fileUri);

                    // There are not any diagnostics to keep track of for this file, so we can stop.
                    _publishedFileToDiagnostics.Remove(fileUri);
                }
                else if (fileUriToDiagnostics.ContainsKey(fileUri))
                {
                    // We do have diagnostics from the current document - update the published diagnostics map
                    // to contain the new diagnostics contributed by this document for this uri.
                    var documentsToPublishedDiagnostics = _publishedFileToDiagnostics.GetOrAdd(fileUri, (_) =>
                        new Dictionary<DocumentId, ImmutableArray<LanguageServer.Protocol.Diagnostic>>());
                    documentsToPublishedDiagnostics[document.Id] = fileUriToDiagnostics[fileUri];
                }
                else
                {
                    // There were diagnostics from other documents, but none from the current document.
                    // If we're tracking the current document, we can stop.
                    _publishedFileToDiagnostics.GetOrDefault(fileUri)?.Remove(document.Id);
                    _documentsToPublishedUris.MultiRemove(document.Id, fileUri);
                }
            }
        }

        private async Task SendDiagnosticsNotificationAsync(Uri uri, ImmutableArray<LanguageServer.Protocol.Diagnostic> diagnostics)
        {
            var publishDiagnosticsParams = new PublishDiagnosticParams { Diagnostics = diagnostics.ToArray(), Uri = uri };
            await _jsonRpc.NotifyWithParameterObjectAsync(Methods.TextDocumentPublishDiagnosticsName, publishDiagnosticsParams).ConfigureAwait(false);
        }

        private async Task<Dictionary<Uri, ImmutableArray<LanguageServer.Protocol.Diagnostic>>> GetDiagnosticsAsync(CodeAnalysis.Document document, CancellationToken cancellationToken)
        {
            var diagnostics = _diagnosticService.GetDiagnostics(document.Project.Solution.Workspace, document.Project.Id, document.Id, null, false, cancellationToken)
                                                .Where(IncludeDiagnostic);

            var text = await document.GetTextAsync(cancellationToken).ConfigureAwait(false);

            // Retrieve diagnostics for the document.  These diagnostics could be for the current document, or they could map
            // to a different location in a different file.  We need to publish the diagnostics for the mapped locations as well.
            // An example of this is razor imports where the generated C# document maps to many razor documents.
            // https://docs.microsoft.com/en-us/aspnet/core/mvc/views/layout?view=aspnetcore-3.1#importing-shared-directives
            // https://docs.microsoft.com/en-us/aspnet/core/blazor/layouts?view=aspnetcore-3.1#centralized-layout-selection
            // So we get the diagnostics and group them by the actual mapped path so we can publish notifications
            // for each mapped file's diagnostics.
            var fileUriToDiagnostics = diagnostics.GroupBy(diagnostic => GetDiagnosticUri(document, diagnostic)).ToDictionary(
                group => group.Key,
                group => group.Select(diagnostic => ConvertToLspDiagnostic(diagnostic, text)).ToImmutableArray());
            return fileUriToDiagnostics;

            static Uri GetDiagnosticUri(Document document, DiagnosticData diagnosticData)
            {
                Contract.ThrowIfNull(diagnosticData.DataLocation, "Diagnostic data location should not be null here");

                var filePath = diagnosticData.DataLocation.MappedFilePath ?? diagnosticData.DataLocation.OriginalFilePath;
                return ProtocolConversions.GetUriFromFilePath(filePath);
            }

            static LanguageServer.Protocol.Diagnostic ConvertToLspDiagnostic(DiagnosticData diagnosticData, SourceText text)
            {
                return new LanguageServer.Protocol.Diagnostic
                {
                    Code = diagnosticData.Id,
                    Message = diagnosticData.Message,
                    Severity = ProtocolConversions.DiagnosticSeverityToLspDiagnositcSeverity(diagnosticData.Severity),
                    Range = GetDiagnosticRange(diagnosticData.DataLocation, text),
                    // Only the unnecessary diagnostic tag is currently supported via LSP.
                    Tags = diagnosticData.CustomTags.Contains(WellKnownDiagnosticTags.Unnecessary)
                        ? new DiagnosticTag[] { DiagnosticTag.Unnecessary }
                        : Array.Empty<DiagnosticTag>()
                };
            }
        }

        // Some diagnostics only apply to certain clients and document types, e.g. Razor.
        // If the DocumentPropertiesService.DiagnosticsLspClientName property exists, we only include the
        // diagnostic if it directly matches the client name.
        // If the DocumentPropertiesService.DiagnosticsLspClientName property doesn't exist,
        // we know that the diagnostic we're working with is contained in a C#/VB file, since
        // if we were working with a non-C#/VB file, then the property should have been populated.
        // In this case, unless we have a null client name, we don't want to publish the diagnostic
        // (since a null client name represents the C#/VB language server).
        private bool IncludeDiagnostic(DiagnosticData diagnostic) =>
            diagnostic.Properties.GetOrDefault(nameof(DocumentPropertiesService.DiagnosticsLspClientName)) == _clientName;

        private static LanguageServer.Protocol.Range? GetDiagnosticRange(DiagnosticDataLocation? diagnosticDataLocation, SourceText text)
        {
            var linePositionSpan = DiagnosticData.GetLinePositionSpan(diagnosticDataLocation, text, useMapped: true);
            return ProtocolConversions.LinePositionToRange(linePositionSpan);
        }

        internal TestAccessor GetTestAccessor() => new TestAccessor(this);

        internal readonly struct TestAccessor
        {
            private readonly InProcLanguageServer _server;

            internal TestAccessor(InProcLanguageServer server)
            {
                _server = server;
            }

            internal ImmutableArray<Uri> GetFileUrisInPublishDiagnostics()
                => _server._publishedFileToDiagnostics.Keys.ToImmutableArray();

            internal ImmutableArray<DocumentId> GetDocumentIdsInPublishedUris()
                => _server._documentsToPublishedUris.Keys.ToImmutableArray();

            internal IImmutableSet<Uri> GetFileUrisForDocument(DocumentId documentId)
                => _server._documentsToPublishedUris.GetOrValue(documentId, ImmutableSortedSet<Uri>.Empty);

            internal ImmutableArray<LanguageServer.Protocol.Diagnostic> GetDiagnosticsForUriAndDocument(DocumentId documentId, Uri uri)
            {
                if (_server._publishedFileToDiagnostics.TryGetValue(uri, out var dict) && dict.TryGetValue(documentId, out var diagnostics))
                {
                    return diagnostics;
                }

                return ImmutableArray<LanguageServer.Protocol.Diagnostic>.Empty;
            }
        }
    }
}<|MERGE_RESOLUTION|>--- conflicted
+++ resolved
@@ -37,13 +37,8 @@
         private readonly IDiagnosticService _diagnosticService;
         private readonly string? _clientName;
         private readonly JsonRpc _jsonRpc;
-<<<<<<< HEAD
-        private readonly LanguageServerProtocol _protocol;
-        private readonly Workspace _workspace;
-=======
         private readonly AbstractRequestHandlerProvider _requestHandlerProvider;
         private readonly CodeAnalysis.Workspace _workspace;
->>>>>>> 382642f8
 
         private VSClientCapabilities _clientCapabilities;
         private bool _shuttingDown;
@@ -235,11 +230,10 @@
             => _requestHandlerProvider.ExecuteRequestAsync<GetTextDocumentWithContextParams, ActiveProjectContexts?>(MSLSPMethods.ProjectContextsName,
                 textDocumentWithContextParams, _clientCapabilities, _clientName, cancellationToken);
 
-<<<<<<< HEAD
         [JsonRpcMethod(SemanticTokensMethods.TextDocumentSemanticTokensName, UseSingleObjectParameterDeserialization = true)]
         public async Task<SemanticTokens> GetTextDocumentSemanticTokensAsync(SemanticTokensParams semanticTokensParams, CancellationToken cancellationToken)
         {
-            var tokens = await _protocol.ExecuteSemanticTokensRequestAsync<SemanticTokensParams, SemanticTokens>(
+            var tokens = await _requestHandlerProvider.ExecuteSemanticTokensRequestAsync<SemanticTokensParams, SemanticTokens>(
                 SemanticTokensMethods.TextDocumentSemanticTokensName, semanticTokensParams, _tokensCache, _clientCapabilities,
                 _clientName, cancellationToken).ConfigureAwait(false);
 
@@ -250,7 +244,7 @@
         [JsonRpcMethod(SemanticTokensMethods.TextDocumentSemanticTokensEditsName, UseSingleObjectParameterDeserialization = true)]
         public async Task<SumType<SemanticTokens, SemanticTokensEdits>> GetTextDocumentSemanticTokensEditsAsync(SemanticTokensEditsParams semanticTokensEditsParams, CancellationToken cancellationToken)
         {
-            var tokens = await _protocol.ExecuteSemanticTokensRequestAsync<SemanticTokensEditsParams, SemanticTokensEditsResult>(
+            var tokens = await _requestHandlerProvider.ExecuteSemanticTokensRequestAsync<SemanticTokensEditsParams, SemanticTokensEditsResult>(
                 SemanticTokensMethods.TextDocumentSemanticTokensEditsName, semanticTokensEditsParams, _tokensCache, _clientCapabilities,
                 _clientName, cancellationToken).ConfigureAwait(false);
 
@@ -261,14 +255,13 @@
         // Note: Since a range request is always received in conjunction with a whole document request, we don't need to cache range results.
         [JsonRpcMethod(SemanticTokensMethods.TextDocumentSemanticTokensRangeName, UseSingleObjectParameterDeserialization = true)]
         public Task<SemanticTokens> GetTextDocumentSemanticTokensRangeAsync(SemanticTokensRangeParams semanticTokensRangeParams, CancellationToken cancellationToken)
-            => _protocol.ExecuteRequestAsync<SemanticTokensRangeParams, SemanticTokens>(SemanticTokensMethods.TextDocumentSemanticTokensRangeName,
+            => _requestHandlerProvider.ExecuteRequestAsync<SemanticTokensRangeParams, SemanticTokens>(SemanticTokensMethods.TextDocumentSemanticTokensRangeName,
                 semanticTokensRangeParams, _clientCapabilities, _clientName, cancellationToken);
-=======
+
         [JsonRpcMethod(MSLSPMethods.OnAutoInsertName, UseSingleObjectParameterDeserialization = true)]
         public Task<DocumentOnAutoInsertResponseItem[]> GetDocumentOnAutoInsertAsync(DocumentOnAutoInsertParams autoInsertParams, CancellationToken cancellationToken)
             => _requestHandlerProvider.ExecuteRequestAsync<DocumentOnAutoInsertParams, DocumentOnAutoInsertResponseItem[]>(MSLSPMethods.OnAutoInsertName,
                 autoInsertParams, _clientCapabilities, _clientName, cancellationToken);
->>>>>>> 382642f8
 
 #pragma warning disable VSTHRD100 // Avoid async void methods
         private async void DiagnosticService_DiagnosticsUpdated(object sender, DiagnosticsUpdatedArgs e)
