--- conflicted
+++ resolved
@@ -14,7 +14,6 @@
 using Microsoft.CodeAnalysis;
 using Microsoft.CodeAnalysis.Diagnostics;
 using Microsoft.CodeAnalysis.ErrorReporting;
-using Microsoft.CodeAnalysis.ExternalAccess.Razor.Lsp;
 using Microsoft.CodeAnalysis.Host;
 using Microsoft.CodeAnalysis.LanguageServer;
 using Microsoft.CodeAnalysis.Shared.Extensions;
@@ -22,10 +21,6 @@
 using Microsoft.VisualStudio.LanguageServer.Client;
 using Microsoft.VisualStudio.LanguageServer.Protocol;
 using Microsoft.VisualStudio.Utilities.Internal;
-<<<<<<< HEAD
-using Newtonsoft.Json.Linq;
-=======
->>>>>>> c8d525c5
 using Roslyn.Utilities;
 using StreamJsonRpc;
 using LSP = Microsoft.VisualStudio.LanguageServer.Protocol;
@@ -75,20 +70,11 @@
         [JsonRpcMethod(Methods.InitializeName, UseSingleObjectParameterDeserialization = true)]
         public async Task<InitializeResult> InitializeAsync(InitializeParams initializeParams, CancellationToken cancellationToken)
         {
-<<<<<<< HEAD
-            // InitializeParams only references ClientCapabilities, but the VS LSP client
-            // sends additional VS specific capabilities, so directly deserialize them into the VSClientCapabilities
-            // to avoid losing them.
-            _clientCapabilities = input["capabilities"].ToObject<VSClientCapabilities>();
-            var serverCapabilities = await _protocol.ExecuteRequestAsync<InitializeParams, InitializeResult>(Methods.InitializeName,
-                _workspace.CurrentSolution, input.ToObject<InitializeParams>(), _clientCapabilities, _clientName, cancellationToken).ConfigureAwait(false);
-=======
             _clientCapabilities = (VSClientCapabilities)initializeParams.Capabilities;
 
             var serverCapabilities = await _protocol.ExecuteRequestAsync<InitializeParams, InitializeResult>(Methods.InitializeName,
                 _workspace.CurrentSolution, initializeParams, _clientCapabilities, _clientName, cancellationToken).ConfigureAwait(false);
 
->>>>>>> c8d525c5
             // Always support hover - if any LSP client for a content type advertises support,
             // then the liveshare provider is disabled.  So we must provide for both C# and razor
             // until https://devdiv.visualstudio.com/DevDiv/_workitems/edit/1106064/ is fixed
@@ -191,14 +177,11 @@
         public Task<SymbolInformation[]> GetWorkspaceSymbolsAsync(WorkspaceSymbolParams workspaceSymbolParams, CancellationToken cancellationToken)
             => _protocol.ExecuteRequestAsync<WorkspaceSymbolParams, SymbolInformation[]>(Methods.WorkspaceSymbolName,
                 _workspace.CurrentSolution, workspaceSymbolParams, _clientCapabilities, _clientName, cancellationToken);
-<<<<<<< HEAD
-=======
 
         [JsonRpcMethod(MSLSPMethods.ProjectContextsName, UseSingleObjectParameterDeserialization = true)]
         public Task<ActiveProjectContexts?> GetProjectContextsAsync(GetTextDocumentWithContextParams textDocumentWithContextParams, CancellationToken cancellationToken)
             => _protocol.ExecuteRequestAsync<GetTextDocumentWithContextParams, ActiveProjectContexts?>(MSLSPMethods.ProjectContextsName,
                 _workspace.CurrentSolution, textDocumentWithContextParams, _clientCapabilities, _clientName, cancellationToken);
->>>>>>> c8d525c5
 
 #pragma warning disable VSTHRD100 // Avoid async void methods
         private async void DiagnosticService_DiagnosticsUpdated(object sender, DiagnosticsUpdatedArgs e)
