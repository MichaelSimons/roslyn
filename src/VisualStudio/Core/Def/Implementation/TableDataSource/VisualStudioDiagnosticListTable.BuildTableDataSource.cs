﻿// Copyright (c) Microsoft.  All Rights Reserved.  Licensed under the Apache License, Version 2.0.  See License.txt in the project root for license information.

using System;
using System.Collections.Generic;
using System.Collections.Immutable;
using System.Linq;
using Microsoft.CodeAnalysis;
using Microsoft.CodeAnalysis.Diagnostics;
using Microsoft.VisualStudio.LanguageServices.Implementation.TaskList;
using Microsoft.VisualStudio.Shell.TableManager;
using Microsoft.VisualStudio.Text;
using Roslyn.Utilities;

namespace Microsoft.VisualStudio.LanguageServices.Implementation.TableDataSource
{
<<<<<<< HEAD
    internal partial class VisualStudioDiagnosticListTableWorkspaceEventListener
    {
        internal partial class VisualStudioDiagnosticListTable : VisualStudioBaseDiagnosticListTable
        {
            private class BuildTableDataSource : AbstractTableDataSource<DiagnosticData>
            {
                private readonly object _key = new object();
=======
    internal partial class VisualStudioDiagnosticListTable : VisualStudioBaseDiagnosticListTable
    {
        private class BuildTableDataSource : AbstractTableDataSource<DiagnosticTableItem>
        {
            private readonly object _key = new object();

            private readonly ExternalErrorDiagnosticUpdateSource _buildErrorSource;

            public BuildTableDataSource(Workspace workspace, ExternalErrorDiagnosticUpdateSource errorSource)
                : base(workspace)
            {
                _buildErrorSource = errorSource;
>>>>>>> e152b774

                private readonly Workspace _workspace;
                private readonly ExternalErrorDiagnosticUpdateSource _buildErrorSource;

                public BuildTableDataSource(Workspace workspace, ExternalErrorDiagnosticUpdateSource errorSource) :
                    base(workspace)
                {
                    _workspace = workspace;
                    _buildErrorSource = errorSource;

                    ConnectToBuildUpdateSource(errorSource);
                }
<<<<<<< HEAD

                private void ConnectToBuildUpdateSource(ExternalErrorDiagnosticUpdateSource errorSource)
                {
                    if (errorSource == null)
                    {
                        // it can be null in unit test
                        return;
                    }

                    SetStableState(errorSource.IsInProgress);

                    errorSource.BuildProgressChanged += OnBuildProgressChanged;
                }

                private void OnBuildProgressChanged(object sender, ExternalErrorDiagnosticUpdateSource.BuildProgress progress)
                {
                    SetStableState(progress == ExternalErrorDiagnosticUpdateSource.BuildProgress.Done);

                    if (progress != ExternalErrorDiagnosticUpdateSource.BuildProgress.Started)
                    {
                        OnDataAddedOrChanged(_key);
                    }
                }

                private void SetStableState(bool done)
                {
                    IsStable = done;
                    ChangeStableState(IsStable);
=======
            }

            private void SetStableState(bool done)
            {
                IsStable = done;
                ChangeStableState(IsStable);
            }

            public override string DisplayName => ServicesVSResources.CSharp_VB_Build_Table_Data_Source;
            public override string SourceTypeIdentifier => StandardTableDataSources.ErrorTableDataSource;
            public override string Identifier => IdentifierString;
            public override object GetItemKey(object data) => data;

            protected override object GetOrUpdateAggregationKey(object data)
            {
                return data;
            }

            public override AbstractTableEntriesSource<DiagnosticTableItem> CreateTableEntriesSource(object data)
            {
                return new TableEntriesSource(this);
            }

            public override AbstractTableEntriesSnapshot<DiagnosticTableItem> CreateSnapshot(AbstractTableEntriesSource<DiagnosticTableItem> source, int version, ImmutableArray<DiagnosticTableItem> items, ImmutableArray<ITrackingPoint> trackingPoints)
            {
                // Build doesn't support tracking point.
                return new TableEntriesSnapshot((DiagnosticTableEntriesSource)source, version, items);
            }

            public override IEnumerable<DiagnosticTableItem> Order(IEnumerable<DiagnosticTableItem> groupedItems)
            {
                // errors are already given in order. use it as it is.
                return groupedItems;
            }

            private class TableEntriesSource : DiagnosticTableEntriesSource
            {
                private readonly BuildTableDataSource _source;

                public TableEntriesSource(BuildTableDataSource source)
                {
                    _source = source;
>>>>>>> e152b774
                }

                public override string DisplayName => ServicesVSResources.CSharp_VB_Build_Table_Data_Source;
                public override string SourceTypeIdentifier => StandardTableDataSources.ErrorTableDataSource;
                public override string Identifier => IdentifierString;
                public override object GetItemKey(object data) => data;

<<<<<<< HEAD
                protected override object GetOrUpdateAggregationKey(object data)
                {
                    return data;
                }

                public override AbstractTableEntriesSource<DiagnosticData> CreateTableEntriesSource(object data)
=======
                public override ImmutableArray<DiagnosticTableItem> GetItems()
                {
                    var groupedItems = _source._buildErrorSource
                                               .GetBuildErrors()
                                               .Select(data => new DiagnosticTableItem(_source.Workspace, cache: null, data))
                                               .GroupBy(d => d.DeduplicationKey)
                                               .Select(g => (IList<DiagnosticTableItem>)g)
                                               .ToImmutableArray();

                    return _source.Deduplicate(groupedItems);
                }

                public override ImmutableArray<ITrackingPoint> GetTrackingPoints(ImmutableArray<DiagnosticTableItem> items)
>>>>>>> e152b774
                {
                    return new TableEntriesSource(this, _workspace);
                }
<<<<<<< HEAD

                public override ImmutableArray<TableItem<DiagnosticData>> Deduplicate(IEnumerable<IList<TableItem<DiagnosticData>>> groupedItems)
                {
                    return groupedItems.MergeDuplicatesOrderedBy(Order);
                }

                public override ITrackingPoint CreateTrackingPoint(DiagnosticData data, ITextSnapshot snapshot)
                {
                    return snapshot.CreateTrackingPoint(data.DataLocation?.OriginalStartLine ?? 0, data.DataLocation?.OriginalStartColumn ?? 0);
                }

                public override AbstractTableEntriesSnapshot<DiagnosticData> CreateSnapshot(AbstractTableEntriesSource<DiagnosticData> source, int version, ImmutableArray<TableItem<DiagnosticData>> items, ImmutableArray<ITrackingPoint> trackingPoints)
                {
                    // Build doesn't support tracking point.
                    return new TableEntriesSnapshot((DiagnosticTableEntriesSource)source, version, items);
                }

                private static IEnumerable<TableItem<DiagnosticData>> Order(IEnumerable<TableItem<DiagnosticData>> groupedItems)
=======
            }

            private class TableEntriesSnapshot : AbstractTableEntriesSnapshot<DiagnosticTableItem>
            {
                private readonly DiagnosticTableEntriesSource _source;

                public TableEntriesSnapshot(
                    DiagnosticTableEntriesSource source, int version, ImmutableArray<DiagnosticTableItem> items) :
                    base(version, items, ImmutableArray<ITrackingPoint>.Empty)
>>>>>>> e152b774
                {
                    // errors are already given in order. use it as it is.
                    return groupedItems;
                }

                private class TableEntriesSource : DiagnosticTableEntriesSource
                {
<<<<<<< HEAD
                    private readonly BuildTableDataSource _source;
                    private readonly Workspace _workspace;

                    public TableEntriesSource(BuildTableDataSource source, Workspace workspace)
=======
                    // REVIEW: this method is too-chatty to make async, but otherwise, how one can implement it async?
                    //         also, what is cancellation mechanism?
                    var item = GetItem(index);
                    if (item == null)
>>>>>>> e152b774
                    {
                        _source = source;
                        _workspace = workspace;
                    }

<<<<<<< HEAD
                    public override object Key => _source._key;
                    public override string BuildTool => PredefinedBuildTools.Build;
                    public override bool SupportSpanTracking => false;
                    public override DocumentId TrackingDocumentId => Contract.FailWithReturn<DocumentId>("This should never be called");

                    public override ImmutableArray<TableItem<DiagnosticData>> GetItems()
                    {
                        var groupedItems = _source._buildErrorSource
                                                   .GetBuildErrors()
                                                   .Select(d => new TableItem<DiagnosticData>(d, GenerateDeduplicationKey))
                                                   .GroupBy(d => d.DeduplicationKey)
                                                   .Select(g => (IList<TableItem<DiagnosticData>>)g)
                                                   .ToImmutableArray();

                        return _source.Deduplicate(groupedItems);
=======
                    var data = item.Data;
                    switch (columnName)
                    {
                        case StandardTableKeyNames.ErrorRank:
                            // build error gets highest rank
                            content = ValueTypeCache.GetOrCreate(ErrorRank.Lexical);
                            return content != null;
                        case StandardTableKeyNames.ErrorSeverity:
                            content = ValueTypeCache.GetOrCreate(GetErrorCategory(data.Severity));
                            return content != null;
                        case StandardTableKeyNames.ErrorCode:
                            content = data.Id;
                            return content != null;
                        case StandardTableKeyNames.ErrorCodeToolTip:
                            content = GetHelpLinkToolTipText(item.Workspace, data);
                            return content != null;
                        case StandardTableKeyNames.HelpKeyword:
                            content = data.Id;
                            return content != null;
                        case StandardTableKeyNames.HelpLink:
                            content = GetHelpLink(item.Workspace, data);
                            return content != null;
                        case StandardTableKeyNames.ErrorCategory:
                            content = data.Category;
                            return content != null;
                        case StandardTableKeyNames.ErrorSource:
                            content = ValueTypeCache.GetOrCreate(ErrorSource.Build);
                            return content != null;
                        case StandardTableKeyNames.BuildTool:
                            content = _source.BuildTool;
                            return content != null;
                        case StandardTableKeyNames.Text:
                            content = data.Message;
                            return content != null;
                        case StandardTableKeyNames.DocumentName:
                            content = GetFileName(data.DataLocation?.OriginalFilePath, data.DataLocation?.MappedFilePath);
                            return content != null;
                        case StandardTableKeyNames.Line:
                            content = data.DataLocation?.MappedStartLine ?? 0;
                            return true;
                        case StandardTableKeyNames.Column:
                            content = data.DataLocation?.MappedStartColumn ?? 0;
                            return true;
                        case StandardTableKeyNames.ProjectName:
                            content = item.ProjectName;
                            return content != null;
                        case ProjectNames:
                            content = item.ProjectNames;
                            return ((string[])content).Length > 0;
                        case StandardTableKeyNames.ProjectGuid:
                            content = ValueTypeCache.GetOrCreate(item.ProjectGuid);
                            return (Guid)content != Guid.Empty;
                        case ProjectGuids:
                            content = item.ProjectGuids;
                            return ((Guid[])content).Length > 0;
                        case SuppressionStateColumnDefinition.ColumnName:
                            // Build doesn't support suppression.
                            Contract.ThrowIfTrue(data.IsSuppressed);
                            content = ServicesVSResources.NotApplicable;
                            return true;
                        default:
                            content = null;
                            return false;
>>>>>>> e152b774
                    }

<<<<<<< HEAD
                    public override ImmutableArray<ITrackingPoint> GetTrackingPoints(ImmutableArray<TableItem<DiagnosticData>> items)
=======
                public override bool TryNavigateTo(int index, bool previewTab)
                {
                    var item = GetItem(index);
                    if (item?.DocumentId == null)
>>>>>>> e152b774
                    {
                        return ImmutableArray<ITrackingPoint>.Empty;
                    }

<<<<<<< HEAD
                    private int GenerateDeduplicationKey(DiagnosticData diagnostic)
                    {
                        if (diagnostic.DocumentId == null ||
                            diagnostic.DataLocation == null ||
                            diagnostic.DataLocation.OriginalFilePath == null)
                        {
                            return diagnostic.GetHashCode();
                        }

                        return Hash.Combine(diagnostic.DataLocation.OriginalStartColumn,
                               Hash.Combine(diagnostic.DataLocation.OriginalStartLine,
                               Hash.Combine(diagnostic.DataLocation.OriginalEndColumn,
                               Hash.Combine(diagnostic.DataLocation.OriginalEndLine,
                               Hash.Combine(diagnostic.DataLocation.OriginalFilePath,
                               Hash.Combine(diagnostic.IsSuppressed,
                               Hash.Combine(diagnostic.Id.GetHashCode(), diagnostic.Message.GetHashCode())))))));
                    }
                }

                private class TableEntriesSnapshot : AbstractTableEntriesSnapshot<DiagnosticData>
                {
                    private readonly DiagnosticTableEntriesSource _source;

                    public TableEntriesSnapshot(
                        DiagnosticTableEntriesSource source, int version, ImmutableArray<TableItem<DiagnosticData>> items) :
                        base(version, items, ImmutableArray<ITrackingPoint>.Empty)
                    {
                        _source = source;
                    }

                    public override bool TryGetValue(int index, string columnName, out object content)
                    {
                        // REVIEW: this method is too-chatty to make async, but otherwise, how one can implement it async?
                        //         also, what is cancellation mechanism?
                        var item = GetItem(index);

                        var data = item?.Primary;
                        if (data == null)
                        {
                            content = null;
                            return false;
                        }

                        switch (columnName)
                        {
                            case StandardTableKeyNames.ErrorRank:
                                // build error gets highest rank
                                content = ValueTypeCache.GetOrCreate(ErrorRank.Lexical);
                                return content != null;
                            case StandardTableKeyNames.ErrorSeverity:
                                content = ValueTypeCache.GetOrCreate(GetErrorCategory(data.Severity));
                                return content != null;
                            case StandardTableKeyNames.ErrorCode:
                                content = data.Id;
                                return content != null;
                            case StandardTableKeyNames.ErrorCodeToolTip:
                                content = GetHelpLinkToolTipText(data);
                                return content != null;
                            case StandardTableKeyNames.HelpKeyword:
                                content = data.Id;
                                return content != null;
                            case StandardTableKeyNames.HelpLink:
                                content = GetHelpLink(data);
                                return content != null;
                            case StandardTableKeyNames.ErrorCategory:
                                content = data.Category;
                                return content != null;
                            case StandardTableKeyNames.ErrorSource:
                                content = ValueTypeCache.GetOrCreate(ErrorSource.Build);
                                return content != null;
                            case StandardTableKeyNames.BuildTool:
                                content = _source.BuildTool;
                                return content != null;
                            case StandardTableKeyNames.Text:
                                content = data.Message;
                                return content != null;
                            case StandardTableKeyNames.DocumentName:
                                content = GetFileName(data.DataLocation?.OriginalFilePath, data.DataLocation?.MappedFilePath);
                                return content != null;
                            case StandardTableKeyNames.Line:
                                content = data.DataLocation?.MappedStartLine ?? 0;
                                return true;
                            case StandardTableKeyNames.Column:
                                content = data.DataLocation?.MappedStartColumn ?? 0;
                                return true;
                            case StandardTableKeyNames.ProjectName:
                                content = item.ProjectName;
                                return content != null;
                            case ProjectNames:
                                content = item.ProjectNames;
                                return ((string[])content).Length > 0;
                            case StandardTableKeyNames.ProjectGuid:
                                content = ValueTypeCache.GetOrCreate(item.ProjectGuid);
                                return (Guid)content != Guid.Empty;
                            case ProjectGuids:
                                content = item.ProjectGuids;
                                return ((Guid[])content).Length > 0;
                            case SuppressionStateColumnDefinition.ColumnName:
                                // Build doesn't support suppression.
                                Contract.ThrowIfTrue(data.IsSuppressed);
                                content = ServicesVSResources.NotApplicable;
                                return true;
                            default:
                                content = null;
                                return false;
                        }
                    }

                    public override bool TryNavigateTo(int index, bool previewTab)
                    {
                        var item = GetItem(index)?.Primary;
                        if (item == null)
                        {
                            return false;
                        }

                        // this item is not navigatable
                        if (item.DocumentId == null)
=======
                    var documentId = GetProperDocumentId(item);
                    var solution = item.Workspace.CurrentSolution;

                    return solution.ContainsDocument(documentId) &&
                        TryNavigateTo(item.Workspace, documentId, item.GetOriginalPosition(), previewTab);
                }

                private DocumentId GetProperDocumentId(DiagnosticTableItem item)
                {
                    var documentId = item.DocumentId;
                    var projectId = item.ProjectId;

                    // check whether documentId still exist. it might have changed if project it belong to has reloaded.
                    var solution = item.Workspace.CurrentSolution;
                    if (solution.GetDocument(documentId) != null)
                    {
                        return documentId;
                    }

                    // okay, documentId no longer exist in current solution, find it by file path.
                    var filePath = item.GetOriginalFilePath();
                    if (string.IsNullOrWhiteSpace(filePath))
                    {
                        return null;
                    }

                    var documentIds = solution.GetDocumentIdsWithFilePath(filePath);
                    foreach (var id in documentIds)
                    {
                        // found right project
                        if (id.ProjectId == projectId)
>>>>>>> e152b774
                        {
                            return false;
                        }

                        return TryNavigateTo(item.Workspace, GetProperDocumentId(item),
                                             item.DataLocation?.OriginalStartLine ?? 0, item.DataLocation?.OriginalStartColumn ?? 0, previewTab);
                    }

<<<<<<< HEAD
                    private DocumentId GetProperDocumentId(DiagnosticData data)
                    {
                        // check whether documentId still exist. it might have changed if project it belong to has reloaded.
                        var solution = data.Workspace.CurrentSolution;
                        if (solution.GetDocument(data.DocumentId) != null)
                        {
                            return data.DocumentId;
                        }

                        // okay, documentId no longer exist in current solution, find it by file path.
                        if (string.IsNullOrWhiteSpace(data.DataLocation?.OriginalFilePath))
                        {
                            // we don't have filepath
                            return null;
                        }

                        var documentIds = solution.GetDocumentIdsWithFilePath(data.DataLocation.OriginalFilePath);
                        foreach (var id in documentIds)
                        {
                            // found right documentId;
                            if (id.ProjectId == data.ProjectId)
                            {
                                return id;
                            }
                        }

                        // okay, there is no right one, take the first one if there is any
                        return documentIds.FirstOrDefault();
                    }

                    protected override bool IsEquivalent(DiagnosticData item1, DiagnosticData item2)
                    {
                        // everything same except location
                        return item1.Id == item2.Id &&
                               item1.ProjectId == item2.ProjectId &&
                               item1.DocumentId == item2.DocumentId &&
                               item1.Category == item2.Category &&
                               item1.Severity == item2.Severity &&
                               item1.WarningLevel == item2.WarningLevel &&
                               item1.Message == item2.Message;
                    }
=======
                    // okay, there is no right one, take the first one if there is any
                    return documentIds.FirstOrDefault();
>>>>>>> e152b774
                }
            }
        }
    }
}<|MERGE_RESOLUTION|>--- conflicted
+++ resolved
@@ -13,41 +13,23 @@
 
 namespace Microsoft.VisualStudio.LanguageServices.Implementation.TableDataSource
 {
-<<<<<<< HEAD
     internal partial class VisualStudioDiagnosticListTableWorkspaceEventListener
     {
         internal partial class VisualStudioDiagnosticListTable : VisualStudioBaseDiagnosticListTable
         {
-            private class BuildTableDataSource : AbstractTableDataSource<DiagnosticData>
+            private class BuildTableDataSource : AbstractTableDataSource<DiagnosticTableItem>
             {
                 private readonly object _key = new object();
-=======
-    internal partial class VisualStudioDiagnosticListTable : VisualStudioBaseDiagnosticListTable
-    {
-        private class BuildTableDataSource : AbstractTableDataSource<DiagnosticTableItem>
-        {
-            private readonly object _key = new object();
-
-            private readonly ExternalErrorDiagnosticUpdateSource _buildErrorSource;
-
-            public BuildTableDataSource(Workspace workspace, ExternalErrorDiagnosticUpdateSource errorSource)
-                : base(workspace)
-            {
-                _buildErrorSource = errorSource;
->>>>>>> e152b774
-
-                private readonly Workspace _workspace;
+
                 private readonly ExternalErrorDiagnosticUpdateSource _buildErrorSource;
 
-                public BuildTableDataSource(Workspace workspace, ExternalErrorDiagnosticUpdateSource errorSource) :
-                    base(workspace)
-                {
-                    _workspace = workspace;
+                public BuildTableDataSource(Workspace workspace, ExternalErrorDiagnosticUpdateSource errorSource)
+                    : base(workspace)
+                {
                     _buildErrorSource = errorSource;
 
                     ConnectToBuildUpdateSource(errorSource);
                 }
-<<<<<<< HEAD
 
                 private void ConnectToBuildUpdateSource(ExternalErrorDiagnosticUpdateSource errorSource)
                 {
@@ -76,50 +58,6 @@
                 {
                     IsStable = done;
                     ChangeStableState(IsStable);
-=======
-            }
-
-            private void SetStableState(bool done)
-            {
-                IsStable = done;
-                ChangeStableState(IsStable);
-            }
-
-            public override string DisplayName => ServicesVSResources.CSharp_VB_Build_Table_Data_Source;
-            public override string SourceTypeIdentifier => StandardTableDataSources.ErrorTableDataSource;
-            public override string Identifier => IdentifierString;
-            public override object GetItemKey(object data) => data;
-
-            protected override object GetOrUpdateAggregationKey(object data)
-            {
-                return data;
-            }
-
-            public override AbstractTableEntriesSource<DiagnosticTableItem> CreateTableEntriesSource(object data)
-            {
-                return new TableEntriesSource(this);
-            }
-
-            public override AbstractTableEntriesSnapshot<DiagnosticTableItem> CreateSnapshot(AbstractTableEntriesSource<DiagnosticTableItem> source, int version, ImmutableArray<DiagnosticTableItem> items, ImmutableArray<ITrackingPoint> trackingPoints)
-            {
-                // Build doesn't support tracking point.
-                return new TableEntriesSnapshot((DiagnosticTableEntriesSource)source, version, items);
-            }
-
-            public override IEnumerable<DiagnosticTableItem> Order(IEnumerable<DiagnosticTableItem> groupedItems)
-            {
-                // errors are already given in order. use it as it is.
-                return groupedItems;
-            }
-
-            private class TableEntriesSource : DiagnosticTableEntriesSource
-            {
-                private readonly BuildTableDataSource _source;
-
-                public TableEntriesSource(BuildTableDataSource source)
-                {
-                    _source = source;
->>>>>>> e152b774
                 }
 
                 public override string DisplayName => ServicesVSResources.CSharp_VB_Build_Table_Data_Source;
@@ -127,61 +65,23 @@
                 public override string Identifier => IdentifierString;
                 public override object GetItemKey(object data) => data;
 
-<<<<<<< HEAD
                 protected override object GetOrUpdateAggregationKey(object data)
                 {
                     return data;
                 }
 
-                public override AbstractTableEntriesSource<DiagnosticData> CreateTableEntriesSource(object data)
-=======
-                public override ImmutableArray<DiagnosticTableItem> GetItems()
-                {
-                    var groupedItems = _source._buildErrorSource
-                                               .GetBuildErrors()
-                                               .Select(data => new DiagnosticTableItem(_source.Workspace, cache: null, data))
-                                               .GroupBy(d => d.DeduplicationKey)
-                                               .Select(g => (IList<DiagnosticTableItem>)g)
-                                               .ToImmutableArray();
-
-                    return _source.Deduplicate(groupedItems);
-                }
-
-                public override ImmutableArray<ITrackingPoint> GetTrackingPoints(ImmutableArray<DiagnosticTableItem> items)
->>>>>>> e152b774
-                {
-                    return new TableEntriesSource(this, _workspace);
-                }
-<<<<<<< HEAD
-
-                public override ImmutableArray<TableItem<DiagnosticData>> Deduplicate(IEnumerable<IList<TableItem<DiagnosticData>>> groupedItems)
-                {
-                    return groupedItems.MergeDuplicatesOrderedBy(Order);
-                }
-
-                public override ITrackingPoint CreateTrackingPoint(DiagnosticData data, ITextSnapshot snapshot)
-                {
-                    return snapshot.CreateTrackingPoint(data.DataLocation?.OriginalStartLine ?? 0, data.DataLocation?.OriginalStartColumn ?? 0);
-                }
-
-                public override AbstractTableEntriesSnapshot<DiagnosticData> CreateSnapshot(AbstractTableEntriesSource<DiagnosticData> source, int version, ImmutableArray<TableItem<DiagnosticData>> items, ImmutableArray<ITrackingPoint> trackingPoints)
+                public override AbstractTableEntriesSource<DiagnosticTableItem> CreateTableEntriesSource(object data)
+                {
+                    return new TableEntriesSource(this);
+                }
+
+                public override AbstractTableEntriesSnapshot<DiagnosticTableItem> CreateSnapshot(AbstractTableEntriesSource<DiagnosticTableItem> source, int version, ImmutableArray<DiagnosticTableItem> items, ImmutableArray<ITrackingPoint> trackingPoints)
                 {
                     // Build doesn't support tracking point.
                     return new TableEntriesSnapshot((DiagnosticTableEntriesSource)source, version, items);
                 }
 
-                private static IEnumerable<TableItem<DiagnosticData>> Order(IEnumerable<TableItem<DiagnosticData>> groupedItems)
-=======
-            }
-
-            private class TableEntriesSnapshot : AbstractTableEntriesSnapshot<DiagnosticTableItem>
-            {
-                private readonly DiagnosticTableEntriesSource _source;
-
-                public TableEntriesSnapshot(
-                    DiagnosticTableEntriesSource source, int version, ImmutableArray<DiagnosticTableItem> items) :
-                    base(version, items, ImmutableArray<ITrackingPoint>.Empty)
->>>>>>> e152b774
+                public override IEnumerable<DiagnosticTableItem> Order(IEnumerable<DiagnosticTableItem> groupedItems)
                 {
                     // errors are already given in order. use it as it is.
                     return groupedItems;
@@ -189,143 +89,42 @@
 
                 private class TableEntriesSource : DiagnosticTableEntriesSource
                 {
-<<<<<<< HEAD
                     private readonly BuildTableDataSource _source;
-                    private readonly Workspace _workspace;
-
-                    public TableEntriesSource(BuildTableDataSource source, Workspace workspace)
-=======
-                    // REVIEW: this method is too-chatty to make async, but otherwise, how one can implement it async?
-                    //         also, what is cancellation mechanism?
-                    var item = GetItem(index);
-                    if (item == null)
->>>>>>> e152b774
+
+                    public TableEntriesSource(BuildTableDataSource source)
                     {
                         _source = source;
-                        _workspace = workspace;
-                    }
-
-<<<<<<< HEAD
+                    }
+
                     public override object Key => _source._key;
                     public override string BuildTool => PredefinedBuildTools.Build;
                     public override bool SupportSpanTracking => false;
                     public override DocumentId TrackingDocumentId => Contract.FailWithReturn<DocumentId>("This should never be called");
 
-                    public override ImmutableArray<TableItem<DiagnosticData>> GetItems()
+                    public override ImmutableArray<DiagnosticTableItem> GetItems()
                     {
                         var groupedItems = _source._buildErrorSource
                                                    .GetBuildErrors()
-                                                   .Select(d => new TableItem<DiagnosticData>(d, GenerateDeduplicationKey))
+                                                   .Select(data => new DiagnosticTableItem(_source.Workspace, cache: null, data))
                                                    .GroupBy(d => d.DeduplicationKey)
-                                                   .Select(g => (IList<TableItem<DiagnosticData>>)g)
+                                                   .Select(g => (IList<DiagnosticTableItem>)g)
                                                    .ToImmutableArray();
 
                         return _source.Deduplicate(groupedItems);
-=======
-                    var data = item.Data;
-                    switch (columnName)
-                    {
-                        case StandardTableKeyNames.ErrorRank:
-                            // build error gets highest rank
-                            content = ValueTypeCache.GetOrCreate(ErrorRank.Lexical);
-                            return content != null;
-                        case StandardTableKeyNames.ErrorSeverity:
-                            content = ValueTypeCache.GetOrCreate(GetErrorCategory(data.Severity));
-                            return content != null;
-                        case StandardTableKeyNames.ErrorCode:
-                            content = data.Id;
-                            return content != null;
-                        case StandardTableKeyNames.ErrorCodeToolTip:
-                            content = GetHelpLinkToolTipText(item.Workspace, data);
-                            return content != null;
-                        case StandardTableKeyNames.HelpKeyword:
-                            content = data.Id;
-                            return content != null;
-                        case StandardTableKeyNames.HelpLink:
-                            content = GetHelpLink(item.Workspace, data);
-                            return content != null;
-                        case StandardTableKeyNames.ErrorCategory:
-                            content = data.Category;
-                            return content != null;
-                        case StandardTableKeyNames.ErrorSource:
-                            content = ValueTypeCache.GetOrCreate(ErrorSource.Build);
-                            return content != null;
-                        case StandardTableKeyNames.BuildTool:
-                            content = _source.BuildTool;
-                            return content != null;
-                        case StandardTableKeyNames.Text:
-                            content = data.Message;
-                            return content != null;
-                        case StandardTableKeyNames.DocumentName:
-                            content = GetFileName(data.DataLocation?.OriginalFilePath, data.DataLocation?.MappedFilePath);
-                            return content != null;
-                        case StandardTableKeyNames.Line:
-                            content = data.DataLocation?.MappedStartLine ?? 0;
-                            return true;
-                        case StandardTableKeyNames.Column:
-                            content = data.DataLocation?.MappedStartColumn ?? 0;
-                            return true;
-                        case StandardTableKeyNames.ProjectName:
-                            content = item.ProjectName;
-                            return content != null;
-                        case ProjectNames:
-                            content = item.ProjectNames;
-                            return ((string[])content).Length > 0;
-                        case StandardTableKeyNames.ProjectGuid:
-                            content = ValueTypeCache.GetOrCreate(item.ProjectGuid);
-                            return (Guid)content != Guid.Empty;
-                        case ProjectGuids:
-                            content = item.ProjectGuids;
-                            return ((Guid[])content).Length > 0;
-                        case SuppressionStateColumnDefinition.ColumnName:
-                            // Build doesn't support suppression.
-                            Contract.ThrowIfTrue(data.IsSuppressed);
-                            content = ServicesVSResources.NotApplicable;
-                            return true;
-                        default:
-                            content = null;
-                            return false;
->>>>>>> e152b774
-                    }
-
-<<<<<<< HEAD
-                    public override ImmutableArray<ITrackingPoint> GetTrackingPoints(ImmutableArray<TableItem<DiagnosticData>> items)
-=======
-                public override bool TryNavigateTo(int index, bool previewTab)
-                {
-                    var item = GetItem(index);
-                    if (item?.DocumentId == null)
->>>>>>> e152b774
+                    }
+
+                    public override ImmutableArray<ITrackingPoint> GetTrackingPoints(ImmutableArray<DiagnosticTableItem> items)
                     {
                         return ImmutableArray<ITrackingPoint>.Empty;
                     }
-
-<<<<<<< HEAD
-                    private int GenerateDeduplicationKey(DiagnosticData diagnostic)
-                    {
-                        if (diagnostic.DocumentId == null ||
-                            diagnostic.DataLocation == null ||
-                            diagnostic.DataLocation.OriginalFilePath == null)
-                        {
-                            return diagnostic.GetHashCode();
-                        }
-
-                        return Hash.Combine(diagnostic.DataLocation.OriginalStartColumn,
-                               Hash.Combine(diagnostic.DataLocation.OriginalStartLine,
-                               Hash.Combine(diagnostic.DataLocation.OriginalEndColumn,
-                               Hash.Combine(diagnostic.DataLocation.OriginalEndLine,
-                               Hash.Combine(diagnostic.DataLocation.OriginalFilePath,
-                               Hash.Combine(diagnostic.IsSuppressed,
-                               Hash.Combine(diagnostic.Id.GetHashCode(), diagnostic.Message.GetHashCode())))))));
-                    }
-                }
-
-                private class TableEntriesSnapshot : AbstractTableEntriesSnapshot<DiagnosticData>
+                }
+
+                private class TableEntriesSnapshot : AbstractTableEntriesSnapshot<DiagnosticTableItem>
                 {
                     private readonly DiagnosticTableEntriesSource _source;
 
                     public TableEntriesSnapshot(
-                        DiagnosticTableEntriesSource source, int version, ImmutableArray<TableItem<DiagnosticData>> items) :
+                        DiagnosticTableEntriesSource source, int version, ImmutableArray<DiagnosticTableItem> items) :
                         base(version, items, ImmutableArray<ITrackingPoint>.Empty)
                     {
                         _source = source;
@@ -336,14 +135,13 @@
                         // REVIEW: this method is too-chatty to make async, but otherwise, how one can implement it async?
                         //         also, what is cancellation mechanism?
                         var item = GetItem(index);
-
-                        var data = item?.Primary;
-                        if (data == null)
+                        if (item == null)
                         {
                             content = null;
                             return false;
                         }
 
+                        var data = item.Data;
                         switch (columnName)
                         {
                             case StandardTableKeyNames.ErrorRank:
@@ -357,13 +155,13 @@
                                 content = data.Id;
                                 return content != null;
                             case StandardTableKeyNames.ErrorCodeToolTip:
-                                content = GetHelpLinkToolTipText(data);
+                                content = GetHelpLinkToolTipText(item.Workspace, data);
                                 return content != null;
                             case StandardTableKeyNames.HelpKeyword:
                                 content = data.Id;
                                 return content != null;
                             case StandardTableKeyNames.HelpLink:
-                                content = GetHelpLink(data);
+                                content = GetHelpLink(item.Workspace, data);
                                 return content != null;
                             case StandardTableKeyNames.ErrorCategory:
                                 content = data.Category;
@@ -411,77 +209,43 @@
 
                     public override bool TryNavigateTo(int index, bool previewTab)
                     {
-                        var item = GetItem(index)?.Primary;
-                        if (item == null)
+                        var item = GetItem(index);
+                        if (item?.DocumentId == null)
                         {
                             return false;
                         }
 
-                        // this item is not navigatable
-                        if (item.DocumentId == null)
-=======
-                    var documentId = GetProperDocumentId(item);
-                    var solution = item.Workspace.CurrentSolution;
-
-                    return solution.ContainsDocument(documentId) &&
-                        TryNavigateTo(item.Workspace, documentId, item.GetOriginalPosition(), previewTab);
-                }
-
-                private DocumentId GetProperDocumentId(DiagnosticTableItem item)
-                {
-                    var documentId = item.DocumentId;
-                    var projectId = item.ProjectId;
-
-                    // check whether documentId still exist. it might have changed if project it belong to has reloaded.
-                    var solution = item.Workspace.CurrentSolution;
-                    if (solution.GetDocument(documentId) != null)
-                    {
-                        return documentId;
-                    }
-
-                    // okay, documentId no longer exist in current solution, find it by file path.
-                    var filePath = item.GetOriginalFilePath();
-                    if (string.IsNullOrWhiteSpace(filePath))
-                    {
-                        return null;
-                    }
-
-                    var documentIds = solution.GetDocumentIdsWithFilePath(filePath);
-                    foreach (var id in documentIds)
-                    {
-                        // found right project
-                        if (id.ProjectId == projectId)
->>>>>>> e152b774
-                        {
-                            return false;
-                        }
-
-                        return TryNavigateTo(item.Workspace, GetProperDocumentId(item),
-                                             item.DataLocation?.OriginalStartLine ?? 0, item.DataLocation?.OriginalStartColumn ?? 0, previewTab);
-                    }
-
-<<<<<<< HEAD
-                    private DocumentId GetProperDocumentId(DiagnosticData data)
-                    {
+                        var documentId = GetProperDocumentId(item);
+                        var solution = item.Workspace.CurrentSolution;
+
+                        return solution.ContainsDocument(documentId) &&
+                            TryNavigateTo(item.Workspace, documentId, item.GetOriginalPosition(), previewTab);
+                    }
+
+                    private DocumentId GetProperDocumentId(DiagnosticTableItem item)
+                    {
+                        var documentId = item.DocumentId;
+                        var projectId = item.ProjectId;
+
                         // check whether documentId still exist. it might have changed if project it belong to has reloaded.
-                        var solution = data.Workspace.CurrentSolution;
-                        if (solution.GetDocument(data.DocumentId) != null)
-                        {
-                            return data.DocumentId;
+                        var solution = item.Workspace.CurrentSolution;
+                        if (solution.GetDocument(documentId) != null)
+                        {
+                            return documentId;
                         }
 
                         // okay, documentId no longer exist in current solution, find it by file path.
-                        if (string.IsNullOrWhiteSpace(data.DataLocation?.OriginalFilePath))
-                        {
-                            // we don't have filepath
+                        var filePath = item.GetOriginalFilePath();
+                        if (string.IsNullOrWhiteSpace(filePath))
+                        {
                             return null;
                         }
 
-                        var documentIds = solution.GetDocumentIdsWithFilePath(data.DataLocation.OriginalFilePath);
+                        var documentIds = solution.GetDocumentIdsWithFilePath(filePath);
                         foreach (var id in documentIds)
                         {
-                            // found right documentId;
-                            if (id.ProjectId == data.ProjectId)
+                            // found right project
+                            if (id.ProjectId == projectId)
                             {
                                 return id;
                             }
@@ -490,22 +254,6 @@
                         // okay, there is no right one, take the first one if there is any
                         return documentIds.FirstOrDefault();
                     }
-
-                    protected override bool IsEquivalent(DiagnosticData item1, DiagnosticData item2)
-                    {
-                        // everything same except location
-                        return item1.Id == item2.Id &&
-                               item1.ProjectId == item2.ProjectId &&
-                               item1.DocumentId == item2.DocumentId &&
-                               item1.Category == item2.Category &&
-                               item1.Severity == item2.Severity &&
-                               item1.WarningLevel == item2.WarningLevel &&
-                               item1.Message == item2.Message;
-                    }
-=======
-                    // okay, there is no right one, take the first one if there is any
-                    return documentIds.FirstOrDefault();
->>>>>>> e152b774
                 }
             }
         }
