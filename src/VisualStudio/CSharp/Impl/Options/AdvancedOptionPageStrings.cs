﻿// Licensed to the .NET Foundation under one or more agreements.
// The .NET Foundation licenses this file to you under the MIT license.
// See the LICENSE file in the project root for more information.

using Microsoft.CodeAnalysis.Editor.ColorSchemes;

namespace Microsoft.VisualStudio.LanguageServices.CSharp.Options
{
    internal static class AdvancedOptionPageStrings
    {
        public static string Option_Analysis
            => ServicesVSResources.Analysis;

        public static string Option_Background_analysis_scope
            => ServicesVSResources.Background_analysis_scope_colon;

        public static string Option_Background_Analysis_Scope_Active_File
            => ServicesVSResources.Current_document;

        public static string Option_Background_Analysis_Scope_Open_Files_And_Projects
            => ServicesVSResources.Open_documents;

        public static string Option_Background_Analysis_Scope_Full_Solution
            => ServicesVSResources.Entire_solution;

        public static string Option_Enable_navigation_to_decompiled_sources
            => ServicesVSResources.Enable_navigation_to_decompiled_sources;

<<<<<<< HEAD
        public static string Option_use_editorconfig_compatibility_mode
            => ServicesVSResources.Use_editorconfig_compatibility_mode;

        public static string Option_use_64bit_analysis_process
            => ServicesVSResources.Use_64_bit_process_for_code_analysis_requires_restart;

=======
>>>>>>> bbfee62c
        public static string Option_Display_inline_parameter_name_hints
            => ServicesVSResources.Display_inline_parameter_name_hints;

        public static string Option_RenameTrackingPreview => CSharpVSResources.Show_preview_for_rename_tracking;
        public static string Option_Split_string_literals_on_enter => CSharpVSResources.Split_string_literals_on_enter;

        public static string Option_DisplayLineSeparators
        {
            get { return CSharpVSResources.Show_procedure_line_separators; }
        }

        public static string Option_DontPutOutOrRefOnStruct
        {
            get { return CSharpVSResources.Don_t_put_ref_or_out_on_custom_struct; }
        }

        public static string Option_EditorHelp
        {
            get { return CSharpVSResources.Editor_Help; }
        }

        public static string Option_EnableHighlightKeywords
        {
            get { return CSharpVSResources.Highlight_related_keywords_under_cursor; }
        }

        public static string Option_EnableHighlightReferences
        {
            get { return CSharpVSResources.Highlight_references_to_symbol_under_cursor; }
        }

        public static string Option_EnterOutliningMode
        {
            get { return CSharpVSResources.Enter_outlining_mode_when_files_open; }
        }

        public static string Option_ExtractMethod
            => CSharpVSResources.Extract_Method;

        public static string Option_Implement_Interface_or_Abstract_Class
            => ServicesVSResources.Implement_Interface_or_Abstract_Class;

        public static string Option_When_inserting_properties_events_and_methods_place_them
            => ServicesVSResources.When_inserting_properties_events_and_methods_place_them;

        public static string Option_with_other_members_of_the_same_kind
            => ServicesVSResources.with_other_members_of_the_same_kind;

        public static string Option_at_the_end
            => ServicesVSResources.at_the_end;

        public static string Option_When_generating_properties
            => ServicesVSResources.When_generating_properties;

        public static string Option_prefer_auto_properties
            => ServicesVSResources.codegen_prefer_auto_properties;

        public static string Option_prefer_throwing_properties
            => ServicesVSResources.prefer_throwing_properties;

        public static string Option_GenerateXmlDocCommentsForTripleSlash
        {
            get { return CSharpVSResources.Generate_XML_documentation_comments_for; }
        }

        public static string Option_ShowRemarksInQuickInfo
        {
            get { return CSharpVSResources.Show_remarks_in_Quick_Info; }
        }

        public static string Option_InsertAsteriskAtTheStartOfNewLinesWhenWritingBlockComments
        {
            get { return CSharpVSResources.Insert_at_the_start_of_new_lines_when_writing_comments; }
        }

        public static string Option_Highlighting
        {
            get { return CSharpVSResources.Highlighting; }
        }

        public static string Option_OptimizeForSolutionSize
        {
            get { return CSharpVSResources.Optimize_for_solution_size; }
        }

        public static string Option_OptimizeForSolutionSize_Large
        {
            get { return CSharpVSResources.Large; }
        }

        public static string Option_OptimizeForSolutionSize_Regular
        {
            get { return CSharpVSResources.Regular; }
        }

        public static string Option_OptimizeForSolutionSize_Small
        {
            get { return CSharpVSResources.Small; }
        }

        public static string Option_Outlining
            => ServicesVSResources.Outlining;

        public static string Option_Show_outlining_for_declaration_level_constructs
            => ServicesVSResources.Show_outlining_for_declaration_level_constructs;

        public static string Option_Show_outlining_for_code_level_constructs
            => ServicesVSResources.Show_outlining_for_code_level_constructs;

        public static string Option_Show_outlining_for_comments_and_preprocessor_regions
            => ServicesVSResources.Show_outlining_for_comments_and_preprocessor_regions;

        public static string Option_Collapse_regions_when_collapsing_to_definitions
            => ServicesVSResources.Collapse_regions_when_collapsing_to_definitions;

        public static string Option_Block_Structure_Guides
            => ServicesVSResources.Block_Structure_Guides;

        public static string Option_Show_guides_for_declaration_level_constructs
            => ServicesVSResources.Show_guides_for_declaration_level_constructs;

        public static string Option_Show_guides_for_code_level_constructs
            => ServicesVSResources.Show_guides_for_code_level_constructs;

        public static string Option_Fading
            => ServicesVSResources.Fading;

        public static string Option_Fade_out_unused_usings
            => CSharpVSResources.Fade_out_unused_usings;

        public static string Option_Fade_out_unreachable_code
            => ServicesVSResources.Fade_out_unreachable_code;

        public static string Option_Performance
        {
            get { return CSharpVSResources.Performance; }
        }

        public static string Option_PlaceSystemNamespaceFirst
            => CSharpVSResources.Place_System_directives_first_when_sorting_usings;

        public static string Option_SeparateImportGroups
            => CSharpVSResources.Separate_using_directive_groups;

        public static string Option_Using_Directives =>
            CSharpVSResources.Using_Directives;

        public static string Option_Suggest_usings_for_types_in_reference_assemblies =>
            CSharpVSResources.Suggest_usings_for_types_in_dotnet_framework_assemblies;

        public static string Option_Suggest_usings_for_types_in_NuGet_packages =>
            CSharpVSResources.Suggest_usings_for_types_in_NuGet_packages;

        public static string Option_Report_invalid_placeholders_in_string_dot_format_calls =>
            CSharpVSResources.Report_invalid_placeholders_in_string_dot_format_calls;

        public static string Option_Regular_Expressions =>
            ServicesVSResources.Regular_Expressions;

        public static string Option_Colorize_regular_expressions =>
            ServicesVSResources.Colorize_regular_expressions;

        public static string Option_Report_invalid_regular_expressions =>
            ServicesVSResources.Report_invalid_regular_expressions;

        public static string Option_Highlight_related_components_under_cursor =>
            ServicesVSResources.Highlight_related_components_under_cursor;

        public static string Option_Show_completion_list =>
            ServicesVSResources.Show_completion_list;

        public static string Option_Editor_Color_Scheme =>
            ServicesVSResources.Editor_Color_Scheme;

        public static string Editor_color_scheme_options_are_only_available_when_using_a_color_theme_bundled_with_Visual_Studio_The_color_theme_can_be_configured_from_the_Environment_General_options_page
            => ServicesVSResources.Editor_color_scheme_options_are_only_available_when_using_a_color_theme_bundled_with_Visual_Studio_The_color_theme_can_be_configured_from_the_Environment_General_options_page;

        public static string Some_color_scheme_colors_are_being_overridden_by_changes_made_in_the_Environment_Fonts_and_Colors_options_page_Choose_Use_Defaults_in_the_Fonts_and_Colors_page_to_revert_all_customizations
            => ServicesVSResources.Some_color_scheme_colors_are_being_overridden_by_changes_made_in_the_Environment_Fonts_and_Colors_options_page_Choose_Use_Defaults_in_the_Fonts_and_Colors_page_to_revert_all_customizations;

        public static string Option_Color_Scheme_VisualStudio2019 =>
            ServicesVSResources.Visual_Studio_2019;

        public static string Option_Color_Scheme_VisualStudio2017 =>
            ServicesVSResources.Visual_Studio_2017;

        public static SchemeName Color_Scheme_VisualStudio2019_Tag =>
            SchemeName.VisualStudio2019;

        public static SchemeName Color_Scheme_VisualStudio2017_Tag =>
            SchemeName.VisualStudio2017;
    }
}<|MERGE_RESOLUTION|>--- conflicted
+++ resolved
@@ -26,15 +26,9 @@
         public static string Option_Enable_navigation_to_decompiled_sources
             => ServicesVSResources.Enable_navigation_to_decompiled_sources;
 
-<<<<<<< HEAD
-        public static string Option_use_editorconfig_compatibility_mode
-            => ServicesVSResources.Use_editorconfig_compatibility_mode;
-
         public static string Option_use_64bit_analysis_process
             => ServicesVSResources.Use_64_bit_process_for_code_analysis_requires_restart;
 
-=======
->>>>>>> bbfee62c
         public static string Option_Display_inline_parameter_name_hints
             => ServicesVSResources.Display_inline_parameter_name_hints;
 
